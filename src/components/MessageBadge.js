--- conflicted
+++ resolved
@@ -18,10 +18,7 @@
     try {
       if (!user?.id) return;
 
-<<<<<<< HEAD
       // console.log(`🔔 MessageBadge (${userType}): Fetching unread count for user:`, user.id);
-=======
->>>>>>> 6ee9b68a
 
       const { data: unreadMessages, error } = await supabase
         .from('messages')
@@ -34,10 +31,7 @@
       }
 
       const count = unreadMessages?.length || 0;
-<<<<<<< HEAD
       // console.log(`📊 MessageBadge (${userType}): Found ${count} unread messages`);
-=======
->>>>>>> 6ee9b68a
       setUnreadCount(count);
 
     } catch (error) {
@@ -51,32 +45,22 @@
       return;
     }
 
-<<<<<<< HEAD
     // console.log(`🔔 MessageBadge (${userType}): Setting up polling for user:`, user.id);
-=======
->>>>>>> 6ee9b68a
     
     // Initial fetch
     fetchUnreadCount();
 
     // Frequent polling (every 5 seconds) - reduced frequency
     const frequentPolling = setInterval(() => {
-<<<<<<< HEAD
       // console.log(`🔄 MessageBadge (${userType}): Frequent polling check`);
-=======
->>>>>>> 6ee9b68a
       fetchUnreadCount();
     }, 5000);
 
     // App state change listener - refresh when app becomes active
     const handleAppStateChange = (nextAppState) => {
-<<<<<<< HEAD
       // console.log(`🔔 MessageBadge (${userType}): App state changed to:`, nextAppState);
       if (nextAppState === 'active') {
         // console.log(`🔄 MessageBadge (${userType}): App became active, refreshing count`);
-=======
-      if (nextAppState === 'active') {
->>>>>>> 6ee9b68a
         fetchUnreadCount();
       }
     };
@@ -85,10 +69,7 @@
 
     // Subscribe to badge notification events for instant updates
     const unsubscribeBadgeNotifier = badgeNotifier.subscribe(user.id, (reason) => {
-<<<<<<< HEAD
       // console.log(`📡 MessageBadge (${userType}): Received notification, reason: ${reason}`);
-=======
->>>>>>> 6ee9b68a
       fetchUnreadCount();
     });
 
@@ -96,10 +77,7 @@
     let realtimeSubscription = null;
     try {
       const channelName = `message-badge-${userType}-${user.id}-${Date.now()}`;
-<<<<<<< HEAD
       // console.log(`🔔 MessageBadge (${userType}): Attempting real-time subscription:`, channelName);
-=======
->>>>>>> 6ee9b68a
       
       realtimeSubscription = supabase
         .channel(channelName)
@@ -112,10 +90,7 @@
             filter: `receiver_id=eq.${user.id}`
           },
           (payload) => {
-<<<<<<< HEAD
             // console.log(`⚡ MessageBadge (${userType}): Real-time INSERT event:`, payload);
-=======
->>>>>>> 6ee9b68a
             // Immediately refresh count when we get a real-time event
             setTimeout(() => fetchUnreadCount(), 100);
           }
@@ -129,23 +104,15 @@
             filter: `receiver_id=eq.${user.id}`
           },
           (payload) => {
-<<<<<<< HEAD
             // console.log(`⚡ MessageBadge (${userType}): Real-time UPDATE event:`, payload);
-=======
->>>>>>> 6ee9b68a
             // Immediately refresh count when we get a real-time event
             setTimeout(() => fetchUnreadCount(), 100);
           }
         )
         .subscribe((status) => {
-<<<<<<< HEAD
           // console.log(`🔔 MessageBadge (${userType}): Real-time status:`, status);
           if (status === 'SUBSCRIBED') {
             // console.log(`✅ MessageBadge (${userType}): Real-time working! (Bonus)`);
-=======
-          if (status === 'SUBSCRIBED') {
-            // Real-time working!
->>>>>>> 6ee9b68a
           } else if (status === 'CHANNEL_ERROR') {
             // Real-time failed, relying on polling
           }
@@ -155,10 +122,7 @@
 
     // Cleanup function
     return () => {
-<<<<<<< HEAD
       // console.log(`🗿 MessageBadge (${userType}): Cleaning up`);
-=======
->>>>>>> 6ee9b68a
       clearInterval(frequentPolling);
       subscription?.remove();
       unsubscribeBadgeNotifier();
