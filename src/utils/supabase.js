import { createClient } from '@supabase/supabase-js';
import AsyncStorage from '@react-native-async-storage/async-storage';
import { Platform } from 'react-native';

// Supabase configuration
const supabaseUrl = 'https://dmagnsbdjsnzsddxqrwd.supabase.co';
const supabaseAnonKey = 'eyJhbGciOiJIUzI1NiIsInR5cCI6IkpXVCJ9.eyJpc3MiOiJzdXBhYmFzZSIsInJlZiI6ImRtYWduc2JkanNuenNkZHhxcndkIiwicm9sZSI6ImFub24iLCJpYXQiOjE3NTI2NTQ2MTEsImV4cCI6MjA2ODIzMDYxMX0.VAo64FAcg1Mo4qA22FWwC7Kdq6AAiLTNeBOjFB9XTi8';

// Custom storage adapter for persistent sessions
const customStorageAdapter = {
  getItem: (key) => {
    if (Platform.OS === 'web') {
      return globalThis?.localStorage?.getItem(key) ?? null;
    }
    return AsyncStorage.getItem(key);
  },
  setItem: (key, value) => {
    if (Platform.OS === 'web') {
      globalThis?.localStorage?.setItem(key, value);
      return;
    }
    return AsyncStorage.setItem(key, value);
  },
  removeItem: (key) => {
    if (Platform.OS === 'web') {
      globalThis?.localStorage?.removeItem(key);
      return;
    }
    return AsyncStorage.removeItem(key);
  },
};

// Create Supabase client with persistent session configuration
export const supabase = createClient(supabaseUrl, supabaseAnonKey, {
  auth: {
    storage: customStorageAdapter,
    autoRefreshToken: true,
    persistSession: true,
    detectSessionInUrl: Platform.OS === 'web',
  },
});

// Utility functions
export const isValidUUID = (uuid) => {
  if (!uuid || typeof uuid !== 'string') return false;
  const uuidRegex = /^[0-9a-f]{8}-[0-9a-f]{4}-[1-5][0-9a-f]{3}-[89ab][0-9a-f]{3}-[0-9a-f]{12}$/i;
  return uuidRegex.test(uuid);
};

// Tenant management utilities
export const tenantHelpers = {
  // Get current tenant ID from user session
  async getCurrentTenantId() {
    try {
      const { data: { user }, error } = await supabase.auth.getUser();
      if (error || !user) {
        console.warn('No authenticated user found for tenant context');
        return null;
      }
      
      // PRIORITIZE database tenant_id over metadata to avoid stale metadata issues
      try {
        const { data: userProfile, error: profileError } = await supabase
          .from('users')
          .select('tenant_id, email, role_id')
          .eq('id', user.id)
          .maybeSingle();

        if (!profileError && userProfile && userProfile.tenant_id) {
          return userProfile.tenant_id;
        }
      } catch (profileError) {
        console.warn('Could not access user profile table for tenant_id:', profileError);
      }
      
      // PRIORITY 2: Check user metadata for tenant_id as fallback
      const metadataTenantId = user.app_metadata?.tenant_id || user.user_metadata?.tenant_id;
      if (metadataTenantId) {
        return metadataTenantId;
      }
      
      // FALLBACK: Use known tenant_id for this school system
      // Since you confirmed all users belong to this tenant, we can safely use it as fallback
      const knownTenantId = 'b8f8b5f0-1234-4567-8901-123456789000';
      console.warn('No tenant_id found in metadata or database, using known school tenant_id as fallback:', knownTenantId);
      return knownTenantId;
    } catch (error) {
      console.error('Error getting current tenant ID:', error);
      // Return known tenant as final fallback for this school
      const knownTenantId = 'b8f8b5f0-1234-4567-8901-123456789000';
      console.warn('Using known school tenant_id due to error:', knownTenantId);
      return knownTenantId;
    }
  },

  // Set tenant context for database queries
  async setTenantContext(tenantId) {
    try {
      if (!tenantId) {
        console.warn('Cannot set empty tenant context');
        return { success: false };
      }
      
      // Set tenant context using Supabase RPC function
      const { error } = await supabase.rpc('set_tenant_context', { tenant_id: tenantId });
      if (error) {
        console.error('Error setting tenant context:', error);
        return { success: false, error };
      }
      
      return { success: true };
    } catch (error) {
      console.error('Error in setTenantContext:', error);
      return { success: false, error };
    }
  },

  // Validate tenant access for a user
  async validateTenantAccess(userId, tenantId) {
    try {
      const { data, error } = await supabase
        .from('users')
        .select('tenant_id')
        .eq('id', userId)
        .eq('tenant_id', tenantId)
        .single();
        
      return { valid: !!data && !error, error };
    } catch (error) {
      return { valid: false, error };
    }
  }
};

// Database table names matching your schema
export const TABLES = {
  USERS: 'users',
  ROLES: 'roles',
  CLASSES: 'classes',
  PARENTS: 'parents',
  STUDENTS: 'students',
  TEACHERS: 'teachers',
  SUBJECTS: 'subjects',
  TEACHER_SUBJECTS: 'teacher_subjects',
  STUDENT_ATTENDANCE: 'student_attendance',
  TEACHER_ATTENDANCE: 'teacher_attendance',
  FEE_STRUCTURE: 'fee_structure',
  STUDENT_FEES: 'student_fees',
  EXAMS: 'exams',
  MARKS: 'marks',
  HOMEWORKS: 'homeworks',
  HOMEWORK: 'homeworks',
  ASSIGNMENTS: 'assignments',
  TIMETABLE: 'timetable_entries',
  NOTIFICATIONS: 'notifications',
  NOTIFICATION_RECIPIENTS: 'notification_recipients',
  TASKS: 'tasks',
  PERSONAL_TASKS: 'personal_tasks',
  SCHOOL_DETAILS: 'school_details',
  MESSAGES: 'messages',
  EVENTS: 'events',
  FEES: 'fees',
  SCHOOL_EXPENSES: 'school_expenses',
  EXPENSE_CATEGORIES: 'expense_categories',
  STUDENT_DISCOUNTS: 'student_discounts',
  LEAVE_APPLICATIONS: 'leave_applications',
};

// Authentication helper functions
export const authHelpers = {
  // Sign up a new user
  async signUp(email, password, userData = {}) {
    try {
      const { data, error } = await supabase.auth.signUp({
        email,
        password,
        options: {
          data: userData,
        },
      });
      return { data, error };
    } catch (error) {
      return { data: null, error };
    }
  },

  // Sign in user
  async signIn(email, password) {
    try {
      const { data, error } = await supabase.auth.signInWithPassword({
        email,
        password,
      });
      return { data, error };
    } catch (error) {
      return { data: null, error };
    }
  },

  // Sign out user
  async signOut() {
    try {
      const { error } = await supabase.auth.signOut();
      return { error };
    } catch (error) {
      return { error };
    }
  },

  // Get current user
  async getCurrentUser() {
    try {
      const { data: { user }, error } = await supabase.auth.getUser();
      return { user, error };
    } catch (error) {
      return { user: null, error };
    }
  },

  // Listen to auth state changes
  onAuthStateChange(callback) {
    return supabase.auth.onAuthStateChange(callback);
  },
};

<<<<<<< HEAD
// Get current user ID helper function
export const getCurrentUserId = async () => {
  try {
    const { data: { user }, error } = await supabase.auth.getUser();
    if (error || !user) {
      console.warn('No authenticated user found');
      return null;
    }
    return user.id;
  } catch (error) {
    console.error('Error getting current user ID:', error);
    return null;
  }
};

// User tenant helper function
export const getUserTenantId = async () => {
  try {
    const { data: { user } } = await supabase.auth.getUser();
    if (!user) {
      return null;
    }

    // Check database for tenant_id first
    try {
      const { data: userProfile, error: profileError } = await supabase
        .from('users')
        .select('tenant_id')
        .eq('id', user.id)
        .maybeSingle();

      if (!profileError && userProfile?.tenant_id) {
        return userProfile.tenant_id;
      }
    } catch (profileError) {
      // Continue to metadata check
    }

    // Check user metadata for tenant_id as fallback
    const metadataTenantId = user.app_metadata?.tenant_id || user.user_metadata?.tenant_id;
    
    if (metadataTenantId) {
      return metadataTenantId;
    }

    // Use known tenant_id for this school system as final fallback
    const knownTenantId = 'b8f8b5f0-1234-4567-8901-123456789000';
    return knownTenantId;
  } catch (error) {
    // Return known tenant as final fallback for this school
    const knownTenantId = 'b8f8b5f0-1234-4567-8901-123456789000';
=======
// RLS-aware tenant helper function
export const getUserTenantId = async () => {
  try {
    console.log('🔍 [getUserTenantId] Starting RLS-aware tenant ID resolution...');
    
    const { data: { user } } = await supabase.auth.getUser();
    if (!user) {
      console.warn('❌ [getUserTenantId] No authenticated user found');
      return null;
    }

    console.log('🔍 [getUserTenantId] User ID:', user.id);

    // HARDCODED FALLBACK FOR NOW - Use the known tenant ID immediately
    // This should work if the tenant exists and RLS is configured properly
    const knownTenantId = 'b8f8b5f0-1234-4567-8901-123456789000';
    console.log(`💡 [getUserTenantId] Using known tenant_id: ${knownTenantId}`);
    
    // Still try to get from JWT for debugging
    const jwtPayload = user.app_metadata || {};
    const jwtTenantId = jwtPayload.tenant_id || user.user_metadata?.tenant_id;
    console.log('🔍 [getUserTenantId] JWT tenant_id:', jwtTenantId);
    
    // Try database function for debugging
    try {
      const { data: dbTenantId, error: rpcError } = await supabase
        .rpc('get_current_tenant_id');
      console.log('🔍 [getUserTenantId] DB function result:', dbTenantId);
      console.log('🔍 [getUserTenantId] DB function error:', rpcError);
    } catch (rpcError) {
      console.warn('💥 [getUserTenantId] Could not call RLS function:', rpcError);
    }
    
    return knownTenantId;
  } catch (error) {
    console.error('💥 [getUserTenantId] Unexpected error:', error);
    const knownTenantId = 'b8f8b5f0-1234-4567-8901-123456789000';
    console.warn(`⚠️ [getUserTenantId] Emergency fallback: ${knownTenantId}`);
>>>>>>> 548e9ad3
    return knownTenantId;
  }
};

// Database helper functions
export const dbHelpers = {
  // Ensure default roles exist
  async ensureRolesExist() {
    try {
      const defaultRoles = ['admin', 'teacher', 'student', 'parent'];

      for (const roleName of defaultRoles) {
        const { data: existingRole, error: selectError } = await supabase
          .from(TABLES.ROLES)
          .select('id')
          .eq('role_name', roleName)
          .maybeSingle();

        if (selectError && selectError.code !== 'PGRST116') {
          continue;
        }

        if (!existingRole) {
          await supabase
            .from(TABLES.ROLES)
            .insert({ role_name: roleName });
        }
      }

      return { success: true };
    } catch (error) {
      return { success: false, error };
    }
  },

  // Get role ID with fallback for when RLS prevents access
  async getRoleIdSafely(roleName) {
    try {
      // Input validation
      if (!roleName || typeof roleName !== 'string') {
        return 1; // Default fallback
      }
      
      const { data: role, error } = await supabase
        .from(TABLES.ROLES)
        .select('id')
        .eq('role_name', roleName)
        .maybeSingle();

      if (error || !role?.id) {
        // Return a fallback role ID based on role name
        const fallbackRoleIds = {
          'admin': 1,
          'teacher': 2,
          'student': 3,
          'parent': 4
        };
        return fallbackRoleIds[roleName.toLowerCase()] || 1;
      }

      return role.id;
    } catch (error) {
      // Return fallback
      const fallbackRoleIds = {
        'admin': 1,
        'teacher': 2,
        'student': 3,
        'parent': 4
      };
      return fallbackRoleIds[roleName.toLowerCase()] || 1;
    }
  },
  // Tables that do not require tenant_id filtering (system-wide)
  getTenantFreeTable(table) {
    const tenantFreeTables = ['tenants', 'roles'];
    return tenantFreeTables.includes(table.toLowerCase());
  },

  // Generic CRUD operations - now tenant-aware
  async create(table, data, options = {}) {
    try {
      const { skipTenantId = false } = options;
      
      // Only add tenant_id if table requires it and not explicitly skipped
      if (!this.getTenantFreeTable(table) && !skipTenantId) {
        const tenantId = await tenantHelpers.getCurrentTenantId();
        if (!tenantId) {
          throw new Error('Tenant context required but not found');
        }
        data = { ...data, tenant_id: tenantId };
      }
      
      const { data: result, error } = await supabase
        .from(table)
        .insert(data)
        .select();
      return { data: result, error };
    } catch (error) {
      return { data: null, error };
    }
  },

  async read(table, filters = {}, options = {}) {
    try {
      const { skipTenantId = false, selectClause = '*' } = options;
      let query = supabase.from(table).select(selectClause);
      
      // Add tenant_id filter for tenant-aware tables
      if (!this.getTenantFreeTable(table) && !skipTenantId) {
        const tenantId = await tenantHelpers.getCurrentTenantId();
        if (tenantId) {
          query = query.eq('tenant_id', tenantId);
        } else {
          console.warn(`No tenant context for reading from ${table}`);
        }
      }
      
      // Apply additional filters
      Object.keys(filters).forEach(key => {
        query = query.eq(key, filters[key]);
      });
      
      const { data, error } = await query;
      return { data, error };
    } catch (error) {
      return { data: null, error };
    }
  },

  async update(table, id, updates, options = {}) {
    try {
      const { skipTenantId = false } = options;
      let query = supabase.from(table).update(updates).eq('id', id);
      
      // Add tenant_id constraint for tenant-aware tables
      if (!this.getTenantFreeTable(table) && !skipTenantId) {
        const tenantId = await tenantHelpers.getCurrentTenantId();
        if (tenantId) {
          query = query.eq('tenant_id', tenantId);
        } else {
          throw new Error('Tenant context required for update operation');
        }
      }
      
      const { data, error } = await query.select();
      return { data, error };
    } catch (error) {
      return { data: null, error };
    }
  },

  async delete(table, id, options = {}) {
    try {
      const { skipTenantId = false } = options;
      let query = supabase.from(table).delete().eq('id', id);
      
      // Add tenant_id constraint for tenant-aware tables
      if (!this.getTenantFreeTable(table) && !skipTenantId) {
        const tenantId = await tenantHelpers.getCurrentTenantId();
        if (tenantId) {
          query = query.eq('tenant_id', tenantId);
        } else {
          throw new Error('Tenant context required for delete operation');
        }
      }
      
      const { error } = await query;
      return { error };
    } catch (error) {
      return { error };
    }
  },

  // User management functions - now tenant-aware
  async getUserByEmail(email, options = {}) {
    try {
      const { skipTenantId = false } = options;
      let query = supabase
        .from(TABLES.USERS)
        .select('*')
        .eq('email', email);
      
      // Add tenant_id filter unless explicitly skipped
      if (!skipTenantId) {
        const tenantId = await tenantHelpers.getCurrentTenantId();
        if (tenantId) {
          query = query.eq('tenant_id', tenantId);
        }
      }
      
      const { data, error } = await query.single();
      return { data, error };
    } catch (error) {
      return { data: null, error };
    }
  },

  async createUser(userData, options = {}) {
    try {
      const { skipTenantId = false } = options;
      
      // Add tenant_id unless explicitly skipped
      if (!skipTenantId) {
        const tenantId = await tenantHelpers.getCurrentTenantId();
        if (!tenantId) {
          throw new Error('Tenant context required for user creation');
        }
        userData = { ...userData, tenant_id: tenantId };
      }
      
      const { data, error } = await supabase
        .from(TABLES.USERS)
        .insert(userData)
        .select()
        .single();
      return { data, error };
    } catch (error) {
      return { data: null, error };
    }
  },

  // Class and Section management - now tenant-aware
  async getClasses() {
    try {
      // Classes are tenant-specific, so this will automatically filter by tenant_id
      // when using the tenant-aware read function
      const result = await this.read(TABLES.CLASSES, {}, { selectClause: '*' });
      
      if (result.data) {
        // Sort classes numerically by extracting the numeric part from class_name
        result.data.sort((a, b) => {
          // Extract numeric part from class names like "Class 1", "Class 10", "1st Grade", etc.
          const getNumericPart = (className) => {
            if (!className) return 0;
            // Try to extract first number from the string
            const match = className.match(/(\d+)/);
            return match ? parseInt(match[1]) : 0;
          };
          
          const numA = getNumericPart(a.class_name);
          const numB = getNumericPart(b.class_name);
          
          // If numeric parts are the same, fall back to alphabetical
          if (numA === numB) {
            return (a.class_name || '').localeCompare(b.class_name || '');
          }
          
          return numA - numB;
        });
      }
      
      return result;
    } catch (error) {
      return { data: null, error };
    }
  },

  async getSectionsByClass(classId = null) {
    try {
      const tenantId = await tenantHelpers.getCurrentTenantId();
      let query = supabase
        .from(TABLES.CLASSES)
        .select('section');
      
      // Add tenant_id filter
      if (tenantId) {
        query = query.eq('tenant_id', tenantId);
      }
      
      if (classId) {
        query = query.eq('id', classId);
      }

      const { data, error } = await query;
      if (error) throw error;

      // Extract unique sections
      const uniqueSections = [...new Set(data.map(item => item.section))];
      return { data: uniqueSections.map(s => ({ id: s, section_name: s })), error: null };
    } catch (error) {
      return { data: null, error };
    }
  },

  // Student management - now tenant-aware
  async getStudentsByClass(classId, sectionId = null) {
    try {
      const tenantId = await tenantHelpers.getCurrentTenantId();
      
      // First, get students with tenant filtering
      let query = supabase
        .from(TABLES.STUDENTS)
        .select(`
          *,
          classes(class_name, section)
        `)
        .eq('class_id', classId);
      
      // Add tenant_id filter
      if (tenantId) {
        query = query.eq('tenant_id', tenantId);
      }

      if (sectionId) {
        query = query.eq('classes.section', sectionId);
      }

      const { data: studentsData, error: studentsError } = await query.order('roll_no');
      if (studentsError) {
        return { data: null, error: studentsError };
      }

      if (!studentsData || studentsData.length === 0) {
        return { data: [], error: null };
      }

      // Get all unique parent_ids and student_ids
      const parentIds = studentsData
        .map(student => student.parent_id)
        .filter(id => id != null);
      const studentIds = studentsData.map(student => student.id);

      // Fetch parent data from parents table (for new parent relationships)
      let parentsLookup = {};
      if (parentIds.length > 0) {
        let parentQuery = supabase
          .from(TABLES.PARENTS)
          .select('id, name, phone, email, student_id')
          .in('id', parentIds);
          
        // Add tenant filtering to parents query
        if (tenantId) {
          parentQuery = parentQuery.eq('tenant_id', tenantId);
        }
        
        const { data: parentsData, error: parentsError } = await parentQuery;
        
        if (!parentsError && parentsData) {
          parentsData.forEach(parent => {
            parentsLookup[parent.id] = parent;
          });
        }
      }

      // Fetch parent user data from users table (for old parent relationships)
      let parentUsersLookup = {};
      if (studentIds.length > 0) {
        let userQuery = supabase
          .from(TABLES.USERS)
          .select('id, full_name, phone, email, linked_parent_of')
          .in('linked_parent_of', studentIds)
          .not('linked_parent_of', 'is', null);
          
        // Add tenant filtering to users query
        if (tenantId) {
          userQuery = userQuery.eq('tenant_id', tenantId);
        }
        
        const { data: parentUsers, error: parentUsersError } = await userQuery;
        
        if (!parentUsersError && parentUsers) {
          parentUsers.forEach(user => {
            parentUsersLookup[user.linked_parent_of] = {
              name: user.full_name,
              phone: user.phone,
              email: user.email
            };
          });
        }
      }

      // Combine student data with parent information
      const studentsWithParents = studentsData.map(student => {
        let parentData = null;
        
        // Try to get parent from parents table first (new relationship)
        if (student.parent_id && parentsLookup[student.parent_id]) {
          parentData = {
            name: parentsLookup[student.parent_id].name,
            phone: parentsLookup[student.parent_id].phone,
            email: parentsLookup[student.parent_id].email
          };
        }
        // Fall back to users table parent data (old relationship)
        else if (parentUsersLookup[student.id]) {
          parentData = parentUsersLookup[student.id];
        }

        return {
          ...student,
          parents: parentData // Use 'parents' key for consistency with existing code
        };
      });

      return { data: studentsWithParents, error: null };
    } catch (error) {
      return { data: null, error };
    }
  },

  async getStudentById(studentId) {
    try {
      const tenantId = await tenantHelpers.getCurrentTenantId();
      console.log('getStudentById: Fetching student with ID:', studentId, 'for tenant:', tenantId);

      // First try a simple query without joins with tenant filtering
      let studentQuery = supabase
        .from(TABLES.STUDENTS)
        .select('*')
        .eq('id', studentId);
      
      // Add tenant_id filter
      if (tenantId) {
        studentQuery = studentQuery.eq('tenant_id', tenantId);
      }
      
      const { data: basicData, error: basicError } = await studentQuery.single();

      if (basicError) {
        console.error('getStudentById: Basic query failed:', basicError);
        return { data: null, error: basicError };
      }

      console.log('getStudentById: Basic student data:', basicData);

      // Try to get class info separately with tenant filtering
      let classData = null;
      if (basicData.class_id) {
        let classQuery = supabase
          .from(TABLES.CLASSES)
          .select('class_name, section')
          .eq('id', basicData.class_id);
          
        // Add tenant filtering to classes query
        if (tenantId) {
          classQuery = classQuery.eq('tenant_id', tenantId);
        }
        
        const { data: classInfo, error: classError } = await classQuery.single();

        if (!classError) {
          classData = classInfo;
        } else {
          console.warn('getStudentById: Class query failed:', classError);
        }
      }

      // Try to get parent info separately with tenant filtering
      let parentData = null;
      if (basicData.parent_id) {
        let parentQuery = supabase
          .from(TABLES.PARENTS)
          .select('name, phone, email')
          .eq('id', basicData.parent_id);
          
        // Add tenant filtering to parents query
        if (tenantId) {
          parentQuery = parentQuery.eq('tenant_id', tenantId);
        }
        
        const { data: parentInfo, error: parentError } = await parentQuery.single();

        if (!parentError) {
          parentData = parentInfo;
        } else {
          console.warn('getStudentById: Parent query failed:', parentError);
        }
      }

      // Combine the data
      const combinedData = {
        ...basicData,
        classes: classData,
        users: parentData
      };

      console.log('getStudentById: Combined data:', combinedData);
      return { data: combinedData, error: null };

    } catch (error) {
      console.error('getStudentById: Unexpected error:', error);
      return { data: null, error };
    }
  },

  // Teacher management
  async getTeachers() {
    try {
      const { data, error } = await supabase
        .from(TABLES.TEACHERS)
        .select(`
          *,
          users!users_linked_teacher_id_fkey(id, email, full_name, phone)
        `)
        .order('name');
      return { data, error };
    } catch (error) {
      return { data: null, error };
    }
  },

  async getTeacherByUserId(userId) {
    try {
      // First get the user to find linked_teacher_id
      const { data: user, error: userError } = await supabase
        .from(TABLES.USERS)
        .select('linked_teacher_id')
        .eq('id', userId)
        .single();

      if (userError || !user?.linked_teacher_id) {
        return { data: null, error: userError || new Error('No teacher linked to this user') };
      }

      // Then get the teacher with related data
      const { data, error } = await supabase
        .from(TABLES.TEACHERS)
        .select(`
          *,
          teacher_subjects(
            subjects(id, name, class_id)
          )
        `)
        .eq('id', user.linked_teacher_id)
        .single();
      return { data, error };
    } catch (error) {
      return { data: null, error };
    }
  },

  async createTeacherAccount(teacherData, authData) {
    try {
      // 0. Ensure roles exist
      await this.ensureRolesExist();

      // 1. Create auth user using regular signup
      const { data: authUser, error: authError } = await supabase.auth.signUp({
        email: authData.email,
        password: authData.password,
        options: {
          data: {
            full_name: authData.full_name,
            role: 'teacher'
          },
          emailRedirectTo: undefined // Disable email confirmation for admin-created accounts
        }
      });

      if (authError) throw authError;

      if (!authUser.user) {
        throw new Error('Failed to create user account');
      }

      // 2. Get teacher role ID safely
      const teacherRoleId = await this.getRoleIdSafely('teacher');
      console.log(`✅ Using teacher role ID: ${teacherRoleId}`);
      
      if (!teacherRoleId || teacherRoleId === undefined || teacherRoleId === null) {
        console.error('❌ teacherRoleId is invalid:', teacherRoleId);
        throw new Error('Could not determine teacher role ID - received undefined or null value');
      }
      
      // Ensure it's a valid number
      if (typeof teacherRoleId !== 'number' || isNaN(teacherRoleId)) {
        console.error('❌ teacherRoleId is not a valid number:', teacherRoleId, typeof teacherRoleId);
        throw new Error(`Invalid teacher role ID: expected number, got ${typeof teacherRoleId}`);
      }

      // 3. Create user profile with linked_teacher_id
      const { data: userProfile, error: userError } = await supabase
        .from(TABLES.USERS)
        .insert({
          id: authUser.user.id,
          email: authData.email,
          full_name: authData.full_name,
          phone: authData.phone || '',
          role_id: teacherRoleId,
          linked_teacher_id: teacherData.teacherId  // ✅ Link to teacher record
        })
        .select()
        .single();

      if (userError) throw userError;

      // 4. Get the teacher record for return
      const { data: teacher, error: teacherError } = await supabase
        .from(TABLES.TEACHERS)
        .select('*')
        .eq('id', teacherData.teacherId)
        .single();

      if (teacherError) throw teacherError;

      return {
        data: {
          authUser: authUser.user,
          userProfile,
          teacher
        },
        error: null
      };
    } catch (error) {
      return { data: null, error };
    }
  },

  async createStudentAccount(studentData, authData) {
    try {
      console.log('Creating student account - Step 1: Ensuring roles exist');
      // 0. Ensure roles exist
      await this.ensureRolesExist();

      console.log('Creating student account - Step 2: Creating auth user for email:', authData.email);
      // 1. Create auth user using regular signup
      const { data: authUser, error: authError } = await supabase.auth.signUp({
        email: authData.email,
        password: authData.password,
        options: {
          data: {
            full_name: authData.full_name,
            role: 'student'
          },
          emailRedirectTo: undefined // Disable email confirmation for admin-created accounts
        }
      });

      if (authError) {
        console.error('Auth signup error:', authError);
        throw authError;
      }

      if (!authUser.user) {
        throw new Error('Failed to create user account - no user returned');
      }

      console.log('Creating student account - Step 3: Auth user created with ID:', authUser.user.id);

      // 2. Get student role ID safely
      console.log('Creating student account - Step 4: Getting student role');
      const studentRoleId = await this.getRoleIdSafely('student');
      console.log('Creating student account - Step 5: Student role ID:', studentRoleId);
      
      if (!studentRoleId || studentRoleId === undefined || studentRoleId === null) {
        console.error('❌ studentRoleId is invalid:', studentRoleId);
        throw new Error('Could not determine student role ID - received undefined or null value');
      }
      
      // Ensure it's a valid number
      if (typeof studentRoleId !== 'number' || isNaN(studentRoleId)) {
        console.error('❌ studentRoleId is not a valid number:', studentRoleId, typeof studentRoleId);
        throw new Error(`Invalid student role ID: expected number, got ${typeof studentRoleId}`);
      }

      // 3. Create user profile with linked_student_id
      console.log('Creating student account - Step 6: Creating user profile');
      const userProfileData = {
        id: authUser.user.id,
        email: authData.email,
        full_name: authData.full_name,
        phone: authData.phone || '',
        role_id: studentRoleId,
        linked_student_id: studentData.studentId  // ✅ Link to student record
      };

      console.log('User profile data:', userProfileData);

      const { data: userProfile, error: userError } = await supabase
        .from(TABLES.USERS)
        .insert(userProfileData)
        .select()
        .single();

      if (userError) {
        console.error('Error creating user profile:', userError);
        throw userError;
      }

      console.log('Creating student account - Step 7: User profile created:', userProfile);

      // 4. Get the student record for return
      console.log('Creating student account - Step 8: Getting student record for ID:', studentData.studentId);
      const { data: student, error: studentError } = await supabase
        .from(TABLES.STUDENTS)
        .select('*')
        .eq('id', studentData.studentId)
        .single();

      if (studentError) {
        console.error('Error getting student record:', studentError);
        throw studentError;
      }

      console.log('Creating student account - Step 9: Success! Account created for student:', student.name);

      return {
        data: {
          authUser: authUser.user,
          userProfile,
          student
        },
        error: null
      };
    } catch (error) {
      console.error('Error in createStudentAccount:', error);
      return { data: null, error };
    }
  },

  async createParentAccount(studentData, authData) {
    try {
      console.log('Creating parent account - Step 1: Ensuring roles exist');
      // 0. Ensure roles exist
      await this.ensureRolesExist();

      console.log('Creating parent account - Step 2: Creating auth user for email:', authData.email);
      // 1. Create auth user using regular signup
      const { data: authUser, error: authError } = await supabase.auth.signUp({
        email: authData.email,
        password: authData.password,
        options: {
          data: {
            full_name: authData.full_name,
            role: 'parent'
          },
          emailRedirectTo: undefined // Disable email confirmation for admin-created accounts
        }
      });

      if (authError) {
        console.error('Auth signup error:', authError);
        throw authError;
      }

      if (!authUser.user) {
        throw new Error('Failed to create user account - no user returned');
      }

      console.log('Creating parent account - Step 3: Auth user created with ID:', authUser.user.id);

      // 2. Get parent role ID safely
      console.log('Creating parent account - Step 4: Getting parent role');
      const parentRoleId = await this.getRoleIdSafely('parent');
      console.log('Creating parent account - Step 5: Parent role ID:', parentRoleId);
      
      if (!parentRoleId || parentRoleId === undefined || parentRoleId === null) {
        console.error('❌ parentRoleId is invalid:', parentRoleId);
        throw new Error('Could not determine parent role ID - received undefined or null value');
      }
      
      // Ensure it's a valid number
      if (typeof parentRoleId !== 'number' || isNaN(parentRoleId)) {
        console.error('❌ parentRoleId is not a valid number:', parentRoleId, typeof parentRoleId);
        throw new Error(`Invalid parent role ID: expected number, got ${typeof parentRoleId}`);
      }

      // 3. Create user profile with linked_parent_of
      console.log('Creating parent account - Step 6: Creating user profile');
      const userProfileData = {
        id: authUser.user.id,
        email: authData.email,
        full_name: authData.full_name,
        phone: authData.phone || '',
        role_id: parentRoleId,
        linked_parent_of: studentData.studentId  // ✅ Link to student record as parent
      };

      console.log('User profile data:', userProfileData);

      const { data: userProfile, error: userError } = await supabase
        .from(TABLES.USERS)
        .insert(userProfileData)
        .select()
        .single();

      if (userError) {
        console.error('Error creating user profile:', userError);
        throw userError;
      }

      console.log('Creating parent account - Step 7: User profile created:', userProfile);

      // 4. Create parent record in parents table
      console.log('Creating parent account - Step 8: Creating parent record');
      const parentRecordData = {
        name: authData.full_name,
        relation: authData.relation || 'Guardian', // Default to Guardian if not specified
        phone: authData.phone || '',
        email: authData.email,
        student_id: studentData.studentId
      };

      console.log('Parent record data:', parentRecordData);

      const { data: parentRecord, error: parentError } = await supabase
        .from(TABLES.PARENTS)
        .insert(parentRecordData)
        .select()
        .single();

      if (parentError) {
        console.error('Error creating parent record:', parentError);
        throw parentError;
      }

      console.log('Creating parent account - Step 9: Parent record created:', parentRecord);

      // 5. Update student record to link to the parent record
      console.log('Creating parent account - Step 10: Updating student parent_id');
      const { error: studentUpdateError } = await supabase
        .from(TABLES.STUDENTS)
        .update({ parent_id: parentRecord.id })
        .eq('id', studentData.studentId);

      if (studentUpdateError) {
        console.error('Error updating student parent_id:', studentUpdateError);
        throw studentUpdateError;
      }

      console.log('Creating parent account - Step 11: Student parent_id updated successfully');

      // 6. Get the student record for return
      console.log('Creating parent account - Step 12: Getting student record for ID:', studentData.studentId);
      const { data: student, error: studentError } = await supabase
        .from(TABLES.STUDENTS)
        .select('*')
        .eq('id', studentData.studentId)
        .single();

      if (studentError) {
        console.error('Error getting student record:', studentError);
        throw studentError;
      }

      console.log('Creating parent account - Step 13: Success! Parent account and record created for student:', student.name);

      return {
        data: {
          authUser: authUser.user,
          userProfile,
          parentRecord,
          student
        },
        error: null
      };
    } catch (error) {
      console.error('Error in createParentAccount:', error);
      // Note: In a production environment, you might want to implement rollback logic here
      // to clean up any partially created records if the transaction fails
      return { data: null, error };
    }
  },

  // Link an existing parent account to an additional student
  async linkParentToAdditionalStudent(parentEmail, studentId, relation = 'Guardian') {
    try {
      console.log('🔗 ADMIN LINKING: Starting linkParentToAdditionalStudent');
      console.log('🔗 Parameters:', { parentEmail, studentId, relation });
      console.log('🔗 Step 1: Finding parent user with email:', parentEmail);
      
      // 1. Find the existing parent user account
      const { data: existingParentUser, error: userError } = await supabase
        .from(TABLES.USERS)
        .select('id, email, full_name, phone, role_id, linked_parent_of')
        .eq('email', parentEmail)
        .eq('role_id', (await this.getParentRoleId()))
        .single();
      
      console.log('🔗 Step 1 Result:', { existingParentUser, userError });
      
      if (userError) {
        console.error('❌ Error finding parent user:', userError);
        throw new Error(`Parent account with email ${parentEmail} not found`);
      }
      
      console.log('✅ Step 2: Found existing parent user:', existingParentUser.full_name);
      console.log('📋 Parent user details:', existingParentUser);
      
      // 2. Check if this student is already linked to this parent
      const { data: existingParentRecord, error: existingError } = await supabase
        .from(TABLES.PARENTS)
        .select('id')
        .eq('email', parentEmail)
        .eq('student_id', studentId)
        .maybeSingle();
      
      if (existingParentRecord) {
        throw new Error('This student is already linked to this parent account');
      }
      
      // Also check if student already has this parent_id in students table
      const { data: currentStudent, error: currentStudentError } = await supabase
        .from(TABLES.STUDENTS)
        .select('parent_id')
        .eq('id', studentId)
        .single();
      
      if (currentStudentError) {
        console.error('Error getting current student:', currentStudentError);
        throw new Error('Student not found');
      }
      
      // 3. Create new parent record linking this parent to the additional student
      console.log('Linking parent - Step 3: Creating parent record for additional student');
      const parentRecordData = {
        name: existingParentUser.full_name,
        relation: relation,
        phone: existingParentUser.phone || '',
        email: existingParentUser.email,
        student_id: studentId
      };
      
      const { data: newParentRecord, error: parentRecordError } = await supabase
        .from(TABLES.PARENTS)
        .insert(parentRecordData)
        .select()
        .single();
      
      if (parentRecordError) {
        console.error('Error creating parent record for additional student:', parentRecordError);
        throw parentRecordError;
      }
      
      console.log('Linking parent - Step 4: Parent record created:', newParentRecord);
      
      // 4. Set the student's parent_id to link back to the parent record
      console.log('Linking parent - Step 5: Setting student parent_id');
      const { error: studentUpdateError } = await supabase
        .from(TABLES.STUDENTS)
        .update({ parent_id: newParentRecord.id })
        .eq('id', studentId);
      
      if (studentUpdateError) {
        console.error('Error updating student parent_id:', studentUpdateError);
        // Don't throw here as the parent record was created successfully
        console.log('Warning: Parent record created but student parent_id not updated');
      } else {
        console.log('Student parent_id updated successfully');
      }
      
      // 5. Check if this is the first student being linked to this parent
      // If the user doesn't have a linked_parent_of set, set it to this student
      if (!existingParentUser.linked_parent_of) {
        console.log('Linking parent - Step 6: Setting primary linked_parent_of');
        const { error: userUpdateError } = await supabase
          .from(TABLES.USERS)
          .update({ linked_parent_of: studentId })
          .eq('id', existingParentUser.id);
        
        if (userUpdateError) {
          console.error('Error setting linked_parent_of:', userUpdateError);
          // Don't throw as the main linking was successful
        } else {
          console.log('Primary linked_parent_of set successfully');
        }
      }
      
      // 6. Get the updated student record
      const { data: student, error: studentError } = await supabase
        .from(TABLES.STUDENTS)
        .select('*')
        .eq('id', studentId)
        .single();
      
      if (studentError) {
        console.error('Error getting student record:', studentError);
        throw studentError;
      }
      
      console.log('Linking parent - Step 7: Success! Parent linked to additional student:', student.name);
      
      return {
        data: {
          parentUser: existingParentUser,
          parentRecord: newParentRecord,
          student
        },
        error: null
      };
    } catch (error) {
      console.error('Error in linkParentToAdditionalStudent:', error);
      return { data: null, error };
    }
  },

  // Helper function to get parent role ID
  async getParentRoleId() {
    const { data: parentRole, error: roleError } = await supabase
      .from(TABLES.ROLES)
      .select('id')
      .eq('role_name', 'parent')
      .single();
    
    if (roleError) {
      throw new Error('Parent role not found');
    }
    
    return parentRole.id;
  },

  // Search for existing parent accounts by email or name
  async searchParentAccounts(searchTerm) {
    try {
      const { data: parentUsers, error: userError } = await supabase
        .from(TABLES.USERS)
        .select('id, email, full_name, phone')
        .eq('role_id', (await this.getParentRoleId()))
        .or(`email.ilike.%${searchTerm}%,full_name.ilike.%${searchTerm}%`);
      
      if (userError) {
        console.error('Error searching parent accounts:', userError);
        throw userError;
      }
      
      // For each parent, get their associated students
      const parentsWithStudents = await Promise.all(
        (parentUsers || []).map(async (parent) => {
          const { data: parentRecords, error: recordError } = await supabase
            .from(TABLES.PARENTS)
            .select(`
              id, relation, student_id,
              students(id, name, admission_no, classes(class_name, section))
            `)
            .eq('email', parent.email);
          
          return {
            ...parent,
            linkedStudents: recordError ? [] : (parentRecords || []).map(record => ({
              ...record.students,
              relation: record.relation
            }))
          };
        })
      );
      
      return { data: parentsWithStudents, error: null };
    } catch (error) {
      console.error('Error in searchParentAccounts:', error);
      return { data: null, error };
    }
  },

  // Test function to verify auth is working
  async testAuthConnection() {
    try {
      console.log('Testing Supabase Auth connection...');
      const { data: { session }, error } = await supabase.auth.getSession();
      console.log('Current session:', session);
      console.log('Auth test completed, error:', error);
      return { session, error };
    } catch (error) {
      console.error('Auth connection test failed:', error);
      return { session: null, error };
    }
  },

  // Verify if a user exists in auth.users table
  async verifyAuthUser(email) {
    try {
      console.log('Verifying auth user for email:', email);
      // Note: This requires RLS policies to be set up properly
      const { data, error } = await supabase.auth.admin.listUsers();
      if (error) {
        console.log('Cannot access admin.listUsers, checking via sign-in attempt');
        return { exists: 'unknown', error: 'Admin access required' };
      }

      const userExists = data.users.some(user => user.email === email);
      console.log('Auth user exists:', userExists);
      return { exists: userExists, error: null };
    } catch (error) {
      console.error('Error verifying auth user:', error);
      return { exists: 'unknown', error };
    }
  },

  async getTeacherSubjects(teacherId) {
    try {
      const { data, error } = await supabase
        .from(TABLES.TEACHER_SUBJECTS)
        .select(`
          *,
          subjects(
            id,
            name,
            class_id,
            classes(id, class_name, section)
          )
        `)
        .eq('teacher_id', teacherId);
      return { data, error };
    } catch (error) {
      return { data: null, error };
    }
  },

  // Attendance management
  async getAttendanceByDate(date, classId = null, sectionId = null) {
    try {
      let query = supabase
        .from(TABLES.STUDENT_ATTENDANCE)
        .select(`
          *,
          students(
            name,
            roll_no,
            classes(class_name, section)
          )
        `)
        .eq('date', date);
      
      if (classId) {
        query = query.eq('students.class_id', classId);
      }
      
      if (sectionId) {
        query = query.eq('students.classes.section', sectionId);
      }
      
      const { data, error } = await query;
      return { data, error };
    } catch (error) {
      return { data: null, error };
    }
  },

  async markAttendance(attendanceData) {
    try {
      const { data, error } = await supabase
        .from(TABLES.STUDENT_ATTENDANCE)
        .upsert(attendanceData, { onConflict: 'student_id,date,tenant_id' })
        .select();
      return { data, error };
    } catch (error) {
      return { data: null, error };
    }
  },

  // Fee management
  async getFeeStructure(classId) {
    try {
      const { data, error } = await supabase
        .from(TABLES.FEE_STRUCTURE)
        .select('*')
        .eq('class_id', classId);
      return { data, error };
    } catch (error) {
      return { data: null, error };
    }
  },

  async getStudentFees(studentId) {
    try {
      console.log('getStudentFees: Fetching fees for student ID:', studentId);

      // First try a simple query without joins
      const { data, error } = await supabase
        .from(TABLES.STUDENT_FEES)
        .select('*')
        .eq('student_id', studentId)
        .order('payment_date', { ascending: false });

      console.log('getStudentFees: Query result:', { data, error });
      return { data, error };
    } catch (error) {
      console.error('getStudentFees: Unexpected error:', error);
      return { data: null, error };
    }
  },

  // Timetable management
  async getTeacherTimetable(teacherId, academicYear = null) {
    try {
      // If no academic year provided, use current year
      if (!academicYear) {
        const currentYear = new Date().getFullYear();
        academicYear = `${currentYear}-${(currentYear + 1).toString().slice(-2)}`;
      }

      const { data, error } = await supabase
        .from(TABLES.TIMETABLE)
        .select(`
          *,
          classes(class_name, section),
          subjects(subject_name)
        `)
        .eq('teacher_id', teacherId)
        .eq('academic_year', academicYear)
        .order('day_of_week')
        .order('period_number');

      return { data, error };
    } catch (error) {
      return { data: null, error };
    }
  },

  // Exam and Marks management
  async getExams(classId) {
    try {
      const { data, error } = await supabase
        .from(TABLES.EXAMS)
        .select('*')
        .eq('class_id', classId)
        .order('start_date', { ascending: false });
      return { data, error };
    } catch (error) {
      return { data: null, error };
    }
  },

  async getMarksByStudent(studentId, examId = null) {
    try {
      let query = supabase
        .from(TABLES.MARKS)
        .select(`
          *,
          exams(name, start_date),
          subjects(name)
        `)
        .eq('student_id', studentId);
      
      if (examId) {
        query = query.eq('exam_id', examId);
      }
      
      const { data, error } = await query;
      return { data, error };
    } catch (error) {
      return { data: null, error };
    }
  },

  // Homework management
  async getHomeworks(classId) {
    try {
      let query = supabase
        .from(TABLES.HOMEWORKS)
        .select('*')
        .eq('class_id', classId);

      const { data, error } = await query.order('due_date');

      // Handle case where homeworks table doesn't exist
      if (error && error.code === '42P01') {
        console.log('Homeworks table does not exist');
        return { data: [], error: null };
      }

      return { data, error };
    } catch (error) {
      return { data: null, error };
    }
  },

  // Parent management
  async getParentByUserId(userId) {
    try {
      // Get user data with linked student information
      const { data: userData, error: userError } = await supabase
        .from(TABLES.USERS)
        .select(`
          *,
          roles(role_name),
          students!users_linked_parent_of_fkey(
            id,
            name,
            admission_no,
            roll_no,
            dob,
            gender,
            address,
            class_id,
            classes(id, class_name, section)
          )
        `)
        .eq('id', userId)
        .single();

      if (userError) {
        return { data: null, error: userError };
      }

      if (!userData.linked_parent_of) {
        return { data: null, error: new Error('No student linked to this user') };
      }

      return { data: userData, error: null };
    } catch (error) {
      return { data: null, error };
    }
  },

  async getStudentsByParentId(userId) {
    try {
      // Get all students linked to this parent user
      const { data: userData, error: userError } = await supabase
        .from(TABLES.USERS)
        .select('linked_parent_of')
        .eq('id', userId)
        .single();

      if (userError || !userData.linked_parent_of) {
        return { data: [], error: userError || new Error('No students linked to this parent') };
      }

      // Get student details
      const { data: studentData, error: studentError } = await supabase
        .from(TABLES.STUDENTS)
        .select(`
          *,
          classes(id, class_name, section)
        `)
        .eq('id', userData.linked_parent_of)
        .single();

      if (studentError) {
        return { data: [], error: studentError };
      }

      return { data: [studentData], error: null };
    } catch (error) {
      return { data: [], error };
    }
  },

  // Student management
  async getStudentByUserId(userId) {
    try {
      // Get user data with linked student information
      const { data: userData, error: userError } = await supabase
        .from(TABLES.USERS)
        .select(`
          *,
          roles(role_name),
          students!users_linked_student_id_fkey(
            id,
            name,
            admission_no,
            roll_no,
            dob,
            gender,
            address,
            class_id,
            classes(id, class_name, section)
          )
        `)
        .eq('id', userId)
        .single();

      if (userError) {
        return { data: null, error: userError };
      }

      if (!userData.linked_student_id) {
        return { data: null, error: new Error('No student linked to this user') };
      }

      return { data: userData, error: null };
    } catch (error) {
      return { data: null, error };
    }
  },

  async getStudentAttendance(studentId, startDate = null, endDate = null) {
    try {
      let query = supabase
        .from(TABLES.STUDENT_ATTENDANCE)
        .select('*')
        .eq('student_id', studentId)
        .order('date', { ascending: false });

      if (startDate) {
        query = query.gte('date', startDate);
      }
      if (endDate) {
        query = query.lte('date', endDate);
      }

      const { data, error } = await query;
      return { data: data || [], error };
    } catch (error) {
      return { data: [], error };
    }
  },

  async getStudentMarks(studentId, examId = null) {
    try {
      let query = supabase
        .from(TABLES.MARKS)
        .select(`
          *,
          subjects(name),
          exams(name, start_date)
        `)
        .eq('student_id', studentId)
        .order('created_at', { ascending: false });

      if (examId) {
        query = query.eq('exam_id', examId);
      }

      const { data, error } = await query;
      return { data: data || [], error };
    } catch (error) {
      return { data: [], error };
    }
  },

  // Timetable management
  async getTimetable(classId) {
    try {
      let query = supabase
        .from(TABLES.TIMETABLE)
        .select(`
          *,
          subjects(id, name),
          teachers(id, name),
          classes(id, class_name, section)
        `)
        .eq('class_id', classId)
        .order('day_of_week, period_number');

      const { data, error } = await query;
      return { data, error };
    } catch (error) {
      return { data: null, error };
    }
  },

  async createTimetableEntry(timetableData) {
    try {
      const { data, error } = await supabase
        .from(TABLES.TIMETABLE)
        .insert([timetableData])
        .select(`
          *,
          subjects(id, name),
          classes(id, class_name, section)
        `);
      return { data, error };
    } catch (error) {
      return { data: null, error };
    }
  },

  async updateTimetableEntry(id, updates) {
    try {
      const { data, error } = await supabase
        .from(TABLES.TIMETABLE)
        .update(updates)
        .eq('id', id)
        .select(`
          *,
          subjects(id, name),
          classes(id, class_name, section)
        `);
      return { data, error };
    } catch (error) {
      return { data: null, error };
    }
  },

  async deleteTimetableEntry(id) {
    try {
      const { data, error } = await supabase
        .from(TABLES.TIMETABLE)
        .delete()
        .eq('id', id);
      return { data, error };
    } catch (error) {
      return { data: null, error };
    }
  },

  async getTimetableByClass(classId) {
    try {
      const { data, error } = await supabase
        .from(TABLES.TIMETABLE)
        .select(`
          *,
          subjects(id, name),
          classes(id, class_name, section)
        `)
        .eq('class_id', classId)
        .order('day_of_week, start_time');
      return { data, error };
    } catch (error) {
      return { data: null, error };
    }
  },

  // Notifications
  async getNotificationsByUserId(userId) {
    try {
      const { data, error } = await supabase
        .from(TABLES.NOTIFICATIONS)
        .select(`
          *,
          notification_recipients!inner(recipient_id, recipient_type)
        `)
        .eq('notification_recipients.recipient_id', userId)
        .order('created_at', { ascending: false });

      return { data, error };
    } catch (error) {
      return { data: null, error };
    }
  },

  async getNotificationsByRole(role, userId = null) {
    try {
      // For backward compatibility, redirect to user-based query if userId provided
      if (userId) {
        return this.getNotificationsByUserId(userId);
      }

      // For role-based queries, we need to join through users and roles
      const { data, error } = await supabase
        .from(TABLES.NOTIFICATIONS)
        .select(`
          *,
          notification_recipients!inner(
            recipient_id,
            recipient_type,
            users!notification_recipients_recipient_id_fkey(
              id,
              roles(role_name)
            )
          )
        `)
        .eq('notification_recipients.users.roles.role_name', role)
        .order('created_at', { ascending: false });

      return { data, error };
    } catch (error) {
      return { data: null, error };
    }
  },

  async getTasks() {
    try {
      // Use the tenant-aware read function to filter tasks by tenant_id
      return await this.read(TABLES.TASKS, {}, { selectClause: '*', orderBy: 'due_date' });
    } catch (error) {
      return { data: null, error };
    }
  },

  // Dashboard statistics
  async getDashboardStats() {
    try {
      const [
        { data: students, error: studentsError },
        { data: teachers, error: teachersError },
        { data: classes, error: classesError },
        { data: todayAttendance, error: attendanceError }
      ] = await Promise.all([
        supabase.from(TABLES.STUDENTS).select('id', { count: 'exact' }),
        supabase.from(TABLES.TEACHERS).select('id', { count: 'exact' }),
        supabase.from(TABLES.CLASSES).select('id', { count: 'exact' }),
        supabase.from(TABLES.STUDENT_ATTENDANCE)
          .select('id', { count: 'exact' })
          .eq('date', new Date().toISOString().split('T')[0])
          .eq('status', 'present')
      ]);

      return {
        data: {
          totalStudents: students?.length || 0,
          totalTeachers: teachers?.length || 0,
          totalClasses: classes?.length || 0,
          todayAttendance: todayAttendance?.length || 0
        },
        error: studentsError || teachersError || classesError || attendanceError
      };
    } catch (error) {
      return { data: null, error };
    }
  },

  // School Details management
  async getSchoolDetails() {
    try {
      const { data, error } = await supabase
        .from(TABLES.SCHOOL_DETAILS)
        .select('*')
        .limit(1);

      if (error) {
        return { data: null, error };
      }

      // Return the first record if exists, otherwise null
      return { data: data && data.length > 0 ? data[0] : null, error: null };
    } catch (error) {
      return { data: null, error };
    }
  },

  // Standardized attendance utilities
  normalizeAttendanceStatus(status) {
    if (!status) return 'absent';
    const normalizedStatus = status.toLowerCase().trim();

    switch (normalizedStatus) {
      case 'present':
      case 'p':
        return 'present';
      case 'absent':
      case 'a':
        return 'absent';
      case 'late':
      case 'l':
        return 'late';
      case 'excused':
      case 'e':
        return 'excused';
      default:
        console.warn(`Unknown attendance status: ${status}, defaulting to absent`);
        return 'absent';
    }
  },

  isAttendedStatus(status) {
    const normalizedStatus = this.normalizeAttendanceStatus(status);
    return ['present', 'late', 'excused'].includes(normalizedStatus);
  },

  // Get standardized attendance statistics for a student
  async getStudentAttendanceStats(studentId, options = {}) {
    try {
      const {
        startDate = null,
        endDate = null,
        countMethod = 'attended', // 'attended' or 'present_only'
        groupBy = null // 'month', 'week', 'day', or null
      } = options;

      let query = supabase
        .from(TABLES.STUDENT_ATTENDANCE)
        .select('date, status')
        .eq('student_id', studentId)
        .order('date', { ascending: true });

      if (startDate) {
        query = query.gte('date', startDate);
      }
      if (endDate) {
        query = query.lte('date', endDate);
      }

      const { data: attendanceRecords, error } = await query;
      if (error) return { data: null, error };

      if (!attendanceRecords || attendanceRecords.length === 0) {
        return {
          data: {
            totalDays: 0,
            attendedDays: 0,
            presentDays: 0,
            absentDays: 0,
            lateDays: 0,
            excusedDays: 0,
            attendancePercentage: 0,
            presentOnlyPercentage: 0,
            breakdown: {}
          },
          error: null
        };
      }

      // Process records with standardized status
      const processedRecords = attendanceRecords.map(record => ({
        ...record,
        normalizedStatus: this.normalizeAttendanceStatus(record.status),
        isAttended: this.isAttendedStatus(record.status)
      }));

      // Calculate basic stats
      const totalDays = processedRecords.length;
      const attendedDays = processedRecords.filter(r => r.isAttended).length;
      const presentDays = processedRecords.filter(r => r.normalizedStatus === 'present').length;
      const absentDays = processedRecords.filter(r => r.normalizedStatus === 'absent').length;
      const lateDays = processedRecords.filter(r => r.normalizedStatus === 'late').length;
      const excusedDays = processedRecords.filter(r => r.normalizedStatus === 'excused').length;

      const attendancePercentage = totalDays > 0 ? Math.round((attendedDays / totalDays) * 100) : 0;
      const presentOnlyPercentage = totalDays > 0 ? Math.round((presentDays / totalDays) * 100) : 0;

      // Group by period if requested
      let breakdown = {};
      if (groupBy) {
        processedRecords.forEach(record => {
          let key;
          const date = new Date(record.date);

          switch (groupBy) {
            case 'month':
              key = `${date.getFullYear()}-${String(date.getMonth() + 1).padStart(2, '0')}`;
              break;
            case 'week':
              const weekStart = new Date(date);
              weekStart.setDate(date.getDate() - date.getDay());
              key = weekStart.toISOString().split('T')[0];
              break;
            case 'day':
              key = record.date;
              break;
            default:
              key = 'all';
          }

          if (!breakdown[key]) {
            breakdown[key] = {
              totalDays: 0,
              attendedDays: 0,
              presentDays: 0,
              absentDays: 0,
              lateDays: 0,
              excusedDays: 0
            };
          }

          breakdown[key].totalDays++;
          breakdown[key][`${record.normalizedStatus}Days`]++;
          if (record.isAttended) {
            breakdown[key].attendedDays++;
          }
        });

        // Calculate percentages for each group
        Object.keys(breakdown).forEach(key => {
          const group = breakdown[key];
          group.attendancePercentage = group.totalDays > 0 ?
            Math.round((group.attendedDays / group.totalDays) * 100) : 0;
          group.presentOnlyPercentage = group.totalDays > 0 ?
            Math.round((group.presentDays / group.totalDays) * 100) : 0;
        });
      }

      return {
        data: {
          totalDays,
          attendedDays,
          presentDays,
          absentDays,
          lateDays,
          excusedDays,
          attendancePercentage,
          presentOnlyPercentage,
          breakdown,
          records: processedRecords
        },
        error: null
      };
    } catch (error) {
      return { data: null, error };
    }
  },

  async updateSchoolDetails(schoolData) {
    try {
      // First check if school details exist
      const { data: existing, error: getError } = await this.getSchoolDetails();

      if (getError) {
        return { data: null, error: getError };
      }

      if (existing && existing.id) {
        // Update existing record
        const { data, error } = await supabase
          .from(TABLES.SCHOOL_DETAILS)
          .update(schoolData)
          .eq('id', existing.id)
          .select()
          .single();

        if (error) {
          return { data: null, error };
        }

        return { data, error: null };
      } else {
        // Create new record
        const { data, error } = await supabase
          .from(TABLES.SCHOOL_DETAILS)
          .insert(schoolData)
          .select()
          .single();

        if (error) {
          return { data: null, error };
        }

        return { data, error: null };
      }
    } catch (error) {
      return { data: null, error };
    }
  },

  // ========================================
  // ADVANCED ATTENDANCE QUERIES
  // ========================================

  // Fetch attendance by student name, father's name, and class
  async getAttendanceByStudentDetails(searchCriteria, options = {}) {
    try {
      const {
        studentName = null,
        fatherName = null,
        className = null,
        section = null,
        startDate = null,
        endDate = null,
        limit = 100
      } = searchCriteria;

      const {
        includeStudentDetails = true,
        includeClassDetails = true,
        includeParentDetails = true,
        orderBy = 'date',
        orderDirection = 'desc'
      } = options;

      console.log('Searching attendance with criteria:', searchCriteria);

      // Build the query step by step
      let query = supabase
        .from(TABLES.STUDENT_ATTENDANCE)
        .select(`
          id,
          student_id,
          class_id,
          date,
          status,
          marked_by,
          created_at,
          ${includeStudentDetails ? `
          students!inner (
            id,
            name,
            admission_no,
            roll_no,
            dob,
            gender,
            academic_year,
            parent_id
          ),` : ''}
          ${includeClassDetails ? `
          classes!inner (
            id,
            class_name,
            section,
            academic_year
          )` : ''}
        `)
        .order(orderBy, { ascending: orderDirection === 'asc' })
        .limit(limit);

      // Apply student name filter
      if (studentName && studentName.trim()) {
        query = query.ilike('students.name', `%${studentName.trim()}%`);
      }

      // Apply class name filter
      if (className && className.trim()) {
        query = query.ilike('classes.class_name', `%${className.trim()}%`);
      }

      // Apply section filter
      if (section && section.trim()) {
        query = query.ilike('classes.section', `%${section.trim()}%`);
      }

      // Apply date range filters
      if (startDate) {
        query = query.gte('date', startDate);
      }
      if (endDate) {
        query = query.lte('date', endDate);
      }

      const { data: attendanceRecords, error: attendanceError } = await query;

      if (attendanceError) {
        console.error('Error fetching attendance records:', attendanceError);
        return { data: null, error: attendanceError };
      }

      console.log(`Found ${attendanceRecords?.length || 0} attendance records`);

      // If father's name is specified, we need to filter by parent data
      let filteredRecords = attendanceRecords || [];

      if (fatherName && fatherName.trim() && includeParentDetails) {
        console.log('Filtering by father name:', fatherName);
        
        // Get parent information for each student
        const studentIds = [...new Set(filteredRecords.map(record => record.student_id))];
        
        if (studentIds.length > 0) {
          const { data: parentData, error: parentError } = await supabase
            .from(TABLES.PARENTS)
            .select('student_id, name, relation')
            .in('student_id', studentIds)
            .ilike('name', `%${fatherName.trim()}%`)
            .eq('relation', 'Father');

          if (parentError) {
            console.error('Error fetching parent data:', parentError);
          } else {
            const validStudentIds = new Set(parentData.map(parent => parent.student_id));
            filteredRecords = filteredRecords.filter(record => 
              validStudentIds.has(record.student_id)
            );
            
            // Add parent information to the records
            filteredRecords = filteredRecords.map(record => {
              const parentInfo = parentData.find(parent => parent.student_id === record.student_id);
              return {
                ...record,
                father_name: parentInfo?.name || null
              };
            });
          }
        }
      }

      console.log(`Final filtered records: ${filteredRecords.length}`);

      return {
        data: filteredRecords,
        error: null,
        totalCount: filteredRecords.length,
        searchCriteria
      };
    } catch (error) {
      console.error('Error in getAttendanceByStudentDetails:', error);
      return { data: null, error };
    }
  },

  // Search students by name and father's name
  async searchStudentsByNameAndFather(searchCriteria) {
    try {
      const {
        studentName = null,
        fatherName = null,
        className = null,
        section = null,
        limit = 50
      } = searchCriteria;

      console.log('Searching students with criteria:', searchCriteria);

      let query = supabase
        .from(TABLES.STUDENTS)
        .select(`
          id,
          name,
          admission_no,
          roll_no,
          dob,
          gender,
          academic_year,
          class_id,
          parent_id,
          classes!inner (
            id,
            class_name,
            section,
            academic_year
          )
        `)
        .limit(limit);

      // Apply student name filter
      if (studentName && studentName.trim()) {
        query = query.ilike('name', `%${studentName.trim()}%`);
      }

      // Apply class name filter
      if (className && className.trim()) {
        query = query.ilike('classes.class_name', `%${className.trim()}%`);
      }

      // Apply section filter
      if (section && section.trim()) {
        query = query.ilike('classes.section', `%${section.trim()}%`);
      }

      const { data: students, error: studentsError } = await query;

      if (studentsError) {
        console.error('Error fetching students:', studentsError);
        return { data: null, error: studentsError };
      }

      let filteredStudents = students || [];

      // Filter by father's name if specified
      if (fatherName && fatherName.trim()) {
        console.log('Filtering students by father name:', fatherName);
        
        const studentIds = filteredStudents.map(student => student.id);
        
        if (studentIds.length > 0) {
          const { data: parentData, error: parentError } = await supabase
            .from(TABLES.PARENTS)
            .select('student_id, name, relation')
            .in('student_id', studentIds)
            .ilike('name', `%${fatherName.trim()}%`)
            .eq('relation', 'Father');

          if (parentError) {
            console.error('Error fetching parent data for filtering:', parentError);
          } else {
            const validStudentIds = new Set(parentData.map(parent => parent.student_id));
            filteredStudents = filteredStudents.filter(student => 
              validStudentIds.has(student.id)
            );
            
            // Add father's name to student records
            filteredStudents = filteredStudents.map(student => {
              const fatherInfo = parentData.find(parent => parent.student_id === student.id);
              return {
                ...student,
                father_name: fatherInfo?.name || null
              };
            });
          }
        }
      }

      console.log(`Found ${filteredStudents.length} matching students`);

      return {
        data: filteredStudents,
        error: null,
        totalCount: filteredStudents.length,
        searchCriteria
      };
    } catch (error) {
      console.error('Error in searchStudentsByNameAndFather:', error);
      return { data: null, error };
    }
  },

  // Get detailed attendance report for specific students
  async getDetailedAttendanceReport(studentIds, options = {}) {
    try {
      const {
        startDate = null,
        endDate = null,
        includeStats = true,
        groupByMonth = false
      } = options;

      if (!studentIds || studentIds.length === 0) {
        return { data: [], error: null };
      }

      console.log('Generating detailed attendance report for students:', studentIds);

      // Fetch attendance records
      let query = supabase
        .from(TABLES.STUDENT_ATTENDANCE)
        .select(`
          id,
          student_id,
          class_id,
          date,
          status,
          marked_by,
          created_at,
          students!inner (
            id,
            name,
            admission_no,
            roll_no,
            academic_year
          ),
          classes!inner (
            id,
            class_name,
            section,
            academic_year
          )
        `)
        .in('student_id', studentIds)
        .order('date', { ascending: false });

      if (startDate) {
        query = query.gte('date', startDate);
      }
      if (endDate) {
        query = query.lte('date', endDate);
      }

      const { data: attendanceRecords, error: attendanceError } = await query;

      if (attendanceError) {
        console.error('Error fetching attendance for report:', attendanceError);
        return { data: null, error: attendanceError };
      }

      let reportData = attendanceRecords || [];

      // Add statistics if requested
      if (includeStats) {
        const statsPromises = studentIds.map(async (studentId) => {
          const studentRecords = reportData.filter(record => record.student_id === studentId);
          const totalDays = studentRecords.length;
          const presentDays = studentRecords.filter(record => record.status === 'Present').length;
          const absentDays = studentRecords.filter(record => record.status === 'Absent').length;
          const attendancePercentage = totalDays > 0 ? Math.round((presentDays / totalDays) * 100) : 0;

          const student = studentRecords[0]?.students;
          
          return {
            student_id: studentId,
            student_name: student?.name || 'Unknown',
            admission_no: student?.admission_no || 'N/A',
            roll_no: student?.roll_no || 'N/A',
            total_days: totalDays,
            present_days: presentDays,
            absent_days: absentDays,
            attendance_percentage: attendancePercentage,
            records: studentRecords
          };
        });

        const stats = await Promise.all(statsPromises);
        
        return {
          data: reportData,
          statistics: stats,
          error: null,
          summary: {
            total_students: studentIds.length,
            date_range: { startDate, endDate },
            total_records: reportData.length
          }
        };
      }

      return {
        data: reportData,
        error: null
      };
    } catch (error) {
      console.error('Error generating attendance report:', error);
      return { data: null, error };
    }
  },

  // ========================================
  // EXPENSE MANAGEMENT FUNCTIONS
  // ========================================

  // Get expense categories
  async getExpenseCategories(tenantId = null) {
    try {
      let query = supabase
        .from(TABLES.EXPENSE_CATEGORIES)
        .select('*')
        .order('name');
        
      // Apply tenant filter if provided
      if (tenantId) {
        query = query.eq('tenant_id', tenantId);
      }
      
      const { data, error } = await query;
      return { data, error };
    } catch (error) {
      return { data: null, error };
    }
  },

  // Get expenses with date filtering
  async getExpenses(filters = {}) {
    try {
      const { startDate = null, endDate = null, category = null, tenantId = null } = filters;
      
      let query = supabase
        .from(TABLES.SCHOOL_EXPENSES)
        .select('*')
        .order('expense_date', { ascending: false });

      // Apply tenant filter first if provided
      if (tenantId) {
        query = query.eq('tenant_id', tenantId);
      }
      
      if (startDate) {
        query = query.gte('expense_date', startDate);
      }
      if (endDate) {
        query = query.lte('expense_date', endDate);
      }
      if (category) {
        query = query.eq('category', category);
      }

      const { data, error } = await query;
      return { data, error };
    } catch (error) {
      return { data: null, error };
    }
  },

  // Create a new expense
  async createExpense(expenseData, tenantId = null) {
    try {
      // Add tenant_id to the expense data if provided
      const finalExpenseData = tenantId ? { ...expenseData, tenant_id: tenantId } : expenseData;
      
      const { data, error } = await supabase
        .from(TABLES.SCHOOL_EXPENSES)
        .insert(finalExpenseData)
        .select()
        .single();
      return { data, error };
    } catch (error) {
      return { data: null, error };
    }
  },

  // Update an expense
  async updateExpense(expenseId, updates, tenantId = null) {
    try {
      let query = supabase
        .from(TABLES.SCHOOL_EXPENSES)
        .update(updates)
        .eq('id', expenseId);
        
      // Add tenant filter for security
      if (tenantId) {
        query = query.eq('tenant_id', tenantId);
      }
        
      const { data, error } = await query.select().single();
      return { data, error };
    } catch (error) {
      return { data: null, error };
    }
  },

  // Delete an expense
  async deleteExpense(expenseId, tenantId = null) {
    try {
      let query = supabase
        .from(TABLES.SCHOOL_EXPENSES)
        .delete()
        .eq('id', expenseId);
        
      // Add tenant filter for security
      if (tenantId) {
        query = query.eq('tenant_id', tenantId);
      }
        
      const { error } = await query;
      return { error };
    } catch (error) {
      return { error };
    }
  },

  // Create a new expense category
  async createExpenseCategory(categoryData, tenantId = null) {
    try {
      // Add tenant_id to the category data if provided
      const finalCategoryData = tenantId ? { ...categoryData, tenant_id: tenantId } : categoryData;
      
      const { data, error } = await supabase
        .from(TABLES.EXPENSE_CATEGORIES)
        .insert(finalCategoryData)
        .select()
        .single();
      return { data, error };
    } catch (error) {
      return { data: null, error };
    }
  },

  // Update an expense category
  async updateExpenseCategory(categoryName, updates, tenantId = null) {
    try {
      let query = supabase
        .from(TABLES.EXPENSE_CATEGORIES)
        .update(updates)
        .eq('name', categoryName);
        
      // Add tenant filter for security
      if (tenantId) {
        query = query.eq('tenant_id', tenantId);
      }
        
      const { data, error } = await query.select().single();
      return { data, error };
    } catch (error) {
      return { data: null, error };
    }
  },

  // Delete an expense category
  async deleteExpenseCategory(categoryName, tenantId = null) {
    try {
      let query = supabase
        .from(TABLES.EXPENSE_CATEGORIES)
        .delete()
        .eq('name', categoryName);
        
      // Add tenant filter for security
      if (tenantId) {
        query = query.eq('tenant_id', tenantId);
      }
        
      const { error } = await query;
      return { error };
    } catch (error) {
      return { error };
    }
  },

  // Get expense statistics for a date range
  async getExpenseStats(startDate, endDate) {
    try {
      const { data: expenses, error } = await this.getExpenses({ startDate, endDate });
      
      if (error) return { data: null, error };

      const { data: categories, error: categoriesError } = await this.getExpenseCategories();
      
      if (categoriesError) return { data: null, error: categoriesError };

      // Calculate totals
      const totalAmount = expenses.reduce((sum, expense) => sum + (expense.amount || 0), 0);
      const totalTransactions = expenses.length;

      // Group by category
      const categoryStats = categories.map(category => {
        const categoryExpenses = expenses.filter(exp => exp.category === category.name);
        const categoryTotal = categoryExpenses.reduce((sum, exp) => sum + (exp.amount || 0), 0);
        
        return {
          name: category.name,
          amount: categoryTotal,
          budget: category.monthly_budget || 0,
          count: categoryExpenses.length,
          percentage: totalAmount > 0 ? ((categoryTotal / totalAmount) * 100).toFixed(1) : 0,
          budgetUsage: category.monthly_budget > 0 ? ((categoryTotal / category.monthly_budget) * 100).toFixed(1) : 0
        };
      });

      return {
        data: {
          totalAmount,
          totalTransactions,
          categoryStats,
          expenses
        },
        error: null
      };
    } catch (error) {
      return { data: null, error };
    }
  },

  // ========================================
  // STUDENT FEE CONCESSION MANAGEMENT FUNCTIONS
  // ========================================

  // Get all fee concessions for a class
  async getDiscountsByClass(classId, academicYear = '2024-25') {
    try {
      const { data, error } = await supabase
        .from(TABLES.STUDENT_DISCOUNTS)
        .select(`
          *,
          students(id, name, admission_no, roll_no),
          classes(class_name, section)
        `)
        .eq('class_id', classId)
        .eq('academic_year', academicYear)
        .eq('is_active', true)
        .order('created_at', { ascending: false });
      return { data, error };
    } catch (error) {
      return { data: null, error };
    }
  },

  // Get fee concessions for a specific student
  async getDiscountsByStudent(studentId, academicYear = '2024-25') {
    try {
      const { data, error } = await supabase
        .from(TABLES.STUDENT_DISCOUNTS)
        .select(`
          *,
          students(id, name, admission_no, roll_no),
          classes(class_name, section)
        `)
        .eq('student_id', studentId)
        .eq('academic_year', academicYear)
        .eq('is_active', true)
        .order('created_at', { ascending: false });
      return { data, error };
    } catch (error) {
      return { data: null, error };
    }
  },

  // Create a new fee concession for a student
  async createStudentDiscount(discountData) {
    try {
      const { data, error } = await supabase
        .from(TABLES.STUDENT_DISCOUNTS)
        .insert(discountData)
        .select(`
          *,
          students(id, name, admission_no, roll_no),
          classes(class_name, section)
        `)
        .single();
      return { data, error };
    } catch (error) {
      return { data: null, error };
    }
  },

  // Create bulk fee concessions for multiple students
  async createBulkStudentDiscounts(discountDataArray) {
    try {
      const { data, error } = await supabase
        .from(TABLES.STUDENT_DISCOUNTS)
        .insert(discountDataArray)
        .select(`
          *,
          students(id, name, admission_no, roll_no),
          classes(class_name, section)
        `);
      return { data, error };
    } catch (error) {
      return { data: null, error };
    }
  },

  // Update a fee concession
  async updateStudentDiscount(discountId, updates) {
    try {
      const { data, error } = await supabase
        .from(TABLES.STUDENT_DISCOUNTS)
        .update(updates)
        .eq('id', discountId)
        .select(`
          *,
          students(id, name, admission_no, roll_no),
          classes(class_name, section)
        `)
        .single();
      return { data, error };
    } catch (error) {
      return { data: null, error };
    }
  },

  // Delete/Deactivate a fee concession
  async deleteStudentDiscount(discountId, hardDelete = false) {
    try {
      if (hardDelete) {
        const { error } = await supabase
          .from(TABLES.STUDENT_DISCOUNTS)
          .delete()
          .eq('id', discountId);
        return { error };
      } else {
        // Soft delete by setting is_active to false
        const { data, error } = await supabase
          .from(TABLES.STUDENT_DISCOUNTS)
          .update({ is_active: false })
          .eq('id', discountId)
          .select()
          .single();
        return { data, error };
      }
    } catch (error) {
      return { error };
    }
  },

  // Get students with their fee concession information for a class
  async getStudentsWithDiscounts(classId, academicYear = '2024-25') {
    try {
      const { data, error } = await supabase.rpc('get_students_with_discounts', {
        p_class_id: classId,
        p_academic_year: academicYear
      });
      return { data, error };
    } catch (error) {
      return { data: null, error };
    }
  },

  // Calculate fee with concession for a student
  async calculateStudentFee(studentId, classId, academicYear, feeComponent, baseAmount) {
    try {
      const { data, error } = await supabase.rpc('calculate_student_fee', {
        p_student_id: studentId,
        p_class_id: classId,
        p_academic_year: academicYear,
        p_fee_component: feeComponent,
        p_base_amount: baseAmount
      });
      return { data: data && data.length > 0 ? data[0] : null, error };
    } catch (error) {
      return { data: null, error };
    }
  },

  // Apply fee concession to fee structure
  async applyDiscountToFeeStructure(studentId, classId, academicYear) {
    try {
      const { data, error } = await supabase.rpc('apply_discount_to_fee_structure', {
        p_student_id: studentId,
        p_class_id: classId,
        p_academic_year: academicYear
      });
      return { data, error };
    } catch (error) {
      return { data: null, error };
    }
  },

  // Get fee concession summary view
  async getDiscountSummary(filters = {}) {
    try {
      let query = supabase.from('discount_summary').select('*');
      
      if (filters.classId) {
        query = query.eq('class_id', filters.classId);
      }
      if (filters.academicYear) {
        query = query.eq('academic_year', filters.academicYear);
      }
      if (filters.isActive !== undefined) {
        query = query.eq('is_active', filters.isActive);
      }
      
      const { data, error } = await query.order('created_at', { ascending: false });
      return { data, error };
    } catch (error) {
      return { data: null, error };
    }
  },

  // Get fee components for fee concession selection
  async getFeeComponents(classId = null, academicYear = '2024-25') {
    try {
      let query = supabase
        .from(TABLES.FEE_STRUCTURE)
        .select('fee_component')
        .eq('academic_year', academicYear);
      
      if (classId) {
        query = query.eq('class_id', classId);
      }
      
      const { data, error } = await query;
      
      if (error) return { data: null, error };
      
      // Return unique fee components
      const uniqueComponents = [...new Set(data.map(item => item.fee_component))]
        .filter(component => component && component.trim())
        .sort();
      
      return { data: uniqueComponents, error: null };
    } catch (error) {
      return { data: null, error };
    }
  },

  // Validate fee concession data before creation
  validateDiscountData(discountData) {
    const errors = [];
    
    if (!discountData.student_id) errors.push('Student ID is required');
    if (!discountData.class_id) errors.push('Class ID is required');
    if (!discountData.academic_year) errors.push('Academic year is required');
    if (!discountData.discount_type) errors.push('Fee concession type is required');
    if (discountData.discount_value === undefined || discountData.discount_value === null) {
      errors.push('Fee concession value is required');
    }
    
    if (discountData.discount_type === 'percentage') {
      if (discountData.discount_value < 0 || discountData.discount_value > 100) {
        errors.push('Percentage fee concession must be between 0 and 100');
      }
    } else if (discountData.discount_type === 'fixed_amount') {
      if (discountData.discount_value < 0) {
        errors.push('Fixed amount fee concession must be positive');
      }
    } else {
      errors.push('Fee concession type must be either "percentage" or "fixed_amount"');
    }
    
    return {
      isValid: errors.length === 0,
      errors
    };
  },
};

export default supabase; <|MERGE_RESOLUTION|>--- conflicted
+++ resolved
@@ -223,7 +223,6 @@
   },
 };
 
-<<<<<<< HEAD
 // Get current user ID helper function
 export const getCurrentUserId = async () => {
   try {
@@ -275,46 +274,6 @@
   } catch (error) {
     // Return known tenant as final fallback for this school
     const knownTenantId = 'b8f8b5f0-1234-4567-8901-123456789000';
-=======
-// RLS-aware tenant helper function
-export const getUserTenantId = async () => {
-  try {
-    console.log('🔍 [getUserTenantId] Starting RLS-aware tenant ID resolution...');
-    
-    const { data: { user } } = await supabase.auth.getUser();
-    if (!user) {
-      console.warn('❌ [getUserTenantId] No authenticated user found');
-      return null;
-    }
-
-    console.log('🔍 [getUserTenantId] User ID:', user.id);
-
-    // HARDCODED FALLBACK FOR NOW - Use the known tenant ID immediately
-    // This should work if the tenant exists and RLS is configured properly
-    const knownTenantId = 'b8f8b5f0-1234-4567-8901-123456789000';
-    console.log(`💡 [getUserTenantId] Using known tenant_id: ${knownTenantId}`);
-    
-    // Still try to get from JWT for debugging
-    const jwtPayload = user.app_metadata || {};
-    const jwtTenantId = jwtPayload.tenant_id || user.user_metadata?.tenant_id;
-    console.log('🔍 [getUserTenantId] JWT tenant_id:', jwtTenantId);
-    
-    // Try database function for debugging
-    try {
-      const { data: dbTenantId, error: rpcError } = await supabase
-        .rpc('get_current_tenant_id');
-      console.log('🔍 [getUserTenantId] DB function result:', dbTenantId);
-      console.log('🔍 [getUserTenantId] DB function error:', rpcError);
-    } catch (rpcError) {
-      console.warn('💥 [getUserTenantId] Could not call RLS function:', rpcError);
-    }
-    
-    return knownTenantId;
-  } catch (error) {
-    console.error('💥 [getUserTenantId] Unexpected error:', error);
-    const knownTenantId = 'b8f8b5f0-1234-4567-8901-123456789000';
-    console.warn(`⚠️ [getUserTenantId] Emergency fallback: ${knownTenantId}`);
->>>>>>> 548e9ad3
     return knownTenantId;
   }
 };
