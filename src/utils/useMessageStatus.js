--- conflicted
+++ resolved
@@ -44,20 +44,11 @@
         return { success: false, error };
       }
 
-<<<<<<< HEAD
       // Broadcast the message read event to update badges in real-time
       await universalNotificationService.broadcastMessageRead(user.id, senderId);
       console.log('✅ Broadcast message read event for sender:', senderId);
 
       return { success: true };
-=======
-      console.log(`✅ markMessagesAsRead: Successfully marked ${updatedMessages?.length || 0} messages as read`);
-      if (updatedMessages?.length > 0) {
-        console.log('📖 markMessagesAsRead: Updated message IDs:', updatedMessages.map(m => m.id));
-      }
-
-      return { success: true, updatedCount: updatedMessages?.length || 0 };
->>>>>>> 1d728a34
     } catch (error) {
       console.log('💥 markMessagesAsRead: Unexpected error:', error);
       return { success: false, error };
