--- conflicted
+++ resolved
@@ -107,19 +107,16 @@
 export const createCachedTenantQuery = (table, selectClause = '*', filters = {}) => {
   const tenantId = getCachedTenantId();
   
-<<<<<<< HEAD
   // Check if current user is a parent - parents don't require tenant filtering
   // This is a simplified check - in practice, you might want to pass this as a parameter
   // or check the user's role in a more robust way
   
   console.log(`🔍 Creating tenant query for '${table}' with tenant_id: ${tenantId || 'NOT REQUIRED FOR PARENTS'}`);
-=======
   if (!tenantId) {
     throw new Error('No tenant context available. Please ensure user is logged in and tenant is initialized.');
   }
 
   console.log(`🔍 Creating cached tenant query for '${table}' with tenant_id: ${tenantId}`);
->>>>>>> fabe0e77
   
   let query = supabase
     .from(table)
