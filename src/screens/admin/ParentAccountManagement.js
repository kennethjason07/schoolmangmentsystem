--- conflicted
+++ resolved
@@ -75,12 +75,8 @@
         .from(TABLES.STUDENTS)
         .select(`
           *,
-<<<<<<< HEAD
           classes(id, class_name, section),
           parents:parent_id(id, name, phone, email)
-=======
-          classes(id, class_name, section)
->>>>>>> 918681bb
         `)
         .order('name');
 
