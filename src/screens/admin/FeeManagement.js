--- conflicted
+++ resolved
@@ -1150,14 +1150,8 @@
         class_id: classId,
         student_id: null, // ⚠️ CRITICAL: Explicitly set to null for class-level fees
         fee_component: newFeeStructure.type.trim(),
-<<<<<<< HEAD
-        amount: parseFloat(newFeeStructure.amount),
-        base_amount: parseFloat(newFeeStructure.amount), // Set base_amount to the same as amount initially
-        discount_applied: 0, // Default discount
-=======
         amount: amountValue,
         base_amount: amountValue, // ✅ FIXED: Set base_amount equal to amount for class fees
->>>>>>> 1d728a34
         academic_year: newFeeStructure.academicYear.trim(),
         due_date: format(new Date(newFeeStructure.dueDate), 'yyyy-MM-dd'),
         tenant_id: tenantId
