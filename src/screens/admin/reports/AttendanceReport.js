import React, { useState, useEffect, useRef, useCallback } from 'react';
import {
  View,
  Text,
  StyleSheet,
  ScrollView,
  TouchableOpacity,
  ActivityIndicator,
  Alert,
  RefreshControl,
  Dimensions,
  FlatList,
  Platform,
  Animated,
} from 'react-native';
import { Ionicons } from '@expo/vector-icons';
import { Picker } from '@react-native-picker/picker';
import Header from '../../../components/Header';
import ExportModal from '../../../components/ExportModal';
import { supabase, TABLES } from '../../../utils/supabase';
import { exportAttendanceData, exportIndividualAttendanceRecord, EXPORT_FORMATS } from '../../../utils/exportUtils';
import { getCurrentUserTenantByEmail } from '../../../utils/getTenantByEmail';
import { LineChart, BarChart } from 'react-native-chart-kit';
import CrossPlatformDatePicker, { DatePickerButton } from '../../../components/CrossPlatformDatePicker';
import { webScrollViewStyles, getWebScrollProps, webContainerStyle } from '../../../styles/webScrollFix';

const { width: screenWidth } = Dimensions.get('window');

const AttendanceReport = ({ navigation }) => {
  // Refs and scroll state
  const scrollViewRef = useRef(null);
  const [showScrollTop, setShowScrollTop] = useState(false);
  const scrollTopOpacity = useRef(new Animated.Value(0)).current;
  
  // Data states
  const [loading, setLoading] = useState(true);
  const [refreshing, setRefreshing] = useState(false);
  const [attendanceData, setAttendanceData] = useState([]);
  const [classes, setClasses] = useState([]);
  const [students, setStudents] = useState([]);
  
  // Filter states
  const [selectedClass, setSelectedClass] = useState('All');
  const [selectedSection, setSelectedSection] = useState('All');
  const [selectedDateRange, setSelectedDateRange] = useState('thisWeek');
  const [startDate, setStartDate] = useState(new Date());
  const [endDate, setEndDate] = useState(new Date());
  const [showStartDatePicker, setShowStartDatePicker] = useState(false);
  const [showEndDatePicker, setShowEndDatePicker] = useState(false);
  const [showExportModal, setShowExportModal] = useState(false);
  
  // Statistics
  const [stats, setStats] = useState({
    totalStudents: 0,
    presentToday: 0,
    absentToday: 0,
    attendanceRate: 0,
    weeklyAttendance: [],
    classWiseAttendance: [],
  });

  const dateRangeOptions = [
    { key: 'today', label: 'Today' },
    { key: 'thisWeek', label: 'This Week' },
    { key: 'thisMonth', label: 'This Month' },
    { key: 'custom', label: 'Custom Range' },
  ];

  useEffect(() => {
    loadInitialData();
  }, []);

  useEffect(() => {
    if (!loading) {
      loadAttendanceData();
    }
  }, [selectedClass, selectedSection, selectedDateRange, startDate, endDate]);

  const loadInitialData = async () => {
    setLoading(true);
    try {
      await Promise.all([
        loadClasses(),
        loadStudents(),
      ]);
      await loadAttendanceData();
    } catch (error) {
      console.error('Error loading initial data:', error);
      Alert.alert('Error', 'Failed to load data');
    } finally {
      setLoading(false);
    }
  };

  const loadClasses = async () => {
    try {
      // Get current tenant for proper filtering
      const tenantResult = await getCurrentUserTenantByEmail();
      
      if (!tenantResult.success) {
        throw new Error(`Failed to get tenant: ${tenantResult.error}`);
      }
      
      const tenantId = tenantResult.data.tenant.id;
      
      const { data, error } = await supabase
        .from(TABLES.CLASSES)
        .select('*')
        .eq('tenant_id', tenantId)
        .order('class_name');

      if (error) throw error;
      setClasses(data || []);
    } catch (error) {
      console.error('Error loading classes:', error);
    }
  };

  const loadStudents = async () => {
    try {
      // Get current tenant for proper filtering
      const tenantResult = await getCurrentUserTenantByEmail();
      
      if (!tenantResult.success) {
        throw new Error(`Failed to get tenant: ${tenantResult.error}`);
      }
      
      const tenantId = tenantResult.data.tenant.id;
      
      const { data, error } = await supabase
        .from(TABLES.STUDENTS)
        .select(`
          *,
          classes(id, class_name, section)
        `)
        .eq('tenant_id', tenantId);

      if (error) throw error;
      setStudents(data || []);
    } catch (error) {
      console.error('Error loading students:', error);
    }
  };

  const getDateRange = () => {
    const today = new Date();
    let start, end;

    switch (selectedDateRange) {
      case 'today':
        start = new Date(today.getFullYear(), today.getMonth(), today.getDate());
        end = new Date(today.getFullYear(), today.getMonth(), today.getDate());
        break;
      case 'thisWeek':
        // Calculate start of week (Sunday)
        const dayOfWeek = today.getDay();
        start = new Date(today.getFullYear(), today.getMonth(), today.getDate() - dayOfWeek);
        end = new Date(today.getFullYear(), today.getMonth(), today.getDate() - dayOfWeek + 6);
        break;
      case 'thisMonth':
        start = new Date(today.getFullYear(), today.getMonth(), 1);
        end = new Date(today.getFullYear(), today.getMonth() + 1, 0);
        break;
      case 'custom':
        start = startDate;
        end = endDate;
        break;
      default:
        // Default to last 7 days
        start = new Date(today.getFullYear(), today.getMonth(), today.getDate() - 7);
        end = new Date(today.getFullYear(), today.getMonth(), today.getDate());
    }

    // Ensure we have valid dates
    if (!start || isNaN(start.getTime())) {
      start = new Date(today.getFullYear(), today.getMonth(), today.getDate() - 7);
    }
    if (!end || isNaN(end.getTime())) {
      end = new Date(today.getFullYear(), today.getMonth(), today.getDate());
    }

    return { start, end };
  };

  const loadAttendanceData = async () => {
    try {
      const { start, end } = getDateRange();

      // Ensure dates are valid
      if (!start || !end || isNaN(start.getTime()) || isNaN(end.getTime())) {
        console.error('Invalid date range:', { start, end });
        return;
      }

      // Get current tenant for proper filtering
      const tenantResult = await getCurrentUserTenantByEmail();
      
      if (!tenantResult.success) {
        throw new Error(`Failed to get tenant: ${tenantResult.error}`);
      }
      
      const tenantId = tenantResult.data.tenant.id;

      let query = supabase
        .from(TABLES.STUDENT_ATTENDANCE)
        .select(`
          *,
          students(id, name, admission_no),
          classes(id, class_name, section)
        `)
        .eq('tenant_id', tenantId)
        .gte('date', start.toISOString().split('T')[0])
        .lte('date', end.toISOString().split('T')[0])
        .order('date', { ascending: false });

      // Apply class filter
      if (selectedClass !== 'All') {
        query = query.eq('class_id', selectedClass);
      }

      const { data, error } = await query;
      if (error) throw error;

      setAttendanceData(data || []);
      calculateStatistics(data || []);
    } catch (error) {
      console.error('Error loading attendance data:', error);
    }
  };

  const calculateStatistics = (data) => {
    const today = new Date().toISOString().split('T')[0];
    const todayAttendance = data.filter(record => record.date === today);
    
    const presentToday = todayAttendance.filter(record => record.status === 'Present').length;
    const absentToday = todayAttendance.filter(record => record.status === 'Absent').length;
    const totalToday = todayAttendance.length;
    
    const attendanceRate = totalToday > 0 ? Math.round((presentToday / totalToday) * 100) : 0;

    // Calculate weekly attendance for chart
    const weeklyData = {};
    data.forEach(record => {
      const date = record.date;
      if (!weeklyData[date]) {
        weeklyData[date] = { present: 0, total: 0 };
      }
      weeklyData[date].total++;
      if (record.status === 'Present') {
        weeklyData[date].present++;
      }
    });

    const weeklyAttendance = Object.entries(weeklyData)
      .map(([date, stats]) => ({
        date,
        rate: Math.round((stats.present / stats.total) * 100)
      }))
      .sort((a, b) => new Date(a.date) - new Date(b.date))
      .slice(-7); // Last 7 days

    // Calculate class-wise attendance
    const classData = {};
    data.forEach(record => {
      const className = `${record.classes?.class_name} ${record.classes?.section}`;
      if (!classData[className]) {
        classData[className] = { present: 0, total: 0 };
      }
      classData[className].total++;
      if (record.status === 'Present') {
        classData[className].present++;
      }
    });

    const classWiseAttendance = Object.entries(classData)
      .map(([className, stats]) => ({
        className,
        rate: Math.round((stats.present / stats.total) * 100),
        present: stats.present,
        total: stats.total
      }))
      .sort((a, b) => b.rate - a.rate);

    setStats({
      totalStudents: students.length,
      presentToday,
      absentToday,
      attendanceRate,
      weeklyAttendance,
      classWiseAttendance,
    });
  };

  // Calculate class-wise records for recent records section
  const getClassWiseRecords = () => {
    const classRecords = {};
    
    attendanceData.forEach(record => {
      const date = record.date;
      const classKey = `${record.classes?.class_name} ${record.classes?.section}`;
      const recordKey = `${classKey}-${date}`;
      
      if (!classRecords[recordKey]) {
        classRecords[recordKey] = {
          id: recordKey,
          className: classKey,
          date: date,
          present: 0,
          absent: 0,
          total: 0,
          class_id: record.class_id
        };
      }
      
      classRecords[recordKey].total++;
      if (record.status === 'Present') {
        classRecords[recordKey].present++;
      } else if (record.status === 'Absent') {
        classRecords[recordKey].absent++;
      }
    });
    
    return Object.values(classRecords)
      .map(record => ({
        ...record,
        attendanceRate: Math.round((record.present / record.total) * 100)
      }))
      .sort((a, b) => new Date(b.date) - new Date(a.date))
      .slice(0, 20); // Show latest 20 class records
  };

  const onRefresh = async () => {
    setRefreshing(true);
    await loadAttendanceData();
    setRefreshing(false);
  };

  // Scroll event handler for scroll-to-top button
  const handleScroll = useCallback((event) => {
    const offsetY = event.nativeEvent.contentOffset.y;
    const shouldShow = offsetY > 200;
    
    if (shouldShow !== showScrollTop) {
      setShowScrollTop(shouldShow);
      Animated.timing(scrollTopOpacity, {
        toValue: shouldShow ? 1 : 0,
        duration: 300,
        useNativeDriver: Platform.OS !== 'web',
      }).start();
    }
  }, [showScrollTop, scrollTopOpacity]);

  // Scroll to top function
  const scrollToTop = useCallback(() => {
    if (scrollViewRef.current) {
      scrollViewRef.current.scrollTo({ y: 0, animated: true });
    }
  }, []);

  const handleDateChange = (event, selectedDate, type) => {
    if (type === 'start') {
      setShowStartDatePicker(false);
      if (selectedDate) {
        setStartDate(selectedDate);
      }
    } else {
      setShowEndDatePicker(false);
      if (selectedDate) {
        setEndDate(selectedDate);
      }
    }
  };

  const formatDate = (date) => {
    return date.toLocaleDateString('en-IN', {
      day: '2-digit',
      month: 'short',
      year: 'numeric'
    });
  };

  const handleExport = async (format) => {
    try {
      const success = await exportAttendanceData(attendanceData, stats, format);
      return success;
    } catch (error) {
      console.error('Export error:', error);
      Alert.alert('Export Error', 'Failed to export attendance report.');
      return false;
    }
  };

  // Handle navigation to detail screen
  const handleRecordPress = (record) => {
    navigation.navigate('AttendanceRecordDetail', { record });
  };

  const renderClassWiseRecord = ({ item }) => (
    <TouchableOpacity 
      style={styles.classWiseCard} 
      onPress={() => handleRecordPress(item)}
      activeOpacity={0.7}
    >
      <View style={styles.classWiseInfo}>
        <View style={styles.classIconContainer}>
          <Ionicons name="school" size={20} color="#2196F3" />
        </View>
        <View style={styles.classWiseDetails}>
          <Text style={styles.classWiseName}>{item.className}</Text>
          <Text style={styles.classWiseStats}>
            {item.present} Present • {item.absent} Absent • {item.total} Total
          </Text>
          <Text style={styles.classWiseDate}>{formatDate(new Date(item.date))}</Text>
        </View>
      </View>
      <View style={styles.classWiseAttendanceInfo}>
        <View style={[
          styles.classWiseProgressContainer,
          { backgroundColor: item.attendanceRate >= 80 ? '#E8F5E9' : item.attendanceRate >= 60 ? '#FFF3E0' : '#FFEBEE' }
        ]}>
          <View style={[
            styles.classWiseProgressFill,
            {
              width: `${item.attendanceRate}%`,
              backgroundColor: item.attendanceRate >= 80 ? '#4CAF50' : item.attendanceRate >= 60 ? '#FF9800' : '#f44336'
            }
          ]} />
        </View>
        <Text style={[
          styles.classWisePercentage,
          { color: item.attendanceRate >= 80 ? '#4CAF50' : item.attendanceRate >= 60 ? '#FF9800' : '#f44336' }
        ]}>
          {item.attendanceRate}%
        </Text>
        
        {/* Tap to View Details Indicator */}
        <View style={styles.viewDetailsIndicator}>
          <Ionicons name="chevron-forward" size={16} color="#999" />
          <Text style={styles.tapToViewText}>Tap to view</Text>
        </View>
      </View>
    </TouchableOpacity>
  );

  if (loading) {
    return (
      <View style={styles.mainContainer}>
        <Header title="Attendance Report" showBack={true} />
        <View style={styles.loadingContainer}>
          <ActivityIndicator size="large" color="#2196F3" />
          <Text style={styles.loadingText}>Loading attendance data...</Text>
        </View>
      </View>
    );
  }

  return (
    <View style={styles.mainContainer}>
      <Header title="Attendance Report" showBack={true} />
<<<<<<< HEAD
      
      <View style={styles.scrollableContainer}>
        <ScrollView
          ref={scrollViewRef}
          style={styles.scrollView}
          contentContainerStyle={styles.scrollContent}
          showsVerticalScrollIndicator={true}
          scrollEventThrottle={16}
          onScroll={handleScroll}
          refreshControl={
            <RefreshControl 
              refreshing={refreshing} 
              onRefresh={onRefresh}
              colors={['#2196F3']}
            />
          }
          {...getWebScrollProps()}
        >
=======

      <View style={styles.scrollWrapper}>
>>>>>>> 117f4801
        {/* Filters Section */}
        <View style={styles.filtersSection}>
          <Text style={styles.sectionTitle}>Filters</Text>

          <View style={styles.filterRow}>
            <View style={styles.filterItem}>
              <Text style={styles.filterLabel}>Class</Text>
              <View style={styles.pickerContainer}>
                <Picker
                  selectedValue={selectedClass}
                  onValueChange={setSelectedClass}
                  style={styles.picker}
                >
                  <Picker.Item label="All Classes" value="All" />
                  {classes.map((cls) => (
                    <Picker.Item
                      key={cls.id}
                      label={`${cls.class_name} ${cls.section}`}
                      value={cls.id}
                    />
                  ))}
                </Picker>
              </View>
            </View>

            <View style={styles.filterItem}>
              <Text style={styles.filterLabel}>Date Range</Text>
              <View style={styles.pickerContainer}>
                <Picker
                  selectedValue={selectedDateRange}
                  onValueChange={setSelectedDateRange}
                  style={styles.picker}
                >
                  {dateRangeOptions.map((option) => (
                    <Picker.Item
                      key={option.key}
                      label={option.label}
                      value={option.key}
                    />
                  ))}
                </Picker>
              </View>
            </View>
          </View>

          {selectedDateRange === 'custom' && (
            <View style={styles.customDateRow}>
              {Platform.OS === 'web' ? (
                <>
                  <View style={styles.dateInputWrapper}>
                    <CrossPlatformDatePicker
                      label="Start Date"
                      value={startDate}
                      onChange={(event, date) => handleDateChange(event, date, 'start')}
                      mode="date"
                      placeholder="Select Start Date"
                      containerStyle={{ flex: 1, marginRight: 8 }}
                    />
                  </View>
                  <View style={styles.dateInputWrapper}>
                    <CrossPlatformDatePicker
                      label="End Date"
                      value={endDate}
                      onChange={(event, date) => handleDateChange(event, date, 'end')}
                      mode="date"
                      placeholder="Select End Date"
                      containerStyle={{ flex: 1, marginLeft: 8 }}
                    />
                  </View>
                </>
              ) : (
                <>
                  <DatePickerButton
                    label="Start Date"
                    value={startDate}
                    onPress={() => setShowStartDatePicker(true)}
                    placeholder="Select Start Date"
                    mode="date"
                    style={styles.dateButton}
                    containerStyle={{ flex: 1, marginRight: 8 }}
                    displayFormat={(date) => `Start: ${formatDate(date)}`}
                  />
                  <DatePickerButton
                    label="End Date"
                    value={endDate}
                    onPress={() => setShowEndDatePicker(true)}
                    placeholder="Select End Date"
                    mode="date"
                    style={styles.dateButton}
                    containerStyle={{ flex: 1, marginLeft: 8 }}
                    displayFormat={(date) => `End: ${formatDate(date)}`}
                  />
                </>
              )}
            </View>
          )}
        </View>
      </View>

      {/* Main Content with ScrollView for Statistics and Charts */}
      <ScrollView
        style={styles.scrollContainer}
        contentContainerStyle={styles.scrollContent}
        showsVerticalScrollIndicator={Platform.OS === 'web'}
        nestedScrollEnabled={true}
        overScrollMode="always"
        scrollEventThrottle={16}
        refreshControl={
          <RefreshControl refreshing={refreshing} onRefresh={onRefresh} />
        }
      >
        {/* Statistics Cards */}
        <View style={styles.statsSection}>
          <Text style={styles.sectionTitle}>Today's Overview</Text>
          <View style={styles.statsGrid}>
            <View style={styles.statCard}>
              <View style={[styles.statIcon, { backgroundColor: '#4CAF50' }]}>
                <Ionicons name="checkmark-circle" size={24} color="#fff" />
              </View>
              <Text style={styles.statValue}>{stats.presentToday}</Text>
              <Text style={styles.statLabel}>Present</Text>
            </View>

            <View style={styles.statCard}>
              <View style={[styles.statIcon, { backgroundColor: '#f44336' }]}>
                <Ionicons name="close-circle" size={24} color="#fff" />
              </View>
              <Text style={styles.statValue}>{stats.absentToday}</Text>
              <Text style={styles.statLabel}>Absent</Text>
            </View>

            <View style={styles.statCard}>
              <View style={[styles.statIcon, { backgroundColor: '#2196F3' }]}>
                <Ionicons name="people" size={24} color="#fff" />
              </View>
              <Text style={styles.statValue}>{stats.attendanceRate}%</Text>
              <Text style={styles.statLabel}>Attendance Rate</Text>
            </View>
          </View>
        </View>

        {/* Weekly Attendance Chart */}
        {stats.weeklyAttendance.length > 0 && (
          <View style={styles.chartSection}>
            <Text style={styles.sectionTitle}>Weekly Attendance Trend</Text>
            <ScrollView horizontal showsHorizontalScrollIndicator={false}>
              <LineChart
                data={{
                  labels: stats.weeklyAttendance.map(item =>
                    new Date(item.date).toLocaleDateString('en-IN', { day: '2-digit', month: 'short' })
                  ),
                  datasets: [{
                    data: stats.weeklyAttendance.map(item => item.rate),
                    strokeWidth: 3,
                  }]
                }}
                width={Math.max(screenWidth - 40, stats.weeklyAttendance.length * 60)}
                height={220}
                chartConfig={{
                  backgroundColor: '#fff',
                  backgroundGradientFrom: '#fff',
                  backgroundGradientTo: '#fff',
                  decimalPlaces: 0,
                  color: (opacity = 1) => `rgba(33, 150, 243, ${opacity})`,
                  labelColor: (opacity = 1) => `rgba(0, 0, 0, ${opacity})`,
                  style: { borderRadius: 16 },
                  propsForDots: {
                    r: '6',
                    strokeWidth: '2',
                    stroke: '#2196F3'
                  }
                }}
                style={styles.chart}
              />
            </ScrollView>
          </View>
        )}

        {/* Recent Attendance Records */}
        <View style={styles.recordsSection}>
          <View style={styles.sectionHeader}>
            <Text style={styles.sectionTitle}>Recent Records</Text>
            <TouchableOpacity 
              style={styles.exportButton}
              onPress={() => setShowExportModal(true)}
              activeOpacity={0.7}
            >
              <Ionicons name="download-outline" size={16} color="#2196F3" />
              <Text style={styles.exportText}>Export</Text>
            </TouchableOpacity>
          </View>

          <FlatList
            data={getClassWiseRecords()} // Show class-wise records
            keyExtractor={(item) => item.id}
            renderItem={renderClassWiseRecord}
            scrollEnabled={false}
            showsVerticalScrollIndicator={false}
            nestedScrollEnabled={false}
            ListEmptyComponent={
              <View style={styles.emptyContainer}>
                <Ionicons name="document-text-outline" size={48} color="#ccc" />
                <Text style={styles.emptyText}>No attendance records found</Text>
                <Text style={styles.emptySubtext}>
                  Try adjusting your filters or date range
                </Text>
              </View>
            }
          />
        </View>
        
        {/* Extra bottom space for better scrolling */}
        <View style={styles.bottomSpacing} />
      </ScrollView>
    </View>

      {/* Date Pickers - Only show on mobile platforms */}
      {Platform.OS !== 'web' && showStartDatePicker && (
        <CrossPlatformDatePicker
          value={startDate}
          mode="date"
          display="default"
          onChange={(event, date) => handleDateChange(event, date, 'start')}
        />
      )}

      {Platform.OS !== 'web' && showEndDatePicker && (
        <CrossPlatformDatePicker
          value={endDate}
          mode="date"
          display="default"
          onChange={(event, date) => handleDateChange(event, date, 'end')}
        />
      )}

      {/* Scroll to Top Button - Web Only */}
      {Platform.OS === 'web' && (
        <Animated.View 
          style={[styles.scrollToTopButton, { opacity: scrollTopOpacity }]}
        >
          <TouchableOpacity 
            style={styles.scrollToTopInner} 
            onPress={scrollToTop}
            activeOpacity={0.8}
          >
            <Ionicons name="chevron-up" size={24} color="#fff" />
          </TouchableOpacity>
        </Animated.View>
      )}

      {/* Export Modal */}
      <ExportModal
        visible={showExportModal}
        onClose={() => setShowExportModal(false)}
        onExport={handleExport}
        title="Export Attendance Report"
        availableFormats={[EXPORT_FORMATS.CSV, EXPORT_FORMATS.JSON, EXPORT_FORMATS.CLIPBOARD]}
      />
    </View>
  );
};

const styles = StyleSheet.create({
  // 🎯 CRITICAL: Main container with fixed viewport height
  mainContainer: {
    flex: 1,
    backgroundColor: '#f5f5f5',
    ...(Platform.OS === 'web' && {
      height: '100vh',           // ✅ CRITICAL: Fixed viewport height
      maxHeight: '100vh',        // ✅ CRITICAL: Prevent expansion
      overflow: 'hidden',        // ✅ CRITICAL: Hide overflow on main container
      position: 'relative',      // ✅ CRITICAL: For absolute positioning
    }),
  },
<<<<<<< HEAD
  
  // 🎯 CRITICAL: Scrollable area with calculated height
  scrollableContainer: {
    flex: 1,
    ...(Platform.OS === 'web' && {
      height: 'calc(100vh - 60px)',      // ✅ CRITICAL: Account for header (60px)
      maxHeight: 'calc(100vh - 60px)',   // ✅ CRITICAL: Prevent expansion
      overflow: 'hidden',                // ✅ CRITICAL: Control overflow
=======
  scrollWrapper: {
    flex: 1,
    ...Platform.select({
      web: {
        height: 'calc(100vh - 120px)',
        maxHeight: 'calc(100vh - 120px)',
        minHeight: 500,
        overflow: 'hidden',
        position: 'relative',
        display: 'flex',
        flexDirection: 'column',
      },
      default: {
        minHeight: 400,
      },
    }),
  },
  scrollContainer: {
    flex: 1,
    ...Platform.select({
      web: {
        overflowY: 'scroll',
        overflowX: 'hidden',
        height: '100%',
        maxHeight: '100%',
        WebkitOverflowScrolling: 'touch',
        scrollBehavior: 'smooth',
      },
>>>>>>> 117f4801
    }),
  },
  
  // 🎯 CRITICAL: ScrollView with explicit overflow
  scrollView: {
    flex: 1,
    ...(Platform.OS === 'web' && {
      height: '100%',                    // ✅ CRITICAL: Full height
      maxHeight: '100%',                 // ✅ CRITICAL: Prevent expansion
      overflowY: 'scroll',              // ✅ CRITICAL: Enable vertical scroll
      overflowX: 'hidden',              // ✅ CRITICAL: Disable horizontal scroll
      WebkitOverflowScrolling: 'touch', // ✅ GOOD: Smooth iOS scrolling
      scrollBehavior: 'smooth',         // ✅ GOOD: Smooth animations
      scrollbarWidth: 'thin',           // ✅ GOOD: Thin scrollbars
      scrollbarColor: '#2196F3 #f5f5f5', // ✅ GOOD: Custom scrollbar colors
    }),
  },
  
  // 🎯 CRITICAL: Content container properties
  scrollContent: {
<<<<<<< HEAD
    flexGrow: 1,                    // ✅ CRITICAL: Allow content to grow
    paddingBottom: 100,             // ✅ IMPORTANT: Extra bottom padding
=======
    flexGrow: 1,
    paddingBottom: 40,
    ...Platform.select({
      web: {
        paddingBottom: 60,
        paddingTop: 4,
        minHeight: '100%',
      },
    }),
>>>>>>> 117f4801
  },
  
  // 🎯 GOOD TO HAVE: Bottom spacing for better scroll experience
  bottomSpacing: {
    height: 100,                    // ✅ IMPORTANT: Extra space at bottom
  },
  // Scroll to Top Button Styles
  scrollToTopButton: {
    position: 'absolute',
    bottom: 20,
    right: 20,
    zIndex: 1000,
    ...(Platform.OS === 'web' && {
      position: 'fixed',
    }),
  },
  scrollToTopInner: {
    backgroundColor: '#2196F3',
    width: 50,
    height: 50,
    borderRadius: 25,
    justifyContent: 'center',
    alignItems: 'center',
    elevation: 5,
    shadowColor: '#000',
    shadowOffset: { width: 0, height: 2 },
    shadowOpacity: 0.25,
    shadowRadius: 4,
  },
  
  loadingContainer: {
    flex: 1,
    justifyContent: 'center',
    alignItems: 'center',
    padding: 40,
  },
  loadingText: {
    marginTop: 16,
    fontSize: 16,
    color: '#666',
    textAlign: 'center',
  },

  // Filters Section
  filtersSection: {
    backgroundColor: '#fff',
    marginHorizontal: 12,
    marginVertical: 2,
    padding: 8,
    borderRadius: 6,
    elevation: 2,
    shadowColor: '#000',
    shadowOffset: { width: 0, height: 2 },
    shadowOpacity: 0.1,
    shadowRadius: 4,
  },
  sectionTitle: {
    fontSize: 16,
    fontWeight: '600',
    color: '#333',
    marginBottom: 10,
  },
  filterRow: {
    flexDirection: 'row',
    justifyContent: 'space-between',
    marginBottom: 6,
  },
  filterItem: {
    flex: 1,
    marginHorizontal: 2,
  },
  filterLabel: {
    fontSize: 13,
    fontWeight: '500',
    color: '#666',
    marginBottom: 4,
  },
  pickerContainer: {
    borderWidth: 1,
    borderColor: '#e0e0e0',
    borderRadius: 6,
    backgroundColor: '#f8f9fa',
    minHeight: 40,
  },
  picker: {
    height: 40,
    color: '#333',
  },
  customDateRow: {
    flexDirection: 'row',
    justifyContent: 'space-between',
    marginTop: 8,
  },
  dateButton: {
    flex: 1,
    flexDirection: 'row',
    justifyContent: 'space-between',
    alignItems: 'center',
    padding: 8,
    marginHorizontal: 2,
    borderWidth: 1,
    borderColor: '#e0e0e0',
    borderRadius: 6,
    backgroundColor: '#f8f9fa',
    minHeight: 40,
  },
  dateButtonText: {
    fontSize: 14,
    color: '#333',
  },

  // Statistics Section
  statsSection: {
    backgroundColor: '#fff',
    marginHorizontal: 16,
    marginVertical: 8,
    padding: 12,
    borderRadius: 8,
    elevation: 2,
    shadowColor: '#000',
    shadowOffset: { width: 0, height: 2 },
    shadowOpacity: 0.1,
    shadowRadius: 4,
  },
  statsGrid: {
    flexDirection: 'row',
    justifyContent: 'space-between',
  },
  statCard: {
    flex: 1,
    alignItems: 'center',
    padding: 16,
    marginHorizontal: 4,
    backgroundColor: '#f8f9fa',
    borderRadius: 8,
  },
  statIcon: {
    width: 48,
    height: 48,
    borderRadius: 24,
    alignItems: 'center',
    justifyContent: 'center',
    marginBottom: 8,
  },
  statValue: {
    fontSize: 24,
    fontWeight: 'bold',
    color: '#333',
    marginBottom: 4,
  },
  statLabel: {
    fontSize: 12,
    color: '#666',
    textAlign: 'center',
  },

  // Chart Section
  chartSection: {
    backgroundColor: '#fff',
    marginHorizontal: 16,
    marginVertical: 8,
    padding: 12,
    borderRadius: 8,
    elevation: 2,
    shadowColor: '#000',
    shadowOffset: { width: 0, height: 2 },
    shadowOpacity: 0.1,
    shadowRadius: 4,
  },
  chart: {
    marginVertical: 8,
    borderRadius: 16,
  },

  // Class Section
  classSection: {
    backgroundColor: '#fff',
    margin: 16,
    marginTop: 0,
    padding: 16,
    borderRadius: 12,
    elevation: 2,
    shadowColor: '#000',
    shadowOffset: { width: 0, height: 2 },
    shadowOpacity: 0.1,
    shadowRadius: 4,
  },
  classCard: {
    flexDirection: 'row',
    alignItems: 'center',
    paddingVertical: 12,
    borderBottomWidth: 1,
    borderBottomColor: '#f0f0f0',
  },
  classInfo: {
    flex: 1,
  },
  className: {
    fontSize: 16,
    fontWeight: '500',
    color: '#333',
    marginBottom: 4,
  },
  classStats: {
    fontSize: 12,
    color: '#666',
  },
  progressContainer: {
    flexDirection: 'row',
    alignItems: 'center',
    width: 100,
  },
  progressBar: {
    flex: 1,
    height: 8,
    backgroundColor: '#e0e0e0',
    borderRadius: 4,
    marginRight: 8,
  },
  progressFill: {
    height: '100%',
    borderRadius: 4,
  },
  percentageText: {
    fontSize: 12,
    fontWeight: '600',
    width: 35,
    textAlign: 'right',
  },

  // Records Section
  recordsSection: {
    backgroundColor: '#fff',
    marginHorizontal: 16,
    marginVertical: 8,
    padding: 12,
    paddingBottom: 60,
    borderRadius: 8,
    elevation: 2,
    shadowColor: '#000',
    shadowOffset: { width: 0, height: 2 },
    shadowOpacity: 0.1,
    shadowRadius: 4,
  },
  sectionHeader: {
    flexDirection: 'row',
    justifyContent: 'space-between',
    alignItems: 'center',
    marginBottom: 10,
  },
  exportButton: {
    flexDirection: 'row',
    alignItems: 'center',
    paddingHorizontal: 12,
    paddingVertical: 6,
    borderWidth: 1,
    borderColor: '#2196F3',
    borderRadius: 6,
  },
  exportText: {
    fontSize: 12,
    color: '#2196F3',
    marginLeft: 4,
  },

  // Attendance Record Card
  attendanceCard: {
    flexDirection: 'row',
    justifyContent: 'space-between',
    alignItems: 'center',
    padding: 12,
    marginVertical: 4,
    backgroundColor: '#f8f9fa',
    borderRadius: 8,
  },
  studentInfo: {
    flexDirection: 'row',
    alignItems: 'center',
    flex: 1,
  },
  avatarContainer: {
    width: 40,
    height: 40,
    borderRadius: 20,
    backgroundColor: '#E3F2FD',
    alignItems: 'center',
    justifyContent: 'center',
    marginRight: 12,
  },
  studentDetails: {
    flex: 1,
  },
  studentName: {
    fontSize: 14,
    fontWeight: '500',
    color: '#333',
    marginBottom: 2,
  },
  studentId: {
    fontSize: 12,
    color: '#666',
    marginBottom: 2,
  },
  classInfo: {
    fontSize: 12,
    color: '#2196F3',
  },
  attendanceInfo: {
    alignItems: 'flex-end',
  },
  statusBadge: {
    flexDirection: 'row',
    alignItems: 'center',
    paddingHorizontal: 8,
    paddingVertical: 4,
    borderRadius: 12,
    marginBottom: 4,
  },
  presentBadge: {
    backgroundColor: '#4CAF50',
  },
  absentBadge: {
    backgroundColor: '#f44336',
  },
  statusText: {
    fontSize: 12,
    color: '#fff',
    fontWeight: '500',
    marginLeft: 4,
  },
  dateText: {
    fontSize: 10,
    color: '#666',
  },

  // Class-wise Record Card Styles
  classWiseCard: {
    flexDirection: 'row',
    justifyContent: 'space-between',
    alignItems: 'center',
    padding: 16,
    marginVertical: 6,
    backgroundColor: '#fff',
    borderRadius: 12,
    borderWidth: 1,
    borderColor: '#e0e0e0',
    shadowColor: '#000',
    shadowOffset: { width: 0, height: 1 },
    shadowOpacity: 0.05,
    shadowRadius: 2,
    elevation: 1,
  },
  classWiseInfo: {
    flexDirection: 'row',
    alignItems: 'center',
    flex: 1,
  },
  classIconContainer: {
    width: 44,
    height: 44,
    borderRadius: 22,
    backgroundColor: '#E3F2FD',
    alignItems: 'center',
    justifyContent: 'center',
    marginRight: 14,
  },
  classWiseDetails: {
    flex: 1,
  },
  classWiseName: {
    fontSize: 16,
    fontWeight: '600',
    color: '#333',
    marginBottom: 4,
  },
  classWiseStats: {
    fontSize: 13,
    color: '#666',
    marginBottom: 3,
  },
  classWiseDate: {
    fontSize: 12,
    color: '#999',
  },
  classWiseAttendanceInfo: {
    alignItems: 'flex-end',
    minWidth: 120,
  },
  classWiseProgressContainer: {
    width: 60,
    height: 8,
    borderRadius: 4,
    marginBottom: 8,
    overflow: 'hidden',
  },
  classWiseProgressFill: {
    height: '100%',
    borderRadius: 4,
  },
  classWisePercentage: {
    fontSize: 14,
    fontWeight: 'bold',
    textAlign: 'center',
    marginBottom: 8,
  },

  // View Details Indicator
  viewDetailsIndicator: {
    flexDirection: 'row',
    alignItems: 'center',
    marginTop: 4,
  },
  tapToViewText: {
    fontSize: 10,
    color: '#999',
    marginLeft: 4,
  },

  // Empty State
  emptyContainer: {
    alignItems: 'center',
    padding: 40,
  },
  emptyText: {
    fontSize: 16,
    color: '#666',
    marginTop: 16,
    marginBottom: 8,
  },
  emptySubtext: {
    fontSize: 14,
    color: '#999',
    textAlign: 'center',
  },
});

export default AttendanceReport;<|MERGE_RESOLUTION|>--- conflicted
+++ resolved
@@ -457,7 +457,6 @@
   return (
     <View style={styles.mainContainer}>
       <Header title="Attendance Report" showBack={true} />
-<<<<<<< HEAD
       
       <View style={styles.scrollableContainer}>
         <ScrollView
@@ -476,10 +475,6 @@
           }
           {...getWebScrollProps()}
         >
-=======
-
-      <View style={styles.scrollWrapper}>
->>>>>>> 117f4801
         {/* Filters Section */}
         <View style={styles.filtersSection}>
           <Text style={styles.sectionTitle}>Filters</Text>
@@ -577,20 +572,7 @@
             </View>
           )}
         </View>
-      </View>
-
-      {/* Main Content with ScrollView for Statistics and Charts */}
-      <ScrollView
-        style={styles.scrollContainer}
-        contentContainerStyle={styles.scrollContent}
-        showsVerticalScrollIndicator={Platform.OS === 'web'}
-        nestedScrollEnabled={true}
-        overScrollMode="always"
-        scrollEventThrottle={16}
-        refreshControl={
-          <RefreshControl refreshing={refreshing} onRefresh={onRefresh} />
-        }
-      >
+
         {/* Statistics Cards */}
         <View style={styles.statsSection}>
           <Text style={styles.sectionTitle}>Today's Overview</Text>
@@ -658,6 +640,7 @@
           </View>
         )}
 
+
         {/* Recent Attendance Records */}
         <View style={styles.recordsSection}>
           <View style={styles.sectionHeader}>
@@ -678,7 +661,6 @@
             renderItem={renderClassWiseRecord}
             scrollEnabled={false}
             showsVerticalScrollIndicator={false}
-            nestedScrollEnabled={false}
             ListEmptyComponent={
               <View style={styles.emptyContainer}>
                 <Ionicons name="document-text-outline" size={48} color="#ccc" />
@@ -754,7 +736,6 @@
       position: 'relative',      // ✅ CRITICAL: For absolute positioning
     }),
   },
-<<<<<<< HEAD
   
   // 🎯 CRITICAL: Scrollable area with calculated height
   scrollableContainer: {
@@ -763,36 +744,6 @@
       height: 'calc(100vh - 60px)',      // ✅ CRITICAL: Account for header (60px)
       maxHeight: 'calc(100vh - 60px)',   // ✅ CRITICAL: Prevent expansion
       overflow: 'hidden',                // ✅ CRITICAL: Control overflow
-=======
-  scrollWrapper: {
-    flex: 1,
-    ...Platform.select({
-      web: {
-        height: 'calc(100vh - 120px)',
-        maxHeight: 'calc(100vh - 120px)',
-        minHeight: 500,
-        overflow: 'hidden',
-        position: 'relative',
-        display: 'flex',
-        flexDirection: 'column',
-      },
-      default: {
-        minHeight: 400,
-      },
-    }),
-  },
-  scrollContainer: {
-    flex: 1,
-    ...Platform.select({
-      web: {
-        overflowY: 'scroll',
-        overflowX: 'hidden',
-        height: '100%',
-        maxHeight: '100%',
-        WebkitOverflowScrolling: 'touch',
-        scrollBehavior: 'smooth',
-      },
->>>>>>> 117f4801
     }),
   },
   
@@ -813,20 +764,8 @@
   
   // 🎯 CRITICAL: Content container properties
   scrollContent: {
-<<<<<<< HEAD
     flexGrow: 1,                    // ✅ CRITICAL: Allow content to grow
     paddingBottom: 100,             // ✅ IMPORTANT: Extra bottom padding
-=======
-    flexGrow: 1,
-    paddingBottom: 40,
-    ...Platform.select({
-      web: {
-        paddingBottom: 60,
-        paddingTop: 4,
-        minHeight: '100%',
-      },
-    }),
->>>>>>> 117f4801
   },
   
   // 🎯 GOOD TO HAVE: Bottom spacing for better scroll experience
@@ -873,10 +812,9 @@
   // Filters Section
   filtersSection: {
     backgroundColor: '#fff',
-    marginHorizontal: 12,
-    marginVertical: 2,
-    padding: 8,
-    borderRadius: 6,
+    margin: 16,
+    padding: 16,
+    borderRadius: 12,
     elevation: 2,
     shadowColor: '#000',
     shadowOffset: { width: 0, height: 2 },
@@ -884,54 +822,52 @@
     shadowRadius: 4,
   },
   sectionTitle: {
-    fontSize: 16,
+    fontSize: 18,
     fontWeight: '600',
     color: '#333',
-    marginBottom: 10,
+    marginBottom: 16,
   },
   filterRow: {
     flexDirection: 'row',
     justifyContent: 'space-between',
-    marginBottom: 6,
+    marginBottom: 12,
   },
   filterItem: {
     flex: 1,
-    marginHorizontal: 2,
+    marginHorizontal: 4,
   },
   filterLabel: {
-    fontSize: 13,
+    fontSize: 14,
     fontWeight: '500',
     color: '#666',
-    marginBottom: 4,
+    marginBottom: 8,
   },
   pickerContainer: {
     borderWidth: 1,
     borderColor: '#e0e0e0',
-    borderRadius: 6,
+    borderRadius: 8,
     backgroundColor: '#f8f9fa',
-    minHeight: 40,
   },
   picker: {
-    height: 40,
+    height: 50,
     color: '#333',
   },
   customDateRow: {
     flexDirection: 'row',
     justifyContent: 'space-between',
-    marginTop: 8,
+    marginTop: 12,
   },
   dateButton: {
     flex: 1,
     flexDirection: 'row',
     justifyContent: 'space-between',
     alignItems: 'center',
-    padding: 8,
-    marginHorizontal: 2,
+    padding: 12,
+    marginHorizontal: 4,
     borderWidth: 1,
     borderColor: '#e0e0e0',
-    borderRadius: 6,
+    borderRadius: 8,
     backgroundColor: '#f8f9fa',
-    minHeight: 40,
   },
   dateButtonText: {
     fontSize: 14,
@@ -941,10 +877,10 @@
   // Statistics Section
   statsSection: {
     backgroundColor: '#fff',
-    marginHorizontal: 16,
-    marginVertical: 8,
-    padding: 12,
-    borderRadius: 8,
+    margin: 16,
+    marginTop: 0,
+    padding: 16,
+    borderRadius: 12,
     elevation: 2,
     shadowColor: '#000',
     shadowOffset: { width: 0, height: 2 },
@@ -986,10 +922,10 @@
   // Chart Section
   chartSection: {
     backgroundColor: '#fff',
-    marginHorizontal: 16,
-    marginVertical: 8,
-    padding: 12,
-    borderRadius: 8,
+    margin: 16,
+    marginTop: 0,
+    padding: 16,
+    borderRadius: 12,
     elevation: 2,
     shadowColor: '#000',
     shadowOffset: { width: 0, height: 2 },
@@ -1060,11 +996,11 @@
   // Records Section
   recordsSection: {
     backgroundColor: '#fff',
-    marginHorizontal: 16,
-    marginVertical: 8,
-    padding: 12,
-    paddingBottom: 60,
-    borderRadius: 8,
+    margin: 16,
+    marginTop: 0,
+    padding: 16,
+    paddingBottom: 80, // Increased bottom padding to prevent home button overlap
+    borderRadius: 12,
     elevation: 2,
     shadowColor: '#000',
     shadowOffset: { width: 0, height: 2 },
@@ -1075,7 +1011,7 @@
     flexDirection: 'row',
     justifyContent: 'space-between',
     alignItems: 'center',
-    marginBottom: 10,
+    marginBottom: 16,
   },
   exportButton: {
     flexDirection: 'row',
