import React, { useState, useEffect } from 'react';
import {
  View,
  Text,
  StyleSheet,
  ScrollView,
  TouchableOpacity,
  Dimensions,
  Alert,
  RefreshControl,
} from 'react-native';
import { Ionicons } from '@expo/vector-icons';
import { ActivityIndicator as PaperActivityIndicator } from 'react-native-paper';
import Header from '../../components/Header';
import { supabase, TABLES } from '../../utils/supabase';
import { LineChart, BarChart, PieChart } from 'react-native-chart-kit';

const { width: screenWidth } = Dimensions.get('window');

const AnalyticsReports = ({ navigation }) => {
  const [loading, setLoading] = useState(true);
  const [refreshing, setRefreshing] = useState(false);
  const [error, setError] = useState(null);
  const [selectedPeriod, setSelectedPeriod] = useState('thisMonth');

  // Analytics Data State
  const [overviewStats, setOverviewStats] = useState({});
  const [attendanceData, setAttendanceData] = useState({});
  const [academicData, setAcademicData] = useState({});
  const [financialData, setFinancialData] = useState({});
  const [teacherData, setTeacherData] = useState({});
  const [studentData, setStudentData] = useState({});

  // Helper function to get date range based on selected period
  const getDateRange = () => {
    const now = new Date();
    const startOfToday = new Date(now.getFullYear(), now.getMonth(), now.getDate());

    switch (selectedPeriod) {
      case 'today':
        return {
          start: startOfToday,
          end: now,
          label: 'Today'
        };
      case 'thisWeek':
        const startOfWeek = new Date(now);
        startOfWeek.setDate(now.getDate() - now.getDay());
        return {
          start: startOfWeek,
          end: now,
          label: 'This Week'
        };
      case 'thisMonth':
        return {
          start: new Date(now.getFullYear(), now.getMonth(), 1),
          end: now,
          label: 'This Month'
        };
      case 'thisYear':
        return {
          start: new Date(now.getFullYear(), 0, 1),
          end: now,
          label: 'This Year'
        };
      default:
        return {
          start: new Date(now.getFullYear(), now.getMonth(), 1),
          end: now,
          label: 'This Month'
        };
    }
  };

  // Helper function to format numbers (for non-currency values)
  const formatNumber = (num) => {
    if (num >= 1000000) return `${(num / 1000000).toFixed(1)}M`;
    if (num >= 1000) return `${(num / 1000).toFixed(1)}K`;
    return num.toString();
  };

  // Helper function to format currency amounts
  const formatCurrency = (amount) => {
    const num = parseFloat(amount) || 0;
    return new Intl.NumberFormat('en-IN', {
      style: 'currency',
      currency: 'INR',
      minimumFractionDigits: 0,
      maximumFractionDigits: 0,
    }).format(num);
  };

  // Load overview statistics
  const loadOverviewStats = async () => {
    try {
      const dateRange = getDateRange();

      // Load basic counts
      const [studentsResult, teachersResult, classesResult, subjectsResult] = await Promise.all([
        supabase.from(TABLES.STUDENTS).select('id, created_at, class_id'),
        supabase.from(TABLES.TEACHERS).select('id, created_at, salary_amount'),
        supabase.from(TABLES.CLASSES).select('id, class_name, section'),
        supabase.from(TABLES.SUBJECTS).select('id, name, class_id')
      ]);

      const students = studentsResult.data || [];
      const teachers = teachersResult.data || [];
      const classes = classesResult.data || [];
      const subjects = subjectsResult.data || [];

      // Calculate total salary expense
      const totalSalaryExpense = teachers.reduce((sum, teacher) =>
        sum + (parseFloat(teacher.salary_amount) || 0), 0
      );

      setOverviewStats({
        totalStudents: students.length,
        totalTeachers: teachers.length,
        totalClasses: classes.length,
        totalSubjects: subjects.length,
        totalSalaryExpense,
        avgStudentsPerClass: classes.length > 0 ? Math.round(students.length / classes.length) : 0,
        avgSubjectsPerClass: classes.length > 0 ? Math.round(subjects.length / classes.length) : 0
      });

    } catch (error) {
      console.error('Error loading overview stats:', error);
    }
  };

  // Load attendance analytics
  const loadAttendanceData = async () => {
    try {
      const dateRange = getDateRange();

      // Load student attendance
      const { data: studentAttendance } = await supabase
        .from(TABLES.STUDENT_ATTENDANCE)
        .select(`
          *,
          students(name, class_id),
          classes(class_name, section)
        `)
        .gte('date', dateRange.start.toISOString().split('T')[0])
        .lte('date', dateRange.end.toISOString().split('T')[0]);

      // Load teacher attendance
      const { data: teacherAttendance } = await supabase
        .from(TABLES.TEACHER_ATTENDANCE)
        .select(`
          *,
          teachers(name)
        `)
        .gte('date', dateRange.start.toISOString().split('T')[0])
        .lte('date', dateRange.end.toISOString().split('T')[0]);

      // Calculate attendance statistics
      const studentPresentCount = studentAttendance?.filter(a => a.status === 'Present').length || 0;
      const studentTotalCount = studentAttendance?.length || 0;
      const studentAttendanceRate = studentTotalCount > 0 ? (studentPresentCount / studentTotalCount * 100) : 0;

      const teacherPresentCount = teacherAttendance?.filter(a => a.status === 'Present').length || 0;
      const teacherTotalCount = teacherAttendance?.length || 0;
      const teacherAttendanceRate = teacherTotalCount > 0 ? (teacherPresentCount / teacherTotalCount * 100) : 0;

      // Group by class for student attendance
      const attendanceByClass = {};
      studentAttendance?.forEach(record => {
        const className = record.classes?.class_name + ' ' + record.classes?.section;
        if (!attendanceByClass[className]) {
          attendanceByClass[className] = { present: 0, total: 0 };
        }
        attendanceByClass[className].total++;
        if (record.status === 'Present') {
          attendanceByClass[className].present++;
        }
      });

      setAttendanceData({
        studentAttendanceRate: Math.round(studentAttendanceRate),
        teacherAttendanceRate: Math.round(teacherAttendanceRate),
        studentPresentCount,
        studentTotalCount,
        teacherPresentCount,
        teacherTotalCount,
        attendanceByClass,
        dailyAttendance: studentAttendance || []
      });

    } catch (error) {
      console.error('Error loading attendance data:', error);
    }
  };

  // Load academic performance data
  const loadAcademicData = async () => {
    try {
      const dateRange = getDateRange();

      // Load marks data
      const { data: marks } = await supabase
        .from(TABLES.MARKS)
        .select(`
          *,
          students(name, class_id),
          subjects(name, class_id),
          exams(name, class_id)
        `);

      // Load exams data
      const { data: exams } = await supabase
        .from(TABLES.EXAMS)
        .select(`
          *,
          classes(class_name, section)
        `)
        .gte('start_date', dateRange.start.toISOString().split('T')[0])
        .lte('end_date', dateRange.end.toISOString().split('T')[0]);

      // Load assignments data
      const { data: assignments } = await supabase
        .from(TABLES.ASSIGNMENTS)
        .select(`
          *,
          classes(class_name, section),
          subjects(name),
          teachers(name)
        `)
        .gte('assigned_date', dateRange.start.toISOString().split('T')[0])
        .lte('due_date', dateRange.end.toISOString().split('T')[0]);

      // Calculate academic statistics
      const totalMarks = marks?.reduce((sum, mark) => sum + (parseFloat(mark.marks_obtained) || 0), 0) || 0;
      const totalMaxMarks = marks?.reduce((sum, mark) => sum + (parseFloat(mark.max_marks) || 0), 0) || 0;
      const averagePercentage = totalMaxMarks > 0 ? (totalMarks / totalMaxMarks * 100) : 0;

      // Group marks by subject
      const subjectPerformance = {};
      marks?.forEach(mark => {
        const subjectName = mark.subjects?.name;
        if (subjectName) {
          if (!subjectPerformance[subjectName]) {
            subjectPerformance[subjectName] = { totalMarks: 0, maxMarks: 0, count: 0 };
          }
          subjectPerformance[subjectName].totalMarks += parseFloat(mark.marks_obtained) || 0;
          subjectPerformance[subjectName].maxMarks += parseFloat(mark.max_marks) || 0;
          subjectPerformance[subjectName].count++;
        }
      });

      // Calculate grade distribution
      const gradeDistribution = { A: 0, B: 0, C: 0, D: 0, F: 0 };
      marks?.forEach(mark => {
        const percentage = mark.max_marks > 0 ? (mark.marks_obtained / mark.max_marks * 100) : 0;
        if (percentage >= 90) gradeDistribution.A++;
        else if (percentage >= 80) gradeDistribution.B++;
        else if (percentage >= 70) gradeDistribution.C++;
        else if (percentage >= 60) gradeDistribution.D++;
        else gradeDistribution.F++;
      });

      setAcademicData({
        totalExams: exams?.length || 0,
        totalAssignments: assignments?.length || 0,
        totalMarksRecords: marks?.length || 0,
        averagePercentage: Math.round(averagePercentage),
        subjectPerformance,
        gradeDistribution,
        recentExams: exams?.slice(0, 5) || [],
        recentAssignments: assignments?.slice(0, 5) || []
      });

    } catch (error) {
      console.error('Error loading academic data:', error);
    }
  };

  // Load financial data
  const loadFinancialData = async () => {
    try {
      const dateRange = getDateRange();

      // Load fee payments for the selected period
      const { data: feePayments } = await supabase
        .from(TABLES.STUDENT_FEES)
        .select(`
          *,
          students(name, class_id)
        `)
        .gte('payment_date', dateRange.start.toISOString().split('T')[0])
        .lte('payment_date', dateRange.end.toISOString().split('T')[0]);

      // Load all student fees to calculate total expected vs total collected (overall performance)
      const { data: allStudentFees } = await supabase
        .from(TABLES.STUDENT_FEES)
        .select(`
          *,
          fee_structure(amount)
        `);

      // Calculate financial statistics
      const totalCollected = feePayments?.reduce((sum, payment) =>
        sum + (parseFloat(payment.amount_paid) || 0), 0
      ) || 0;

      // Calculate overall collection efficiency (total collected across all time vs total expected)
      const totalEverCollected = allStudentFees?.reduce((sum, payment) =>
        sum + (parseFloat(payment.amount_paid) || 0), 0
      ) || 0;
      
      const totalExpectedFromFees = allStudentFees?.reduce((sum, payment) => {
        const feeAmount = payment.fee_structure?.amount || 0;
        return sum + parseFloat(feeAmount);
      }, 0) || 0;

      // Collection rate based on overall school performance
      const collectionRate = totalExpectedFromFees > 0 ? (totalEverCollected / totalExpectedFromFees * 100) : 0;

      // Group by payment mode
      const paymentModeDistribution = {};
      feePayments?.forEach(payment => {
        const mode = payment.payment_mode || 'Unknown';
        paymentModeDistribution[mode] = (paymentModeDistribution[mode] || 0) + parseFloat(payment.amount_paid || 0);
      });

      // Group by fee component
      const feeComponentDistribution = {};
      feePayments?.forEach(payment => {
        const component = payment.fee_component || 'Unknown';
        feeComponentDistribution[component] = (feeComponentDistribution[component] || 0) + parseFloat(payment.amount_paid || 0);
      });

      setFinancialData({
        totalCollected,
        totalExpected: totalExpectedFromFees,
        collectionRate: Math.round(collectionRate),
        totalPayments: feePayments?.length || 0,
        paymentModeDistribution,
        feeComponentDistribution,
        recentPayments: feePayments?.slice(0, 10) || []
      });

    } catch (error) {
      console.error('Error loading financial data:', error);
    }
  };

  // Main data loading function
  const loadAllData = async (showLoading = true) => {
    if (showLoading) setLoading(true);
    setError(null);

    try {
      await Promise.all([
        loadOverviewStats(),
        loadAttendanceData(),
        loadAcademicData(),
        loadFinancialData()
      ]);
    } catch (error) {
      console.error('Error loading analytics data:', error);
      setError('Failed to load analytics data. Please try again.');
    } finally {
      setLoading(false);
      setRefreshing(false);
    }
  };

  // Refresh data
  const onRefresh = () => {
    setRefreshing(true);
    loadAllData(false);
  };

  // Load data on component mount and when period changes
  useEffect(() => {
    loadAllData();
  }, [selectedPeriod]);

  // Period selector options
  const periodOptions = [
    { key: 'today', label: 'Today' },
    { key: 'thisWeek', label: 'This Week' },
    { key: 'thisMonth', label: 'This Month' },
    { key: 'thisYear', label: 'This Year' }
  ];

  // Loading state
  if (loading) {
    return (
      <View style={styles.container}>
        <Header title="Analytics & Reports" showBack={true} />
        <View style={styles.loadingContainer}>
          <PaperActivityIndicator size="large" color="#2196F3" />
          <Text style={styles.loadingText}>Loading analytics data...</Text>
        </View>
      </View>
    );
  }

  // Error state
  if (error) {
    return (
      <View style={styles.container}>
        <Header title="Analytics & Reports" showBack={true} />
        <View style={styles.errorContainer}>
          <Ionicons name="alert-circle-outline" size={64} color="#f44336" />
          <Text style={styles.errorText}>{error}</Text>
          <TouchableOpacity style={styles.retryButton} onPress={() => loadAllData()}>
            <Text style={styles.retryButtonText}>Retry</Text>
          </TouchableOpacity>
        </View>
      </View>
    );
  }

  // Main render
  return (
    <View style={styles.container}>
      <Header title="Analytics & Reports" showBack={true} />

      {/* Period Selector */}
      <View style={styles.periodSelector}>
        <ScrollView horizontal showsHorizontalScrollIndicator={false}>
          {periodOptions.map((option) => (
            <TouchableOpacity
              key={option.key}
              style={[
                styles.periodButton,
                selectedPeriod === option.key && styles.periodButtonActive
              ]}
              onPress={() => setSelectedPeriod(option.key)}
            >
              <Text style={[
                styles.periodButtonText,
                selectedPeriod === option.key && styles.periodButtonTextActive
              ]}>
                {option.label}
              </Text>
            </TouchableOpacity>
          ))}
        </ScrollView>
      </View>

      <ScrollView
        style={styles.scrollView}
        showsVerticalScrollIndicator={false}
        refreshControl={
          <RefreshControl refreshing={refreshing} onRefresh={onRefresh} />
        }
      >
        {/* Overview Stats */}
        <View style={styles.section}>
          <Text style={styles.sectionTitle}>Overview</Text>
          <View style={styles.statsGrid}>
            <View style={styles.statCard}>
              <View style={[styles.statIcon, { backgroundColor: '#2196F3' }]}>
                <Ionicons name="people" size={24} color="#fff" />
              </View>
              <Text style={styles.statValue}>{overviewStats.totalStudents || 0}</Text>
              <Text style={styles.statLabel}>Total Students</Text>
            </View>
            <View style={styles.statCard}>
              <View style={[styles.statIcon, { backgroundColor: '#4CAF50' }]}>
                <Ionicons name="person" size={24} color="#fff" />
              </View>
              <Text style={styles.statValue}>{overviewStats.totalTeachers || 0}</Text>
              <Text style={styles.statLabel}>Total Teachers</Text>
            </View>
            <View style={styles.statCard}>
              <View style={[styles.statIcon, { backgroundColor: '#FF9800' }]}>
                <Ionicons name="school" size={24} color="#fff" />
              </View>
              <Text style={styles.statValue}>{overviewStats.totalClasses || 0}</Text>
              <Text style={styles.statLabel}>Total Classes</Text>
            </View>
            <View style={styles.statCard}>
              <View style={[styles.statIcon, { backgroundColor: '#9C27B0' }]}>
                <Ionicons name="book" size={24} color="#fff" />
              </View>
              <Text style={styles.statValue}>{overviewStats.totalSubjects || 0}</Text>
              <Text style={styles.statLabel}>Total Subjects</Text>
            </View>
          </View>
        </View>

        {/* Financial Analytics */}
        <View style={styles.section}>
          <Text style={styles.sectionTitle}>Financial Overview</Text>
          <View style={styles.financialStats}>
            <View style={styles.financialCard}>
              <Text style={styles.financialAmount}>{formatCurrency(financialData.totalCollected || 0)}</Text>
              <Text style={styles.financialLabel}>Total Collected</Text>
              <Text style={styles.financialSubtext}>{financialData.collectionRate || 0}% collection rate</Text>
            </View>
            <View style={styles.financialCard}>
              <Text style={styles.financialAmount}>{formatCurrency(overviewStats.totalSalaryExpense || 0)}</Text>
              <Text style={styles.financialLabel}>Monthly Salary Expense</Text>
              <Text style={styles.financialSubtext}>Teacher salaries</Text>
            </View>
          </View>
        </View>

        {/* Quick Reports */}
        <View style={[styles.section, styles.quickReportsSection]}>
          <Text style={styles.sectionTitle}>Quick Reports</Text>
          <View style={styles.reportsList}>
            <TouchableOpacity
              style={styles.reportItem}
              onPress={() => navigation.navigate('AttendanceReport')}
            >
              <View style={[styles.reportIcon, { backgroundColor: '#4CAF50' }]}>
                <Ionicons name="checkmark-circle" size={24} color="#fff" />
              </View>
              <View style={styles.reportContent}>
                <Text style={styles.reportTitle}>Attendance Report</Text>
                <Text style={styles.reportSubtitle}>
                  Student: {attendanceData.studentAttendanceRate || 0}% • Teacher: {attendanceData.teacherAttendanceRate || 0}%
                </Text>
              </View>
              <Ionicons name="chevron-forward" size={20} color="#666" />
            </TouchableOpacity>

            <TouchableOpacity
              style={styles.reportItem}
              onPress={() => navigation.navigate('AcademicPerformance')}
            >
              <View style={[styles.reportIcon, { backgroundColor: '#2196F3' }]}>
                <Ionicons name="school" size={24} color="#fff" />
              </View>
              <View style={styles.reportContent}>
                <Text style={styles.reportTitle}>Academic Performance</Text>
                <Text style={styles.reportSubtitle}>
                  {academicData.totalExams || 0} exams • {academicData.averagePercentage || 0}% avg score
                </Text>
              </View>
              <Ionicons name="chevron-forward" size={20} color="#666" />
            </TouchableOpacity>

            <TouchableOpacity
              style={styles.reportItem}
              onPress={() => navigation.navigate('FeeCollection')}
            >
              <View style={[styles.reportIcon, { backgroundColor: '#9C27B0' }]}>
                <Ionicons name="card" size={24} color="#fff" />
              </View>
              <View style={styles.reportContent}>
                <Text style={styles.reportTitle}>Fee Collection</Text>
                <Text style={styles.reportSubtitle}>
                  {formatCurrency(financialData.totalCollected || 0)} collected • {financialData.collectionRate || 0}% rate
                </Text>
              </View>
              <Ionicons name="chevron-forward" size={20} color="#666" />
            </TouchableOpacity>

<<<<<<< HEAD
            <TouchableOpacity
              style={styles.reportItem}
              onPress={() => navigation.navigate('StudentOverview')}
            >
              <View style={[styles.reportIcon, { backgroundColor: '#FF9800' }]}>
                <Ionicons name="people" size={24} color="#fff" />
              </View>
              <View style={styles.reportContent}>
                <Text style={styles.reportTitle}>Student Overview</Text>
                <Text style={styles.reportSubtitle}>
                  {overviewStats.totalStudents || 0} students • {overviewStats.avgStudentsPerClass || 0} avg per class
                </Text>
              </View>
              <Ionicons name="chevron-forward" size={20} color="#666" />
            </TouchableOpacity>

            <TouchableOpacity
              style={styles.reportItem}
              onPress={() => navigation.navigate('ReportCardGeneration')}
            >
              <View style={[styles.reportIcon, { backgroundColor: '#E91E63' }]}>
                <Ionicons name="document-text" size={24} color="#fff" />
              </View>
              <View style={styles.reportContent}>
                <Text style={styles.reportTitle}>Report Card Generation</Text>
                <Text style={styles.reportSubtitle}>
                  Generate and download student report cards by class and exam
                </Text>
              </View>
              <Ionicons name="chevron-forward" size={20} color="#666" />
            </TouchableOpacity>
=======
>>>>>>> eb1cfb4d
          </View>
        </View>
      </ScrollView>
    </View>
  );
};

const styles = StyleSheet.create({
  container: {
    flex: 1,
    backgroundColor: '#f5f5f5',
  },
  scrollView: {
    flex: 1,
  },
  // Period Selector
  periodSelector: {
    backgroundColor: '#fff',
    paddingVertical: 16,
    paddingHorizontal: 20,
    borderBottomWidth: 1,
    borderBottomColor: '#f0f0f0',
  },
  periodButton: {
    paddingHorizontal: 20,
    paddingVertical: 10,
    marginRight: 12,
    borderRadius: 20,
    backgroundColor: '#f8f9fa',
    borderWidth: 1,
    borderColor: '#e9ecef',
  },
  periodButtonActive: {
    backgroundColor: '#2196F3',
    borderColor: '#2196F3',
  },
  periodButtonText: {
    fontSize: 14,
    fontWeight: '500',
    color: '#666',
  },
  periodButtonTextActive: {
    color: '#fff',
  },
  // Sections
  section: {
    backgroundColor: '#fff',
    marginTop: 8,
    padding: 20,
    marginHorizontal: 16,
    borderRadius: 12,
    elevation: 2,
    shadowColor: '#000',
    shadowOffset: { width: 0, height: 2 },
    shadowOpacity: 0.1,
    shadowRadius: 4,
  },
  sectionTitle: {
    fontSize: 20,
    fontWeight: '700',
    color: '#333',
    marginBottom: 16,
  },
  // Stats Grid
  statsGrid: {
    flexDirection: 'row',
    flexWrap: 'wrap',
    justifyContent: 'space-between',
  },
  statCard: {
    width: '48%',
    backgroundColor: '#f8f9fa',
    padding: 16,
    borderRadius: 12,
    alignItems: 'center',
    marginBottom: 12,
  },
  statIcon: {
    width: 48,
    height: 48,
    borderRadius: 24,
    justifyContent: 'center',
    alignItems: 'center',
    marginBottom: 12,
  },
  statValue: {
    fontSize: 24,
    fontWeight: '700',
    color: '#333',
    marginBottom: 4,
  },
  statLabel: {
    fontSize: 14,
    color: '#666',
    textAlign: 'center',
  },
  // Attendance
  attendanceContainer: {
    flexDirection: 'row',
    justifyContent: 'space-between',
    marginBottom: 20,
  },
  attendanceCard: {
    flex: 1,
    backgroundColor: '#f8f9fa',
    padding: 16,
    borderRadius: 12,
    alignItems: 'center',
    marginHorizontal: 4,
  },
  attendanceTitle: {
    fontSize: 14,
    color: '#666',
    marginBottom: 8,
  },
  attendancePercentage: {
    fontSize: 28,
    fontWeight: '700',
    color: '#4CAF50',
    marginBottom: 4,
  },
  attendanceSubtitle: {
    fontSize: 12,
    color: '#999',
    textAlign: 'center',
  },
  // Academic
  academicStats: {
    flexDirection: 'row',
    justifyContent: 'space-around',
    marginBottom: 20,
  },
  academicStatItem: {
    alignItems: 'center',
  },
  academicStatValue: {
    fontSize: 24,
    fontWeight: '700',
    color: '#2196F3',
    marginBottom: 4,
  },
  academicStatLabel: {
    fontSize: 12,
    color: '#666',
    textAlign: 'center',
  },
  // Financial
  financialStats: {
    flexDirection: 'row',
    justifyContent: 'space-between',
  },
  financialCard: {
    flex: 1,
    backgroundColor: '#f8f9fa',
    padding: 16,
    borderRadius: 12,
    marginHorizontal: 4,
  },
  financialAmount: {
    fontSize: 20,
    fontWeight: '700',
    color: '#9C27B0',
    marginBottom: 4,
  },
  financialLabel: {
    fontSize: 14,
    color: '#333',
    marginBottom: 4,
  },
  financialSubtext: {
    fontSize: 12,
    color: '#666',
  },
  // Quick Reports Section
  quickReportsSection: {
    marginBottom: 30,
    paddingBottom: 30,
  },
  // Reports
  reportsList: {
    marginTop: 8,
  },
  reportItem: {
    flexDirection: 'row',
    alignItems: 'center',
    paddingVertical: 16,
    paddingHorizontal: 12,
    backgroundColor: '#f8f9fa',
    borderRadius: 12,
    marginBottom: 12,
  },
  reportIcon: {
    width: 48,
    height: 48,
    borderRadius: 24,
    justifyContent: 'center',
    alignItems: 'center',
    marginRight: 16,
  },
  reportContent: {
    flex: 1,
  },
  reportTitle: {
    fontSize: 16,
    fontWeight: '600',
    color: '#333',
    marginBottom: 4,
  },
  reportSubtitle: {
    fontSize: 14,
    color: '#666',
  },
  // Charts
  chartContainer: {
    backgroundColor: '#f8f9fa',
    padding: 16,
    borderRadius: 12,
    marginTop: 16,
  },
  chartTitle: {
    fontSize: 16,
    fontWeight: '600',
    color: '#333',
    marginBottom: 16,
    textAlign: 'center',
  },
  chart: {
    borderRadius: 16,
  },
  // Loading & Error States
  loadingContainer: {
    flex: 1,
    justifyContent: 'center',
    alignItems: 'center',
    padding: 40,
  },
  loadingText: {
    marginTop: 16,
    fontSize: 16,
    color: '#666',
    textAlign: 'center',
  },
  errorContainer: {
    flex: 1,
    justifyContent: 'center',
    alignItems: 'center',
    padding: 40,
  },
  errorText: {
    fontSize: 16,
    color: '#f44336',
    textAlign: 'center',
    marginTop: 16,
    marginBottom: 24,
    lineHeight: 24,
  },
  retryButton: {
    backgroundColor: '#2196F3',
    paddingHorizontal: 24,
    paddingVertical: 12,
    borderRadius: 8,
    elevation: 2,
    shadowColor: '#000',
    shadowOffset: { width: 0, height: 2 },
    shadowOpacity: 0.1,
    shadowRadius: 4,
  },
  retryButtonText: {
    color: '#fff',
    fontSize: 16,
    fontWeight: '600',
  },
});

export default AnalyticsReports;<|MERGE_RESOLUTION|>--- conflicted
+++ resolved
@@ -553,40 +553,6 @@
               <Ionicons name="chevron-forward" size={20} color="#666" />
             </TouchableOpacity>
 
-<<<<<<< HEAD
-            <TouchableOpacity
-              style={styles.reportItem}
-              onPress={() => navigation.navigate('StudentOverview')}
-            >
-              <View style={[styles.reportIcon, { backgroundColor: '#FF9800' }]}>
-                <Ionicons name="people" size={24} color="#fff" />
-              </View>
-              <View style={styles.reportContent}>
-                <Text style={styles.reportTitle}>Student Overview</Text>
-                <Text style={styles.reportSubtitle}>
-                  {overviewStats.totalStudents || 0} students • {overviewStats.avgStudentsPerClass || 0} avg per class
-                </Text>
-              </View>
-              <Ionicons name="chevron-forward" size={20} color="#666" />
-            </TouchableOpacity>
-
-            <TouchableOpacity
-              style={styles.reportItem}
-              onPress={() => navigation.navigate('ReportCardGeneration')}
-            >
-              <View style={[styles.reportIcon, { backgroundColor: '#E91E63' }]}>
-                <Ionicons name="document-text" size={24} color="#fff" />
-              </View>
-              <View style={styles.reportContent}>
-                <Text style={styles.reportTitle}>Report Card Generation</Text>
-                <Text style={styles.reportSubtitle}>
-                  Generate and download student report cards by class and exam
-                </Text>
-              </View>
-              <Ionicons name="chevron-forward" size={20} color="#666" />
-            </TouchableOpacity>
-=======
->>>>>>> eb1cfb4d
           </View>
         </View>
       </ScrollView>
