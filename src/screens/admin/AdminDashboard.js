--- conflicted
+++ resolved
@@ -1254,10 +1254,6 @@
   // Universal notification system automatically handles real-time updates
   // No manual refresh needed
 
-<<<<<<< HEAD
-
-=======
->>>>>>> a721f8ce
   const openAddActivityModal = () => {
     // This function is not fully implemented in the original file,
     // so it's not added to the new_code.
