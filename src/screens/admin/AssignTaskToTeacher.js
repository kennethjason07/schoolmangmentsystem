import React, { useState, useEffect, useRef } from 'react';
import {
  View,
  Text,
  StyleSheet,
  FlatList,
  TouchableOpacity,
  TextInput,
  Modal,
  Platform,
  Alert,
  ActivityIndicator,
  ScrollView,
  Dimensions
} from 'react-native';
import { Ionicons, MaterialIcons } from '@expo/vector-icons';
import Header from '../../components/Header';
import DateTimePicker from '@react-native-community/datetimepicker';
import DropDownPicker from 'react-native-dropdown-picker';
<<<<<<< HEAD
import { supabase, dbHelpers, TABLES } from '../../utils/supabase';
import { useTenant } from '../../contexts/TenantContext';
=======
import { supabase, dbHelpers, TABLES, getUserTenantId } from '../../utils/supabase';
>>>>>>> 548e9ad3

const { width } = Dimensions.get('window');

// Priorities and statuses with colors and icons
const priorities = [
  { label: 'Low', value: 'Low', color: '#4CAF50', icon: 'arrow-down' },
  { label: 'Medium', value: 'Medium', color: '#FF9800', icon: 'remove' },
  { label: 'High', value: 'High', color: '#F44336', icon: 'arrow-up' }
];

const statuses = [
  { label: 'Pending', value: 'Pending', color: '#FF9800', icon: 'schedule' },
  { label: 'In Progress', value: 'In Progress', color: '#2196F3', icon: 'play-circle' },
  { label: 'Completed', value: 'Completed', color: '#4CAF50', icon: 'check-circle' }
];

const AssignTaskToTeacher = ({ navigation, route }) => {
  const { teacher } = route.params || {};
  const { tenantId, currentTenant } = useTenant();
  const [loading, setLoading] = useState(true);
  
  const [tasks, setTasks] = useState([]);
  const [teachers, setTeachers] = useState([]);
  const [modalVisible, setModalVisible] = useState(false);
  const [editTask, setEditTask] = useState(null);
  const [form, setForm] = useState({
    title: '',
    description: '',
    dueDate: '',
    priority: 'Medium',
    status: 'Pending',
    teacher_ids: null
  });
  const [showDatePicker, setShowDatePicker] = useState(false);
  const [search, setSearch] = useState('');
  const [filterStatus, setFilterStatus] = useState('All');
  const [error, setError] = useState(null);
  const [dropdownOpen, setDropdownOpen] = useState(false);
  const [dropdownItems, setDropdownItems] = useState([]);

  useEffect(() => {
    loadAllData();
  }, []);

  // Update dropdown items when teachers are loaded
  useEffect(() => {
    if (teachers.length > 0) {
      const items = teachers.map(teacher => ({
        label: teacher.name,
        value: teacher.id
      }));
      console.log('Setting dropdown items:', items);
      setDropdownItems(items);
    }
  }, [teachers]);

  const loadAllData = async () => {
    try {
      // Load tasks
      const { data: tasksData, error: tasksError } = await dbHelpers.getTasks();
      if (tasksError) {
        console.error('Error loading tasks:', tasksError);
        throw tasksError;
      }
      console.log('Loaded tasks:', tasksData);
      setTasks(tasksData || []);

      // Load teachers
      const { data: teachersData, error: teachersError } = await dbHelpers.getTeachers();
      if (teachersError) {
        console.error('Error loading teachers:', teachersError);
        throw teachersError;
      }
      console.log('Loaded teachers:', teachersData);
      setTeachers(teachersData || []);

    } catch (error) {
      console.error('Error loading data:', error);
      setError('Failed to load tasks and teachers');
    } finally {
      setLoading(false);
    }
  };

  // Helper to format date as DD-MM-YYYY
  function formatDateDMY(dateStr) {
    if (!dateStr) return '';
    const d = new Date(dateStr);
    const day = String(d.getDate()).padStart(2, '0');
    const month = String(d.getMonth() + 1).padStart(2, '0');
    const year = d.getFullYear();
    return `${day}-${month}-${year}`;
  }

  // First filter tasks for the selected teacher
  const teacherTasks = tasks.filter(task => {
    const teacherIds = task.assigned_teacher_ids || [];
    return teacher ? teacherIds.includes(teacher.id) : true;
  });

  // Then apply status and search filters
  const filteredTasks = teacherTasks.filter(task => {
    const matchesStatus = filterStatus === 'All' || task.status === filterStatus;
    const matchesSearch = task.title.toLowerCase().includes(search.toLowerCase()) ||
      task.description?.toLowerCase().includes(search.toLowerCase());
    return matchesStatus && matchesSearch;
  });

  // Get priority and status objects
  const getPriorityInfo = (priority) => priorities.find(p => p.value === priority) || priorities[1];
  const getStatusInfo = (status) => statuses.find(s => s.value === status) || statuses[0];



  // Open modal for new/edit task
  const openModal = (task = null) => {
    setEditTask(task);
    if (task) {
      const teacherIds = task.assigned_teacher_ids || [];
      setForm({
        title: task.title || '',
        description: task.description || '',
        priority: task.priority || 'Medium',
        status: task.status || 'Pending',
        teacher_ids: teacherIds.length > 0 ? teacherIds[0] : null,
        dueDate: task.due_date || ''
      });
    } else {
      setForm({
        title: '',
        description: '',
        dueDate: '',
        priority: 'Medium',
        status: 'Pending',
        teacher_ids: teacher ? teacher.id : null
      });
    }
    setModalVisible(true);
  };

  // Save (add/edit) task
  const handleSave = async () => {
    if (!form.title.trim() || !form.dueDate || !form.teacher_ids) {
      Alert.alert('Error', 'Please fill all required fields.');
      return;
    }

    // Validate tenant context
    const finalTenantId = tenantId || currentTenant?.id;
    if (!finalTenantId) {
      Alert.alert('Error', 'No tenant context available. Please try logging in again.');
      return;
    }

    try {
      if (editTask) {
        // Update existing task
        console.log('🔍 ADMIN: Updating task with ID:', editTask.id);
        console.log('🔍 ADMIN: Update data:', {
          title: form.title,
          description: form.description,
          due_date: form.dueDate,
          priority: form.priority,
          status: form.status,
          assigned_teacher_ids: [form.teacher_ids],
          tenant_id: finalTenantId
        });
        
        const { error: updateError } = await supabase
          .from(TABLES.TASKS)
          .update({
            title: form.title,
            description: form.description,
            due_date: form.dueDate,
            priority: form.priority,
            status: form.status,
            assigned_teacher_ids: [form.teacher_ids],
            tenant_id: finalTenantId  // Ensure tenant_id is included in update
          })
          .eq('id', editTask.id);

        if (updateError) {
          console.error('🔍 ADMIN: Update error:', updateError);
          throw updateError;
        }
      } else {
        // Create new task
        console.log('🔍 ADMIN: Creating task with teacher ID:', form.teacher_ids);
        console.log('🔍 ADMIN: Final tenant ID:', finalTenantId);
        console.log('🔍 ADMIN: Task data:', {
          title: form.title,
          description: form.description,
          due_date: form.dueDate,
          priority: form.priority,
          status: form.status,
          assigned_teacher_ids: [form.teacher_ids],
          tenant_id: finalTenantId
        });
        
        // Get current tenant_id for RLS compliance
        const tenantId = await getUserTenantId();
        console.log('🔍 ADMIN: Using tenant_id for task creation:', tenantId);
        console.log('🔍 ADMIN: Tenant ID type:', typeof tenantId);
        console.log('🔍 ADMIN: Tenant ID length:', tenantId?.length);
        
        // Also try calling the database function directly
        try {
          const { data: dbTenantId, error: dbError } = await supabase.rpc('get_current_tenant_id');
          console.log('🔍 ADMIN: DB function tenant_id:', dbTenantId);
          console.log('🔍 ADMIN: DB function error:', dbError);
        } catch (dbErr) {
          console.log('🔍 ADMIN: DB function call failed:', dbErr);
        }
        
        // Check current user info
        const { data: { user } } = await supabase.auth.getUser();
        console.log('🔍 ADMIN: Current user:', user?.id);
        console.log('🔍 ADMIN: User metadata:', user?.user_metadata);
        console.log('🔍 ADMIN: App metadata:', user?.app_metadata);
        
        const taskData = {
          title: form.title,
          description: form.description,
          due_date: form.dueDate,
          priority: form.priority,
          status: form.status,
          assigned_teacher_ids: [form.teacher_ids]
        };
        
        // Always include tenant_id explicitly
        taskData.tenant_id = tenantId;
        
        console.log('🔍 ADMIN: Final task data being inserted:', taskData);
        
        // Try insert with additional debugging
        console.log('📡 ADMIN: Attempting insert with data:', taskData);
        
        let { data: insertResult, error: insertError } = await supabase
          .from(TABLES.TASKS)
<<<<<<< HEAD
          .insert({
            title: form.title,
            description: form.description,
            due_date: form.dueDate,
            priority: form.priority,
            status: form.status,
            assigned_teacher_ids: [form.teacher_ids],
            tenant_id: finalTenantId
          })
=======
          .insert(taskData)
>>>>>>> 548e9ad3
          .select();
        
        // If RLS error, let's try to understand why
        if (insertError && insertError.code === '42501') {
          console.log('🛑 ADMIN: RLS blocked the insert. Let\'s try to debug...');
          
          // Try to check current RLS settings
          try {
            const { data: testQuery, error: testError } = await supabase
              .rpc('get_current_tenant_id');
            console.log('🔍 DB function test result:', testQuery, testError);
          } catch (rpcErr) {
            console.log('🔍 DB function test failed:', rpcErr);
          }
          
          // Try to check if user has admin role
          try {
            const { data: isAdminResult, error: adminError } = await supabase
              .rpc('is_admin_in_tenant');
            console.log('🔍 Is admin check (is_admin_in_tenant):', isAdminResult, adminError);
          } catch (adminErr) {
            console.log('🔍 Is admin check failed:', adminErr);
          }
          
          // Also try to check user's role directly from users table
          try {
            const { data: userRole, error: roleError } = await supabase
              .from('users')
              .select('role_id, roles(role_name)')
              .eq('id', user.id)
              .single();
            console.log('🔍 User role check:', userRole, roleError);
          } catch (roleErr) {
            console.log('🔍 User role check failed:', roleErr);
          }
          
          // Try a simple select on tasks table to see if we can read
          try {
            const { data: tasksRead, error: tasksError } = await supabase
              .from(TABLES.TASKS)
              .select('id, title')
              .limit(1);
            console.log('🔍 Tasks read test:', tasksRead?.length || 0, 'records, error:', tasksError);
          } catch (readErr) {
            console.log('🔍 Tasks read test failed:', readErr);
          }
        }
          
        console.log('🔍 ADMIN: Insert result:', insertResult);
        console.log('🔍 ADMIN: Insert error:', insertError);
        console.log('🔍 ADMIN: Insert error details:', insertError?.details);
        console.log('🔍 ADMIN: Insert error hint:', insertError?.hint);
        console.log('🔍 ADMIN: Insert error message:', insertError?.message);

        if (insertError) {
          console.error('🔍 ADMIN: Insert error details:', insertError);
          throw insertError;
        }
      }

      // Refresh data
      await loadAllData();
      setModalVisible(false);
      setEditTask(null);
      setForm({
        title: '',
        description: '',
        dueDate: '',
        priority: 'Medium',
        status: 'Pending',
        teacher_ids: null
      });

      Alert.alert('Success', editTask ? 'Task updated successfully!' : 'Task created successfully!');
    } catch (error) {
      console.error('Error saving task:', error);
      Alert.alert('Error', 'Failed to save task. Please try again.');
    }
  };

  // Delete task
  const handleDelete = async (taskId) => {
    try {
      Alert.alert(
        'Delete Task',
        'Are you sure you want to delete this task?',
        [
          { text: 'Cancel', style: 'cancel' },
          {
            text: 'Delete',
            style: 'destructive',
            onPress: async () => {
              const { error } = await supabase
                .from(TABLES.TASKS)
                .delete()
                .eq('id', taskId);

              if (error) throw error;

              // Refresh data
              await loadAllData();
              Alert.alert('Success', 'Task deleted successfully!');
            }
          }
        ]
      );
    } catch (error) {
      console.error('Error deleting task:', error);
      Alert.alert('Error', 'Failed to delete task');
    }
  };



  // Date picker
  const handleDateChange = (_, date) => {
    setShowDatePicker(false);
    if (date) {
      setForm(f => ({ ...f, dueDate: date.toISOString().split('T')[0] }));
    }
  };


  if (loading) {
    return (
      <View style={styles.container}>
        <Header title="Assign Task to Teacher" showBack={true} />
        <View style={styles.loadingContainer}>
          <ActivityIndicator size="large" color="#2196F3" />
          <Text style={styles.loadingText}>Loading tasks and teachers...</Text>
        </View>
      </View>
    );
  }

  if (error) {
    return (
      <View style={styles.container}>
        <Header title="Assign Task to Teacher" showBack={true} />
        <View style={styles.errorContainer}>
          <Text style={styles.errorText}>{error}</Text>
          <TouchableOpacity
            style={styles.retryButton}
            onPress={loadAllData}
          >
            <Text style={styles.retryButtonText}>Retry</Text>
          </TouchableOpacity>
        </View>
      </View>
    );
  }

  return (
    <View style={styles.container}>
      <Header title={teacher ? `Tasks - ${teacher.name}` : "Task Management"} showBack={true} />

      {/* Header Stats Card */}
      <View style={styles.statsCard}>
        <View style={styles.statItem}>
          <View style={styles.statIconContainer}>
            <MaterialIcons name="assignment" size={24} color="#2196F3" />
          </View>
          <View style={styles.statTextContainer}>
            <Text style={styles.statNumber}>{teacherTasks.length}</Text>
            <Text style={styles.statLabel}>Total Tasks</Text>
          </View>
        </View>
        <View style={styles.statDivider} />
        <View style={styles.statItem}>
          <View style={styles.statIconContainer}>
            <MaterialIcons name="pending-actions" size={24} color="#FF9800" />
          </View>
          <View style={styles.statTextContainer}>
            <Text style={styles.statNumber}>{teacherTasks.filter(t => t.status === 'Pending').length}</Text>
            <Text style={styles.statLabel}>Pending</Text>
          </View>
        </View>
        <View style={styles.statDivider} />
        <View style={styles.statItem}>
          <View style={styles.statIconContainer}>
            <MaterialIcons name="check-circle" size={24} color="#4CAF50" />
          </View>
          <View style={styles.statTextContainer}>
            <Text style={styles.statNumber}>{teacherTasks.filter(t => t.status === 'Completed').length}</Text>
            <Text style={styles.statLabel}>Completed</Text>
          </View>
        </View>
      </View>

      {/* Search and Filter Section */}
      <View style={styles.searchFilterContainer}>
        <View style={styles.searchInputWrapper}>
          <Ionicons name="search" size={20} color="#666" style={styles.searchIcon} />
          <TextInput
            style={styles.searchInput}
            placeholder="Search tasks, descriptions, or teachers..."
            value={search}
            onChangeText={setSearch}
            placeholderTextColor="#999"
          />
          {search.length > 0 && (
            <TouchableOpacity onPress={() => setSearch('')} style={styles.clearButton}>
              <Ionicons name="close-circle" size={20} color="#999" />
            </TouchableOpacity>
          )}
        </View>

        {/* Status Filter Pills */}
        <ScrollView
          horizontal
          showsHorizontalScrollIndicator={false}
          style={styles.filterScrollView}
          contentContainerStyle={styles.filterScrollContent}
        >
          <TouchableOpacity
            onPress={() => setFilterStatus('All')}
            style={[styles.filterPill, filterStatus === 'All' && styles.filterPillActive]}
          >
            <Text style={[styles.filterPillText, filterStatus === 'All' && styles.filterPillTextActive]}>
              All ({teacherTasks.length})
            </Text>
          </TouchableOpacity>
          {statuses.map(status => (
            <TouchableOpacity
              key={status.value}
              onPress={() => setFilterStatus(status.value)}
              style={[
                styles.filterPill,
                filterStatus === status.value && styles.filterPillActive,
                filterStatus === status.value && { backgroundColor: status.color }
              ]}
            >
              <MaterialIcons
                name={status.icon}
                size={16}
                color={filterStatus === status.value ? '#fff' : status.color}
                style={styles.filterPillIcon}
              />
              <Text style={[
                styles.filterPillText,
                filterStatus === status.value && styles.filterPillTextActive,
                { color: filterStatus === status.value ? '#fff' : status.color }
              ]}>
                {status.label} ({teacherTasks.filter(t => t.status === status.value).length})
              </Text>
            </TouchableOpacity>
          ))}
        </ScrollView>
      </View>
      {/* Task List */}
      <FlatList
        data={filteredTasks}
        keyExtractor={item => item.id}
        style={styles.flatList}
            renderItem={({ item }) => {
          const priorityInfo = getPriorityInfo(item.priority);
          const statusInfo = getStatusInfo(item.status);
          const teacherIds = item.assigned_teacher_ids || [];
          const assignedTeachers = teacherIds.map(tid =>
            teachers.find(t => t.id === tid)?.name
          ).filter(Boolean);

          return (
            <TouchableOpacity
              style={styles.taskCard}
              onPress={() => openModal(item)}
              activeOpacity={0.7}
            >
              {/* Task Header with Delete Button */}
              <View style={styles.taskHeader}>
                <View style={styles.taskBadges}>
                  <View style={[styles.priorityBadge, { backgroundColor: priorityInfo.color }]}>
                    <MaterialIcons name={priorityInfo.icon} size={12} color="#fff" />
                    <Text style={styles.priorityText}>{priorityInfo.label}</Text>
                  </View>
                  <View style={[styles.statusBadge, { backgroundColor: statusInfo.color }]}>
                    <MaterialIcons name={statusInfo.icon} size={12} color="#fff" />
                    <Text style={styles.statusText}>{statusInfo.label}</Text>
                  </View>
                </View>
                <TouchableOpacity
                  onPress={(e) => {
                    e.stopPropagation();
                    handleDelete(item.id);
                  }}
                  style={styles.deleteButton}
                >
                  <MaterialIcons name="delete-outline" size={20} color="#F44336" />
                </TouchableOpacity>
              </View>

              {/* Structured Task Information */}
              <View style={styles.taskDetailsContainer}>
                {/* Title */}
                <View style={styles.taskDetailRow}>
                  <Text style={styles.taskDetailLabel}>Title:</Text>
                  <Text style={styles.taskDetailValue} numberOfLines={2}>{item.title}</Text>
                </View>

                {/* Task Description */}
                {item.description && (
                  <View style={styles.taskDetailRow}>
                    <Text style={styles.taskDetailLabel}>Task Description:</Text>
                    <Text style={styles.taskDetailValue} numberOfLines={3}>{item.description}</Text>
                  </View>
                )}

                {/* Due Date */}
                <View style={styles.taskDetailRow}>
                  <Text style={styles.taskDetailLabel}>Due Date:</Text>
                  <Text style={styles.taskDetailValue}>
                    {item.due_date ? formatDateDMY(item.due_date) : 'No date set'}
                  </Text>
                </View>

                {/* Priority */}
                <View style={styles.taskDetailRow}>
                  <Text style={styles.taskDetailLabel}>Priority:</Text>
                  <Text style={styles.taskDetailValue}>{item.priority}</Text>
                </View>

                {/* Status */}
                <View style={styles.taskDetailRow}>
                  <Text style={styles.taskDetailLabel}>Status:</Text>
                  <Text style={styles.taskDetailValue}>{item.status}</Text>
                </View>

                {/* Assigned to Teacher */}
                {assignedTeachers.length > 0 && (
                  <View style={styles.taskDetailRow}>
                    <Text style={styles.taskDetailLabel}>Assigned to Teacher:</Text>
                    <Text style={styles.taskDetailValue} numberOfLines={2}>
                      {assignedTeachers.length === 1
                        ? assignedTeachers[0]
                        : `${assignedTeachers[0]} +${assignedTeachers.length - 1} more`
                      }
                    </Text>
                  </View>
                )}
              </View>

              {/* Progress Indicator */}
              <View style={styles.progressContainer}>
                <View style={styles.progressBar}>
                  <View
                    style={[
                      styles.progressFill,
                      {
                        width: item.status === 'Completed' ? '100%' :
                               item.status === 'In Progress' ? '50%' : '10%',
                        backgroundColor: statusInfo.color
                      }
                    ]}
                  />
                </View>
              </View>
            </TouchableOpacity>
          );
        }}
        contentContainerStyle={styles.listContainer}
        showsVerticalScrollIndicator={Platform.OS === 'web'}
        keyboardShouldPersistTaps="handled"
        bounces={Platform.OS !== 'web'}
        ListEmptyComponent={
          <View style={styles.emptyContainer}>
            <MaterialIcons name="assignment" size={64} color="#E0E0E0" />
            <Text style={styles.emptyTitle}>No tasks found</Text>
            <Text style={styles.emptySubtitle}>
              {search ? 'Try adjusting your search terms' : 'Create your first task to get started'}
            </Text>
          </View>
        }
      />
      {/* Floating Add Button (FAB) */}
      <TouchableOpacity style={styles.fab} onPress={() => openModal()} activeOpacity={0.8}>
        <MaterialIcons name="add" size={28} color="#fff" />
        <Text style={styles.fabText}>New Task</Text>
      </TouchableOpacity>
      {/* Add/Edit Task Modal */}
      <Modal visible={modalVisible} animationType="slide" transparent onRequestClose={() => setModalVisible(false)}>
        <View style={styles.modalOverlay}>
          <View style={styles.modalContent}>
            <ScrollView
              showsVerticalScrollIndicator={true}
              keyboardShouldPersistTaps="handled"
              nestedScrollEnabled={true}
              bounces={true}
              contentContainerStyle={styles.scrollContent}
            >
              {/* Modal Header */}
              <View style={styles.modalHeader}>
                <View style={styles.modalTitleContainer}>
                  <MaterialIcons
                    name={editTask ? "edit" : "add-task"}
                    size={24}
                    color="#2196F3"
                    style={styles.modalIcon}
                  />
                  <Text style={styles.modalTitle}>
                    {editTask ? 'Edit Task' : 'Create New Task'}
                  </Text>
                </View>
                <TouchableOpacity
                  onPress={() => setModalVisible(false)}
                  style={styles.modalCloseButton}
                >
                  <MaterialIcons name="close" size={24} color="#666" />
                </TouchableOpacity>
              </View>

              {/* Form Fields */}
              <View style={styles.formContainer}>
                {/* Task Title */}
                <View style={styles.inputGroup}>
                  <Text style={styles.inputLabel}>Task Title *</Text>
                  <TextInput
                    style={styles.textInput}
                    placeholder="Enter task title"
                    value={form.title}
                    onChangeText={text => setForm(f => ({ ...f, title: text }))}
                    placeholderTextColor="#999"
                  />
                </View>

                {/* Description */}
                <View style={styles.inputGroup}>
                  <Text style={styles.inputLabel}>Description</Text>
                  <TextInput
                    style={[styles.textInput, styles.textArea]}
                    placeholder="Enter task description"
                    value={form.description}
                    onChangeText={text => setForm(f => ({ ...f, description: text }))}
                    multiline
                    numberOfLines={3}
                    textAlignVertical="top"
                    placeholderTextColor="#999"
                  />
                </View>

                {/* Due Date */}
                <View style={styles.inputGroup}>
                  <Text style={styles.inputLabel}>Due Date *</Text>
                  <TouchableOpacity
                    style={styles.datePickerButton}
                    onPress={() => setShowDatePicker(true)}
                  >
                    <MaterialIcons name="event" size={20} color="#2196F3" />
                    <Text style={[
                      styles.datePickerText,
                      { color: form.dueDate ? '#333' : '#999' }
                    ]}>
                      {form.dueDate ? formatDateDMY(form.dueDate) : 'Select due date'}
                    </Text>
                    <MaterialIcons name="keyboard-arrow-down" size={20} color="#666" />
                  </TouchableOpacity>
                </View>

                {showDatePicker && (
                  <DateTimePicker
                    value={form.dueDate ? new Date(form.dueDate) : new Date()}
                    mode="date"
                    display="default"
                    onChange={handleDateChange}
                    minimumDate={new Date()}
                  />
                )}
                {/* Priority Selection */}
                <View style={styles.inputGroup}>
                  <Text style={styles.inputLabel}>Priority</Text>
                  <View style={styles.optionRow}>
                    {priorities.map(priority => (
                      <TouchableOpacity
                        key={priority.value}
                        style={[
                          styles.optionButton,
                          form.priority === priority.value && styles.optionButtonActive,
                          form.priority === priority.value && { backgroundColor: priority.color }
                        ]}
                        onPress={() => setForm(f => ({ ...f, priority: priority.value }))}
                      >
                        <MaterialIcons
                          name={priority.icon}
                          size={16}
                          color={form.priority === priority.value ? '#fff' : priority.color}
                        />
                        <Text style={[
                          styles.optionButtonText,
                          form.priority === priority.value && styles.optionButtonTextActive
                        ]}>
                          {priority.label}
                        </Text>
                      </TouchableOpacity>
                    ))}
                  </View>
                </View>

                {/* Status Selection */}
                <View style={styles.inputGroup}>
                  <Text style={styles.inputLabel}>Status</Text>
                  <View style={styles.optionRow}>
                    {statuses.map(status => (
                      <TouchableOpacity
                        key={status.value}
                        style={[
                          styles.optionButton,
                          form.status === status.value && styles.optionButtonActive,
                          form.status === status.value && { backgroundColor: status.color }
                        ]}
                        onPress={() => setForm(f => ({ ...f, status: status.value }))}
                      >
                        <MaterialIcons
                          name={status.icon}
                          size={16}
                          color={form.status === status.value ? '#fff' : status.color}
                        />
                        <Text style={[
                          styles.optionButtonText,
                          form.status === status.value && styles.optionButtonTextActive
                        ]}>
                          {status.label}
                        </Text>
                      </TouchableOpacity>
                    ))}
                  </View>
                </View>

                {/* Teacher Assignment */}
                <View style={styles.inputGroup}>
                  <Text style={styles.inputLabel}>Assign to Teacher *</Text>
                  {teacher ? (
                    <View style={styles.selectedTeacherContainer}>
                      <View style={styles.selectedTeacherInfo}>
                        <MaterialIcons name="person" size={20} color="#2196F3" />
                        <Text style={styles.selectedTeacherName}>{teacher.name}</Text>
                      </View>
                      <View style={styles.selectedTeacherBadge}>
                        <Text style={styles.selectedTeacherBadgeText}>Selected</Text>
                      </View>
                    </View>
                  ) : (
                    <DropDownPicker
                      open={dropdownOpen}
                      value={form.teacher_ids}
                      items={dropdownItems}
                      setOpen={setDropdownOpen}
                      setValue={(callback) => {
                        const newValue = callback(form.teacher_ids);
                        setForm(f => ({ ...f, teacher_ids: newValue }));
                      }}
                      setItems={setDropdownItems}
                      multiple={false}
                      placeholder="Select a teacher"
                      style={styles.dropdown}
                      containerStyle={styles.dropdownContainer}
                      dropDownContainerStyle={styles.dropdownList}
                      textStyle={styles.dropdownText}
                      placeholderStyle={styles.dropdownPlaceholder}
                      zIndex={5000}
                      zIndexInverse={1000}
                      listMode="MODAL"
                      modalProps={{
                        animationType: "slide",
                        transparent: true,
                      }}
                      modalContentContainerStyle={styles.dropdownModal}
                      modalTitle="Select Teacher"
                      modalTitleStyle={styles.dropdownModalTitle}
                      maxHeight={300}
                      dropDownDirection="AUTO"
                      selectedItemLabelStyle={styles.selectedItemLabel}
                      showTickIcon={true}
                      tickIconStyle={styles.tickIcon}
                    />
                  )}
                </View>
              </View>

              {/* Modal Actions */}
              <View style={styles.modalActions}>
                <TouchableOpacity
                  style={styles.cancelButton}
                  onPress={() => setModalVisible(false)}
                >
                  <Text style={styles.cancelButtonText}>Cancel</Text>
                </TouchableOpacity>
                <TouchableOpacity
                  style={styles.saveButton}
                  onPress={handleSave}
                >
                  <MaterialIcons
                    name={editTask ? "save" : "add"}
                    size={20}
                    color="#fff"
                    style={styles.saveButtonIcon}
                  />
                  <Text style={styles.saveButtonText}>
                    {editTask ? 'Update Task' : 'Create Task'}
                  </Text>
                </TouchableOpacity>
              </View>
            </ScrollView>
          </View>
        </View>
      </Modal>
    </View>
  );
};

const styles = StyleSheet.create({
  container: {
    flex: 1,
    backgroundColor: '#f8f9fa',
  },
  loadingContainer: {
    flex: 1,
    justifyContent: 'center',
    alignItems: 'center',
    padding: 20,
  },
  loadingText: {
    marginTop: 16,
    fontSize: 16,
    color: '#666',
  },
  errorContainer: {
    flex: 1,
    justifyContent: 'center',
    alignItems: 'center',
    padding: 20,
  },
  errorText: {
    fontSize: 16,
    color: '#f44336',
    textAlign: 'center',
    marginBottom: 16,
  },
  retryButton: {
    backgroundColor: '#2196F3',
    padding: 12,
    borderRadius: 8,
  },
  retryButtonText: {
    color: '#fff',
    fontSize: 16,
    fontWeight: '600',
  },
  // Stats Card
  statsCard: {
    backgroundColor: '#fff',
    margin: 16,
    borderRadius: 16,
    padding: 20,
    flexDirection: 'row',
    justifyContent: 'space-between',
    alignItems: 'center',
    elevation: 3,
    shadowColor: '#000',
    shadowOffset: { width: 0, height: 2 },
    shadowOpacity: 0.1,
    shadowRadius: 8,
  },
  statItem: {
    alignItems: 'center',
    flex: 1,
  },
  statIconContainer: {
    width: 48,
    height: 48,
    borderRadius: 24,
    backgroundColor: '#f0f8ff',
    justifyContent: 'center',
    alignItems: 'center',
    marginBottom: 8,
  },
  statTextContainer: {
    alignItems: 'center',
  },
  statNumber: {
    fontSize: 24,
    fontWeight: 'bold',
    color: '#333',
  },
  statLabel: {
    fontSize: 12,
    color: '#666',
    marginTop: 2,
  },
  statDivider: {
    width: 1,
    height: 40,
    backgroundColor: '#e0e0e0',
    marginHorizontal: 16,
  },
  // Search and Filter
  searchFilterContainer: {
    backgroundColor: '#fff',
    paddingHorizontal: 16,
    paddingVertical: 12,
    borderBottomWidth: 1,
    borderBottomColor: '#f0f0f0',
  },
  searchInputWrapper: {
    flexDirection: 'row',
    alignItems: 'center',
    backgroundColor: '#f8f9fa',
    borderRadius: 12,
    paddingHorizontal: 16,
    paddingVertical: 12,
    marginBottom: 12,
    borderWidth: 1,
    borderColor: '#e9ecef',
  },
  searchIcon: {
    marginRight: 12,
  },
  searchInput: {
    flex: 1,
    fontSize: 16,
    color: '#333',
    fontWeight: '400',
  },
  clearButton: {
    padding: 4,
    marginLeft: 8,
  },
  filterScrollView: {
    marginBottom: 4,
  },
  filterScrollContent: {
    paddingRight: 16,
  },
  filterPill: {
    flexDirection: 'row',
    alignItems: 'center',
    backgroundColor: '#f8f9fa',
    borderRadius: 20,
    paddingHorizontal: 16,
    paddingVertical: 8,
    marginRight: 8,
    borderWidth: 1,
    borderColor: '#e9ecef',
  },
  filterPillActive: {
    backgroundColor: '#2196F3',
    borderColor: '#2196F3',
  },
  filterPillIcon: {
    marginRight: 6,
  },
  filterPillText: {
    fontSize: 14,
    fontWeight: '500',
    color: '#666',
  },
  filterPillTextActive: {
    color: '#fff',
    fontWeight: '600',
  },
  flatList: {
    flex: 1,
    ...(Platform.OS === 'web' && {
      maxHeight: '100vh',
      overflowY: 'auto',
    }),
  },
  listContainer: {
    padding: 16,
    paddingBottom: 100,
    ...(Platform.OS === 'web' && {
      minHeight: '100%',
    }),
  },
  taskCard: {
    backgroundColor: '#fff',
    borderRadius: 16,
    padding: 20,
    marginBottom: 16,
    elevation: 2,
    shadowColor: '#000',
    shadowOffset: { width: 0, height: 2 },
    shadowOpacity: 0.08,
    shadowRadius: 8,
    borderWidth: 1,
    borderColor: '#f0f0f0',
  },
  taskHeader: {
    flexDirection: 'row',
    justifyContent: 'space-between',
    alignItems: 'flex-start',
    marginBottom: 12,
  },
  taskTitleContainer: {
    flex: 1,
    marginRight: 12,
  },
  taskTitle: {
    fontSize: 18,
    fontWeight: '700',
    color: '#1a1a1a',
    marginBottom: 8,
    lineHeight: 24,
  },
  taskBadges: {
    flexDirection: 'row',
    flexWrap: 'wrap',
    gap: 8,
  },
  priorityBadge: {
    flexDirection: 'row',
    alignItems: 'center',
    paddingHorizontal: 8,
    paddingVertical: 4,
    borderRadius: 12,
    marginRight: 8,
  },
  priorityText: {
    color: '#fff',
    fontSize: 12,
    fontWeight: '600',
    marginLeft: 4,
  },
  statusBadge: {
    flexDirection: 'row',
    alignItems: 'center',
    paddingHorizontal: 8,
    paddingVertical: 4,
    borderRadius: 12,
  },
  statusText: {
    color: '#fff',
    fontSize: 12,
    fontWeight: '600',
    marginLeft: 4,
  },
  deleteButton: {
    padding: 8,
    borderRadius: 8,
    backgroundColor: '#fff5f5',
  },
  taskDescription: {
    fontSize: 15,
    color: '#666',
    lineHeight: 22,
    marginBottom: 16,
  },
  taskMetaContainer: {
    marginBottom: 16,
  },
  taskMetaItem: {
    flexDirection: 'row',
    alignItems: 'center',
    marginBottom: 8,
  },
  taskMetaText: {
    fontSize: 14,
    color: '#666',
    marginLeft: 8,
    flex: 1,
  },
  progressContainer: {
    marginTop: 8,
  },
  progressBar: {
    height: 4,
    backgroundColor: '#f0f0f0',
    borderRadius: 2,
    overflow: 'hidden',
  },
  progressFill: {
    height: '100%',
    borderRadius: 2,
  },
  // Empty State
  emptyContainer: {
    alignItems: 'center',
    justifyContent: 'center',
    paddingVertical: 60,
    paddingHorizontal: 32,
  },
  emptyTitle: {
    fontSize: 20,
    fontWeight: '600',
    color: '#666',
    marginTop: 16,
    marginBottom: 8,
  },
  emptySubtitle: {
    fontSize: 16,
    color: '#999',
    textAlign: 'center',
    lineHeight: 24,
  },
  // FAB
  fab: {
    position: 'absolute',
    right: 20,
    bottom: 60,
    backgroundColor: '#2196F3',
    borderRadius: 28,
    paddingHorizontal: 20,
    paddingVertical: 14,
    flexDirection: 'row',
    alignItems: 'center',
    elevation: 6,
    shadowColor: '#2196F3',
    shadowOffset: { width: 0, height: 4 },
    shadowOpacity: 0.3,
    shadowRadius: 8,
  },
  fabText: {
    color: '#fff',
    fontSize: 16,
    fontWeight: '600',
    marginLeft: 8,
  },
  // Modal Styles
  modalOverlay: {
    flex: 1,
    backgroundColor: 'rgba(0,0,0,0.5)',
    justifyContent: 'center',
    alignItems: 'center',
    padding: 20,
  },
  modalContent: {
    backgroundColor: '#fff',
    borderRadius: 20,
    width: '100%',
    maxWidth: 500,
    maxHeight: '85%',
    elevation: 10,
    shadowColor: '#000',
    shadowOffset: { width: 0, height: 10 },
    shadowOpacity: 0.25,
    shadowRadius: 20,
    flex: 1,
  },
  modalHeader: {
    flexDirection: 'row',
    justifyContent: 'space-between',
    alignItems: 'center',
    padding: 20,
    borderBottomWidth: 1,
    borderBottomColor: '#f0f0f0',
  },
  modalTitleContainer: {
    flexDirection: 'row',
    alignItems: 'center',
    flex: 1,
  },
  modalIcon: {
    marginRight: 12,
  },
  modalTitle: {
    fontSize: 20,
    fontWeight: '700',
    color: '#1a1a1a',
  },
  modalCloseButton: {
    padding: 8,
    borderRadius: 8,
    backgroundColor: '#f8f9fa',
  },
  scrollContent: {
    flexGrow: 1,
    paddingBottom: 20,
  },
  // Form Styles
  formContainer: {
    padding: 20,
  },
  inputGroup: {
    marginBottom: 20,
  },
  inputLabel: {
    fontSize: 16,
    fontWeight: '600',
    color: '#333',
    marginBottom: 8,
  },
  textInput: {
    backgroundColor: '#f8f9fa',
    borderRadius: 12,
    paddingHorizontal: 16,
    paddingVertical: 14,
    fontSize: 16,
    color: '#333',
    borderWidth: 1,
    borderColor: '#e9ecef',
  },
  textArea: {
    height: 80,
    textAlignVertical: 'top',
  },
  datePickerButton: {
    flexDirection: 'row',
    alignItems: 'center',
    backgroundColor: '#f8f9fa',
    borderRadius: 12,
    paddingHorizontal: 16,
    paddingVertical: 14,
    borderWidth: 1,
    borderColor: '#e9ecef',
  },
  datePickerText: {
    flex: 1,
    fontSize: 16,
    marginLeft: 12,
  },
  optionRow: {
    flexDirection: 'row',
    flexWrap: 'wrap',
    gap: 8,
  },
  optionButton: {
    flexDirection: 'row',
    alignItems: 'center',
    backgroundColor: '#f8f9fa',
    borderRadius: 20,
    paddingHorizontal: 16,
    paddingVertical: 10,
    borderWidth: 1,
    borderColor: '#e9ecef',
    flex: 1,
    minWidth: 100,
    justifyContent: 'center',
  },
  optionButtonActive: {
    backgroundColor: '#2196F3',
    borderColor: '#2196F3',
  },
  optionButtonText: {
    fontSize: 14,
    fontWeight: '500',
    color: '#666',
    marginLeft: 6,
  },
  optionButtonTextActive: {
    color: '#fff',
    fontWeight: '600',
  },
  // Dropdown Styles
  dropdown: {
    borderColor: '#e9ecef',
    borderRadius: 12,
    backgroundColor: '#f8f9fa',
    minHeight: 50,
  },
  dropdownContainer: {
    marginBottom: 0,
    zIndex: 3000,
  },
  dropdownList: {
    borderColor: '#e9ecef',
    borderRadius: 12,
    backgroundColor: '#fff',
    elevation: 5,
    shadowColor: '#000',
    shadowOffset: { width: 0, height: 2 },
    shadowOpacity: 0.1,
    shadowRadius: 8,
    maxHeight: 200,
  },
  dropdownText: {
    fontSize: 16,
    color: '#333',
  },
  dropdownPlaceholder: {
    fontSize: 16,
    color: '#999',
  },
  dropdownModal: {
    backgroundColor: '#fff',
    borderRadius: 12,
    margin: 20,
    maxHeight: '70%',
  },
  dropdownModalTitle: {
    fontSize: 18,
    fontWeight: '600',
    color: '#333',
    textAlign: 'center',
    paddingVertical: 15,
    borderBottomWidth: 1,
    borderBottomColor: '#f0f0f0',
  },
  selectedItemLabel: {
    color: '#2196F3',
    fontWeight: '600',
  },
  tickIcon: {
    tintColor: '#2196F3',
  },
  badgeText: {
    color: '#fff',
    fontSize: 12,
    fontWeight: '600',
  },
  customBadge: {
    backgroundColor: '#2196F3',
    borderRadius: 16,
    paddingHorizontal: 12,
    paddingVertical: 6,
    marginRight: 8,
    marginBottom: 4,
    flexDirection: 'row',
    alignItems: 'center',
  },
  customBadgeText: {
    color: '#fff',
    fontSize: 14,
    fontWeight: '500',
    marginRight: 6,
  },
  badgeCloseIcon: {
    marginLeft: 4,
  },
  // Selected Teacher Display
  selectedTeacherContainer: {
    backgroundColor: '#f8f9fa',
    borderRadius: 12,
    paddingHorizontal: 16,
    paddingVertical: 14,
    borderWidth: 1,
    borderColor: '#e9ecef',
    flexDirection: 'row',
    alignItems: 'center',
    justifyContent: 'space-between',
  },
  selectedTeacherInfo: {
    flexDirection: 'row',
    alignItems: 'center',
    flex: 1,
  },
  selectedTeacherName: {
    fontSize: 16,
    color: '#333',
    fontWeight: '500',
    marginLeft: 8,
  },
  selectedTeacherBadge: {
    backgroundColor: '#2196F3',
    borderRadius: 12,
    paddingHorizontal: 12,
    paddingVertical: 4,
  },
  selectedTeacherBadgeText: {
    color: '#fff',
    fontSize: 12,
    fontWeight: '600',
  },
  // Modal Actions
  modalActions: {
    flexDirection: 'row',
    justifyContent: 'space-between',
    paddingHorizontal: 20,
    paddingVertical: 16,
    borderTopWidth: 1,
    borderTopColor: '#f0f0f0',
    gap: 12,
  },
  cancelButton: {
    flex: 1,
    backgroundColor: '#f8f9fa',
    borderRadius: 12,
    paddingVertical: 14,
    alignItems: 'center',
    justifyContent: 'center',
    borderWidth: 1,
    borderColor: '#e9ecef',
  },
  cancelButtonText: {
    fontSize: 16,
    fontWeight: '600',
    color: '#666',
  },
  saveButton: {
    flex: 1,
    backgroundColor: '#2196F3',
    borderRadius: 12,
    paddingVertical: 14,
    flexDirection: 'row',
    alignItems: 'center',
    justifyContent: 'center',
  },
  saveButtonIcon: {
    marginRight: 8,
  },
  saveButtonText: {
    fontSize: 16,
    fontWeight: '600',
    color: '#fff',
  },
  // Structured Task Details Styles
  taskDetailsContainer: {
    paddingHorizontal: 16,
    paddingVertical: 12,
  },
  taskDetailRow: {
    flexDirection: 'row',
    marginBottom: 8,
    alignItems: 'flex-start',
  },
  taskDetailLabel: {
    fontSize: 14,
    fontWeight: '600',
    color: '#333',
    width: 120,
    marginRight: 8,
  },
  taskDetailValue: {
    fontSize: 14,
    color: '#666',
    flex: 1,
    lineHeight: 20,
  },
});

export default AssignTaskToTeacher; <|MERGE_RESOLUTION|>--- conflicted
+++ resolved
@@ -17,12 +17,8 @@
 import Header from '../../components/Header';
 import DateTimePicker from '@react-native-community/datetimepicker';
 import DropDownPicker from 'react-native-dropdown-picker';
-<<<<<<< HEAD
 import { supabase, dbHelpers, TABLES } from '../../utils/supabase';
 import { useTenant } from '../../contexts/TenantContext';
-=======
-import { supabase, dbHelpers, TABLES, getUserTenantId } from '../../utils/supabase';
->>>>>>> 548e9ad3
 
 const { width } = Dimensions.get('window');
 
@@ -262,7 +258,6 @@
         
         let { data: insertResult, error: insertError } = await supabase
           .from(TABLES.TASKS)
-<<<<<<< HEAD
           .insert({
             title: form.title,
             description: form.description,
@@ -272,9 +267,6 @@
             assigned_teacher_ids: [form.teacher_ids],
             tenant_id: finalTenantId
           })
-=======
-          .insert(taskData)
->>>>>>> 548e9ad3
           .select();
         
         // If RLS error, let's try to understand why
