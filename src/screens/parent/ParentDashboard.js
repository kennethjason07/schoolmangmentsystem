import React, { useState, useEffect } from 'react';
import {
  View,
  Text,
  StyleSheet,
  ScrollView,
  TouchableOpacity,
  FlatList,
  Image,
  ActivityIndicator,
  Alert,
  RefreshControl,
} from 'react-native';
import { SafeAreaView } from 'react-native-safe-area-context';
import { Ionicons } from '@expo/vector-icons';
import Header from '../../components/Header';
import StatCard from '../../components/StatCard';
import StudentSwitchBanner from '../../components/StudentSwitchBanner';
import CrossPlatformPieChart from '../../components/CrossPlatformPieChart';
import { supabase, TABLES, dbHelpers } from '../../utils/supabase';
import { useAuth } from '../../utils/AuthContext';
import { useSelectedStudent } from '../../contexts/SelectedStudentContext';
import { useFocusEffect } from '@react-navigation/native';
import usePullToRefresh from '../../hooks/usePullToRefresh';
import { useUnreadNotificationCount } from '../../hooks/useUnreadNotificationCount';

const ParentDashboard = ({ navigation }) => {
  const { user } = useAuth();
  const { selectedStudent, hasMultipleStudents, availableStudents, loading: studentLoading } = useSelectedStudent();
  const [studentData, setStudentData] = useState(null);
  
  // Debug logging for context values
  console.log('ParentDashboard - Context values:', {
    hasMultipleStudents,
    availableStudentsCount: availableStudents?.length || 0,
    selectedStudent: selectedStudent?.name || 'None',
    studentLoading
  });
  const [notifications, setNotifications] = useState([]);
  const [exams, setExams] = useState([]);
  const [events, setEvents] = useState([]);
  const [attendance, setAttendance] = useState([]);
  const [marks, setMarks] = useState([]);
  const [fees, setFees] = useState([]);
  const [loading, setLoading] = useState(true);
  const [error, setError] = useState(null);
  const [schoolDetails, setSchoolDetails] = useState(null);

  // Academic year helper to align with FeePayment logic and avoid hard-coding
  const getCurrentAcademicYear = () => {
    // Prefer student's academic year if present
    if (selectedStudent?.academic_year) return selectedStudent.academic_year;
    const now = new Date();
    const year = now.getFullYear();
    const month = now.getMonth() + 1; // 1-12
    // Typical academic year in India: starts in April (4)
    if (month >= 4) {
      return `${year}-${year + 1}`;
    } else {
      return `${year - 1}-${year}`;
    }
  };

  // Utility function to format date from yyyy-mm-dd to dd-mm-yyyy
  const formatDateToDDMMYYYY = (dateString) => {
    if (!dateString) return 'N/A';
    
    try {
      // Handle different date formats
      let date;
      if (dateString.includes('T')) {
        // ISO date format (2024-01-15T00:00:00.000Z)
        date = new Date(dateString);
      } else if (dateString.includes('-') && dateString.split('-').length === 3) {
        // yyyy-mm-dd format
        const [year, month, day] = dateString.split('-');
        date = new Date(year, month - 1, day); // month is 0-indexed
      } else {
        // Fallback to Date constructor
        date = new Date(dateString);
      }
      
      // Check if date is valid
      if (isNaN(date.getTime())) {
        return dateString; // Return original if invalid
      }
      
      // Format to dd-mm-yyyy
      const day = String(date.getDate()).padStart(2, '0');
      const month = String(date.getMonth() + 1).padStart(2, '0');
      const year = date.getFullYear();
      
      return `${day}-${month}-${year}`;
    } catch (error) {
      console.warn('Error formatting date:', dateString, error);
      return dateString; // Return original if error
    }
  };

  // Modal states
  const [showAttendanceModal, setShowAttendanceModal] = useState(false);
  const [showEventsModal, setShowEventsModal] = useState(false);
  const [showExamsModal, setShowExamsModal] = useState(false);
  const [showNotificationsModal, setShowNotificationsModal] = useState(false);
  const [showStudentDetailsModal, setShowStudentDetailsModal] = useState(false);

  // Function to refresh notifications
  const refreshNotifications = async () => {
    try {
      console.log('Refreshing notifications for parent:', user.id);
      
      // Get notifications with recipients for this parent
      const { data: notificationsData, error: notificationsError } = await supabase
        .from(TABLES.NOTIFICATION_RECIPIENTS)
        .select(`
          id,
          is_read,
          sent_at,
          read_at,
          notifications!inner(
            id,
            message,
            type,
            created_at
          )
        `)
        .eq('recipient_type', 'Parent')
        .eq('recipient_id', user.id)
        .order('sent_at', { ascending: false })
        .limit(10);

      if (notificationsError && notificationsError.code !== '42P01') {
        console.log('Notifications refresh error:', notificationsError);
      } else {
        // First, map all notifications
        const allMappedNotifications = (notificationsData || []).map(n => {
          // Create proper title and message for absence notifications
          let title, message;
          if (n.notifications.type === 'Absentee') {
            // Extract student name from the message for title
            const studentNameMatch = n.notifications.message.match(/Student (\w+)/);
            const studentName = studentNameMatch ? studentNameMatch[1] : 'Student';
            title = `${studentName} - Absent`;
            message = n.notifications.message.replace(/^Absent: Student \w+ \(\d+\) was marked absent on /, 'Marked absent on ');
          } else {
            title = n.notifications.type || 'Notification';
            message = n.notifications.message;
          }

          return {
            id: n.notifications.id, // Use notification ID for deduplication
            recipientId: n.id, // Keep recipient ID for read/unread operations
            title: title,
            message: message,
            originalMessage: n.notifications.message, // Keep original for deduplication
            type: n.notifications.type || 'general',
            created_at: n.notifications.created_at,
            is_read: n.is_read || false,
            read_at: n.read_at
          };
        });
        
        // Deduplicate notifications by notification ID (in case same notification has multiple recipient records)
        const notificationMap = new Map();
        allMappedNotifications.forEach(notification => {
          const existing = notificationMap.get(notification.id);
          if (!existing) {
            // First occurrence of this notification
            notificationMap.set(notification.id, notification);
          } else {
            // Keep the unread one if available, or the most recent recipient record
            if (!existing.is_read && notification.is_read) {
              // Keep existing (unread)
            } else if (existing.is_read && !notification.is_read) {
              // Replace with unread version
              notificationMap.set(notification.id, notification);
            } else {
              // Keep the one with more recent recipient data
              const existingTime = new Date(existing.read_at || existing.created_at);
              const currentTime = new Date(notification.read_at || notification.created_at);
              if (currentTime > existingTime) {
                notificationMap.set(notification.id, notification);
              }
            }
          }
        });
        
        const deduplicatedNotifications = Array.from(notificationMap.values())
          .sort((a, b) => new Date(b.created_at) - new Date(a.created_at));
        
        console.log('Raw notification recipient records:', notificationsData?.length || 0);
        console.log('Mapped notifications count:', allMappedNotifications.length);
        console.log('Deduplicated notifications count:', deduplicatedNotifications.length);
        console.log('Unread notifications count:', deduplicatedNotifications.filter(n => !n.is_read).length);
        
        if (allMappedNotifications.length !== deduplicatedNotifications.length) {
          console.log('✅ [PARENT DASHBOARD] Removed', allMappedNotifications.length - deduplicatedNotifications.length, 'duplicate notifications from bell count!');
        }
        
        setNotifications(deduplicatedNotifications);
      }
    } catch (err) {
      console.log('Notifications refresh fetch error:', err);
      setNotifications([]);
    }
  };

  // Add focus effect to refresh notifications when screen comes into focus
  useFocusEffect(
    React.useCallback(() => {
      if (user) {
        console.log('Parent Dashboard - Screen focused, refreshing notifications...');
        refreshNotifications();
      }
    }, [user])
  );

  // Pull-to-refresh functionality
  const { refreshing, onRefresh } = usePullToRefresh(async () => {
    // Fetch all dashboard data when refreshing
    const { data: parentUserData, error: parentError } = await dbHelpers.getParentByUserId(user.id);
    if (!parentError && parentUserData) {
      let studentDetails = null;
      
      if (parentUserData.students && parentUserData.students.length > 0) {
        studentDetails = parentUserData.students[0];
      } else if (parentUserData.linked_parent_of) {
        const { data: linkedStudentData, error: linkedStudentError } = await supabase
          .from(TABLES.STUDENTS)
          .select('*')
          .eq('id', parentUserData.linked_parent_of)
          .single();
        if (!linkedStudentError) {
          studentDetails = linkedStudentData;
        }
      }
      
      if (studentDetails) {
        // Refresh all data
        await Promise.all([
          refreshNotifications(),
          // Refresh other data as needed
        ]);
      }
    }
  });

  // Effect to refetch data when selected student changes
  useEffect(() => {
    console.log('ParentDashboard - Selected student changed:', selectedStudent?.name, 'Loading:', studentLoading);
    if (selectedStudent && !studentLoading) {
      console.log('ParentDashboard - Fetching data for selected student:', selectedStudent.name);
      fetchDashboardDataForStudent(selectedStudent);
    }
  }, [selectedStudent?.id, studentLoading]);

  // Force re-render counter to ensure StatCards update immediately
  const [updateCounter, setUpdateCounter] = useState(0);
  
  // Force StatCard update function
  const forceStatCardUpdate = () => {
    console.log('🔄 [FORCE UPDATE] Triggering StatCard re-render, counter:', updateCounter);
    setUpdateCounter(prev => {
      const newCounter = prev + 1;
      console.log('🔄 [FORCE UPDATE] Counter updated to:', newCounter);
      return newCounter;
    });
  };

  // Individual fetch functions for real-time updates
  const fetchUpcomingExams = React.useCallback(async (classId) => {
    if (!classId) return;
    
    try {
      console.log('🔄 [REAL-TIME] Fetching updated exams for class:', classId);
      
      const today = new Date().toISOString().split('T')[0];
      const { data: examsData, error: examsError } = await supabase
        .from(TABLES.EXAMS)
        .select(`
          id,
          name,
          start_date,
          end_date,
          remarks,
          class_id,
          academic_year,
          subjects(
            id,
            name
          )
        `)
        .eq('class_id', classId)
        .gte('start_date', today)
        .order('start_date', { ascending: true })
        .limit(5);

      if (!examsError) {
        console.log('✅ [REAL-TIME] Updated exams:', examsData?.length || 0);
        setExams(examsData || []);
        // Force StatCard update immediately
        forceStatCardUpdate();
      } else {
        console.error('❌ [REAL-TIME] Error fetching updated exams:', examsError);
      }
    } catch (err) {
      console.error('❌ [REAL-TIME] Error in fetchUpcomingExams:', err);
    }
  }, []);
  
  const fetchStudentAttendance = React.useCallback(async (studentId) => {
    if (!studentId) return;
    
    try {
      console.log('🔄 [REAL-TIME] Fetching updated attendance for student:', studentId);
      
      // Multiple strategies to fetch attendance data
      let allAttendanceData = null;
      let attendanceError = null;
      
      // Try the configured table name first
      try {
        const { data, error } = await supabase
          .from(TABLES.STUDENT_ATTENDANCE)
          .select(`
            id,
            student_id,
            class_id,
            date,
            status,
            marked_by,
            created_at
          `)
          .eq('student_id', studentId)
          .order('date', { ascending: false });
          
        if (!error) {
          allAttendanceData = data;
        } else {
          attendanceError = error;
        }
      } catch (err) {
        attendanceError = err;
      }
      
      // Fallback to 'student_attendance' directly if TABLES.STUDENT_ATTENDANCE fails
      if (!allAttendanceData) {
        try {
          const { data, error } = await supabase
            .from('student_attendance')
            .select(`
              id,
              student_id,
              class_id,
              date,
              status,
              marked_by,
              created_at
            `)
            .eq('student_id', studentId)
            .order('date', { ascending: false });
            
          if (!error) {
            allAttendanceData = data;
          } else {
            attendanceError = error;
          }
        } catch (err) {
          attendanceError = err;
        }
      }
        
      if (!attendanceError && allAttendanceData) {
        // Filter to current month records
        const currentDate = new Date();
        const year = currentDate.getFullYear();
        const month = currentDate.getMonth() + 1;
        
        const currentMonthRecords = (allAttendanceData || []).filter(record => {
          if (!record.date || typeof record.date !== 'string') return false;
          
          try {
            let recordDate;
            let recordYear, recordMonth;
            
            if (record.date.includes('T')) {
              recordDate = new Date(record.date);
              recordYear = recordDate.getFullYear();
              recordMonth = recordDate.getMonth() + 1;
            } else if (record.date.includes('-')) {
              const parts = record.date.split('-');
              if (parts.length === 3) {
                if (parts[0].length === 4) {
                  recordYear = parseInt(parts[0], 10);
                  recordMonth = parseInt(parts[1], 10);
                } else if (parts[2].length === 4) {
                  recordYear = parseInt(parts[2], 10);
                  recordMonth = parseInt(parts[1], 10);
                } else {
                  return false;
                }
              } else {
                return false;
              }
            } else {
              recordDate = new Date(record.date);
              if (isNaN(recordDate.getTime())) return false;
              recordYear = recordDate.getFullYear();
              recordMonth = recordDate.getMonth() + 1;
            }
            
            if (isNaN(recordYear) || isNaN(recordMonth)) return false;
            
            return recordYear === year && recordMonth === month;
          } catch (err) {
            return false;
          }
        });
        
        console.log('✅ [REAL-TIME] Updated attendance records:', currentMonthRecords.length);
        setAttendance(currentMonthRecords);
        // Force StatCard update immediately
        forceStatCardUpdate();
      } else {
        console.error('❌ [REAL-TIME] Error fetching updated attendance:', attendanceError);
      }
    } catch (err) {
      console.error('❌ [REAL-TIME] Error in fetchStudentAttendance:', err);
    }
  }, []);
  
  const fetchStudentFees = React.useCallback(async (studentId, classId) => {
    if (!studentId || !classId) return;
    
    try {
      const currentYear = getCurrentAcademicYear();
      console.log('🔄 [REAL-TIME] Fetching updated fees for student:', studentId, 'for AY:', currentYear);
      
      // Fetch both fee structure and payments in parallel
      const [feeResult, paymentResult] = await Promise.all([
        supabase
          .from('fee_structure')
          .select(`
            id,
            academic_year,
            class_id,
            student_id,
            fee_component,
            amount,
            base_amount,
            discount_applied,
            due_date,
            created_at,
            classes(id, class_name, section, academic_year)
          `)
          .or(`class_id.eq.${classId},student_id.eq.${studentId}`)
          .eq('academic_year', currentYear)
          .order('due_date', { ascending: true }),
        
        supabase
          .from('student_fees')
          .select(`
            id,
            student_id,
            academic_year,
            fee_component,
            amount_paid,
            payment_date,
            payment_mode,
            receipt_number,
            remarks,
            created_at
          `)
          .eq('student_id', studentId)
          .eq('academic_year', currentYear)
          .order('payment_date', { ascending: false })
      ]);

      const feeStructureData = feeResult.data;
      const studentPayments = paymentResult.data;
      
      if (!feeResult.error && !paymentResult.error) {
        // Handle sample data if no real data exists
        let feesToProcess = feeStructureData || [];
        if (!feesToProcess || feesToProcess.length === 0) {
          feesToProcess = [
            {
              id: 'sample-fee-1',
              fee_component: 'Tuition Fee',
              amount: 15000,
              due_date: '2024-12-31',
              academic_year: '2024-2025',
              class_id: classId,
              created_at: '2024-08-01T00:00:00.000Z'
            },
            {
              id: 'sample-fee-2',
              fee_component: 'Library Fee',
              amount: 2000,
              due_date: '2024-10-31',
              academic_year: '2024-2025',
              class_id: classId,
              created_at: '2024-08-01T00:00:00.000Z'
            },
            {
              id: 'sample-fee-3',
              fee_component: 'Transport Fee',
              amount: 8000,
              due_date: '2024-09-30',
              academic_year: '2024-2025',
              class_id: classId,
              created_at: '2024-08-01T00:00:00.000Z'
            }
          ];
        }
        
        // Transform fee data with enhanced debugging and accuracy
        const transformedFees = feesToProcess.map(fee => {
          const feeComponent = fee.fee_component || fee.name || 'General Fee';
          
          console.log(`🔄 [REAL-TIME FEE CALC] Processing fee: "${feeComponent}" - Amount: ₹${fee.amount}`);
          
          let payments = [];
          if (studentPayments?.length > 0) {
            // Enhanced payment matching with detailed logging
            payments = studentPayments.filter(p => {
              const paymentComponent = (p.fee_component || '').trim();
              const feeComponentStr = feeComponent.trim();
              const yearMatch = p.academic_year === fee.academic_year;
              
              const exactMatch = paymentComponent === feeComponentStr;
              const caseInsensitiveMatch = paymentComponent.toLowerCase() === feeComponentStr.toLowerCase();
              const containsMatch = paymentComponent.toLowerCase().includes(feeComponentStr.toLowerCase()) || 
                                  feeComponentStr.toLowerCase().includes(paymentComponent.toLowerCase());
              
              const componentMatch = exactMatch || caseInsensitiveMatch || containsMatch;
              
              if (componentMatch && yearMatch) {
                console.log(`  ✅ [REAL-TIME FEE CALC] Found matching payment: ₹${p.amount_paid} for "${feeComponent}"`);
              }
              
              return componentMatch && yearMatch;
            }) || [];
            
            console.log(`  📋 [REAL-TIME FEE CALC] Total payments found for "${feeComponent}": ${payments.length}`);
          } else {
            // Use sample payments if no real payments exist
            const samplePaymentAmount = feeComponent === 'Tuition Fee' ? 5000 : 
                                       feeComponent === 'Library Fee' ? 2000 : 0;
            if (samplePaymentAmount > 0) {
              payments = [{
                id: `sample-payment-${feeComponent}`,
                fee_component: feeComponent,
                amount_paid: samplePaymentAmount,
                academic_year: fee.academic_year || '2024-2025',
                payment_date: '2024-08-15',
                payment_mode: 'Sample',
                receipt_number: 1000 + Math.floor(Math.random() * 100)
              }];
              console.log(`  📝 [REAL-TIME FEE CALC] Using sample payment: ₹${samplePaymentAmount} for "${feeComponent}"`);
            }
          }
          
          const totalPaidAmount = payments.reduce((sum, payment) => {
            const amount = Number(payment.amount_paid || 0);
            console.log(`    💰 [REAL-TIME FEE CALC] Adding payment: ₹${amount}`);
            return sum + amount;
          }, 0);
          
          const feeAmount = Number(fee.amount || 0);
          const remainingAmount = Math.max(0, feeAmount - totalPaidAmount);

          let status = 'unpaid';
          if (totalPaidAmount >= feeAmount - 0.01) {
            status = 'paid';
          } else if (totalPaidAmount > 0.01) {
            status = 'partial';
          }
          
          console.log(`  💸 [REAL-TIME FEE CALC] Final calculation for "${feeComponent}":`);
          console.log(`    Fee Amount: ₹${feeAmount}`);
          console.log(`    Total Paid: ₹${totalPaidAmount}`);
          console.log(`    Remaining: ₹${remainingAmount}`);
          console.log(`    Status: ${status}`);
          
          // Determine category
          let category = 'general';
          if (feeComponent) {
            const component = feeComponent.toLowerCase();
            if (component.includes('tuition') || component.includes('academic')) {
              category = 'tuition';
            } else if (component.includes('book') || component.includes('library')) {
              category = 'books';
            } else if (component.includes('transport') || component.includes('bus')) {
              category = 'transport';
            }
          }
          
          return {
            id: fee.id,
            name: feeComponent,
            amount: feeAmount,
            status: status,
            due_date: fee.due_date,
            paidAmount: totalPaidAmount,
            remainingAmount: remainingAmount,
            academic_year: fee.academic_year,
            category: category,
            payments: payments
          };
        });
        
        console.log('✅ [REAL-TIME] Updated fees:', transformedFees.length);
        console.log('💰 [REAL-TIME FEE UPDATE] Setting fees state with data:', transformedFees.map(f => ({ name: f.name, remaining: f.remainingAmount, status: f.status })));
        setFees(transformedFees);
        // Force StatCard update immediately
        console.log('⚡ [REAL-TIME] About to force StatCard update after setting fees');
        forceStatCardUpdate();
        // Additional forced re-render after a short delay to ensure state propagation
        setTimeout(() => {
          console.log('🔄 [REAL-TIME] Secondary StatCard update (delayed)');
          forceStatCardUpdate();
        }, 50);
      } else {
        console.error('❌ [REAL-TIME] Error fetching updated fees:', feeResult.error || paymentResult.error);
      }
    } catch (err) {
      console.error('❌ [REAL-TIME] Error in fetchStudentFees:', err);
    }
  }, []);

  // Set up real-time subscriptions for data changes
  useEffect(() => {
    let examSubscription = null;
    let attendanceSubscription = null;
    let feeSubscription = null;
    let feeStructureSubscription = null;
    
    const setupRealTimeSubscriptions = async () => {
      if (!selectedStudent?.class_id || !selectedStudent?.id) return;
      
      console.log('🔄 Setting up real-time subscriptions for:', {
        studentId: selectedStudent.id,
        classId: selectedStudent.class_id,
        studentName: selectedStudent.name
      });
      
      // Subscribe to exams changes
      try {
        console.log('🔔 Subscribing to exam changes for class:', selectedStudent.class_id);
        examSubscription = supabase
          .channel(`exam-changes-${selectedStudent.class_id}`)
          .on('postgres_changes', {
            event: '*', 
            schema: 'public',
            table: TABLES.EXAMS,
            filter: `class_id=eq.${selectedStudent.class_id}`
          }, (payload) => {
            console.log('📣 Real-time exam update received:', payload);
            fetchUpcomingExams(selectedStudent.class_id);
          })
          .subscribe((status) => {
            console.log('📡 Exam subscription status:', status);
          });
      } catch (err) {
        console.error('❌ Error setting up exam subscription:', err);
      }
      
      // Subscribe to attendance changes
      try {
        console.log('🔔 Subscribing to attendance changes for student:', selectedStudent.id);
        attendanceSubscription = supabase
          .channel(`attendance-changes-${selectedStudent.id}`)
          .on('postgres_changes', {
            event: '*', 
            schema: 'public',
            table: TABLES.STUDENT_ATTENDANCE,
            filter: `student_id=eq.${selectedStudent.id}`
          }, (payload) => {
            console.log('📣 Real-time attendance update received:', payload);
            fetchStudentAttendance(selectedStudent.id);
          })
          .subscribe((status) => {
            console.log('📡 Attendance subscription status:', status);
          });
      } catch (err) {
        console.error('❌ Error setting up attendance subscription:', err);
      }
      
      // Subscribe to fee payment changes - CRITICAL for immediate StatCard updates
      try {
        console.log('🔔 [FEE PAYMENT] Subscribing to fee payment changes for student:', selectedStudent.id);
        feeSubscription = supabase
          .channel(`fee-payment-changes-${selectedStudent.id}`)
          .on('postgres_changes', {
            event: '*', 
            schema: 'public',
            table: 'student_fees',
            filter: `student_id=eq.${selectedStudent.id}`
          }, (payload) => {
            console.log('📣 [FEE PAYMENT] Real-time fee payment update received:', {
              event: payload.eventType,
              table: payload.table,
              new: payload.new,
              old: payload.old
            });
            // Immediate fetch to update StatCard optimistically
            console.log('⚡ [FEE PAYMENT] Immediate fetch to refresh StatCard...');
            fetchStudentFees(selectedStudent.id, selectedStudent.class_id);
            // Follow-up fetch to ensure consistency after DB commit propagation
            setTimeout(() => {
              console.log('🔁 [FEE PAYMENT] Consistency fetch (200ms later)...');
              fetchStudentFees(selectedStudent.id, selectedStudent.class_id);
            }, 200);
          })
          .subscribe((status) => {
            console.log('📡 [FEE PAYMENT] Fee payment subscription status:', status);
          });
      } catch (err) {
        console.error('❌ Error setting up fee payment subscription:', err);
      }
      
      // Subscribe to fee structure changes
      try {
        console.log('🔔 [FEE STRUCTURE] Subscribing to fee structure changes for class:', selectedStudent.class_id);
        feeStructureSubscription = supabase
          .channel(`fee-structure-changes-${selectedStudent.class_id}`)
          .on('postgres_changes', {
            event: '*', 
            schema: 'public',
            table: 'fee_structure',
            filter: `class_id=eq.${selectedStudent.class_id}`
          }, (payload) => {
            console.log('📣 [FEE STRUCTURE] Real-time fee structure update received:', payload);
            // Immediate fee data refresh
            setTimeout(() => {
              console.log('🔄 [FEE STRUCTURE] Triggering immediate fee data refresh...');
              fetchStudentFees(selectedStudent.id, selectedStudent.class_id);
            }, 100);
          })
          .subscribe((status) => {
            console.log('📡 [FEE STRUCTURE] Fee structure subscription status:', status);
          });
      } catch (err) {
        console.error('❌ Error setting up fee structure subscription:', err);
      }

      // Also subscribe to student-specific fee structure changes
      try {
        console.log('🔔 [STUDENT FEE STRUCTURE] Subscribing to student-specific fee structure changes for student:', selectedStudent.id);
        const studentFeeStructureSubscription = supabase
          .channel(`student-fee-structure-changes-${selectedStudent.id}`)
          .on('postgres_changes', {
            event: '*', 
            schema: 'public',
            table: 'fee_structure',
            filter: `student_id=eq.${selectedStudent.id}`
          }, (payload) => {
            console.log('📣 [STUDENT FEE STRUCTURE] Real-time student fee structure update received:', payload);
            // Immediate fee data refresh
            setTimeout(() => {
              console.log('🔄 [STUDENT FEE STRUCTURE] Triggering immediate fee data refresh...');
              fetchStudentFees(selectedStudent.id, selectedStudent.class_id);
            }, 100);
          })
          .subscribe((status) => {
            console.log('📡 [STUDENT FEE STRUCTURE] Student fee structure subscription status:', status);
          });
      } catch (err) {
        console.error('❌ Error setting up student fee structure subscription:', err);
      }
    };
    
    if (selectedStudent && !studentLoading) {
      setupRealTimeSubscriptions();
    }
    
    // Cleanup subscriptions when component unmounts or student changes
    return () => {
      console.log('🔄 Cleaning up real-time subscriptions for:', selectedStudent?.name);
      if (examSubscription) {
        console.log('🧹 Removing exam subscription');
        supabase.removeChannel(examSubscription);
      }
      if (attendanceSubscription) {
        console.log('🧹 Removing attendance subscription');
        supabase.removeChannel(attendanceSubscription);
      }
      if (feeSubscription) {
        console.log('🧹 Removing fee payment subscription');
        supabase.removeChannel(feeSubscription);
      }
      if (feeStructureSubscription) {
        console.log('🧹 Removing fee structure subscription');
        supabase.removeChannel(feeStructureSubscription);
      }
    };
  }, [selectedStudent?.id, selectedStudent?.class_id, studentLoading, fetchUpcomingExams, fetchStudentAttendance, fetchStudentFees]);

  // Function to fetch dashboard data for a specific student
  const fetchDashboardDataForStudent = async (student) => {
    if (!student) return;
    
    setLoading(true);
    setError(null);
    
    try {
      console.log('Parent Dashboard - Fetching data for selected student:', student.name);
      console.log('Parent Dashboard - Student profile_url from context:', student.profile_url);
      
      // Set the student data from the selected student context
      // Ensure profile_url is preserved from the context
      setStudentData({
        ...student,
        profile_url: student.profile_url // Explicitly preserve the profile URL from context
      });
      
      // Get notifications for parent (independent of student)
      await refreshNotifications();
      
        // Get upcoming exams for student's class
        try {
          console.log('🔍 Parent Dashboard - Fetching upcoming exams for student class ID:', student.class_id);
          
          const today = new Date().toISOString().split('T')[0];
          console.log('🔍 Parent Dashboard - Today date for exam filter:', today);
          console.log('🔍 Parent Dashboard - Current date details:', {
            fullDate: new Date(),
            isoString: new Date().toISOString(),
            splitResult: today,
            expectedExamDate: '2025-09-08',
            shouldMatch: today <= '2025-09-08'
          });
        
        const { data: examsData, error: examsError } = await supabase
          .from(TABLES.EXAMS)
          .select(`
            id,
            name,
            start_date,
            end_date,
            remarks,
            class_id,
            academic_year,
            subjects(
              id,
              name
            )
          `)
          .eq('class_id', student.class_id)
          .gte('start_date', today)
          .order('start_date', { ascending: true })
          .limit(5);

        console.log('📊 Parent Dashboard - Exams query result:', { examsData, examsError });
        console.log('📊 Parent Dashboard - Exams found:', examsData?.length || 0);
        
        if (examsData && examsData.length > 0) {
          console.log('📋 Parent Dashboard - Exam details:');
          examsData.forEach((exam, index) => {
            console.log(`   ${index + 1}. "${exam.name}" - Date: ${exam.start_date}, Subject: ${exam.subjects?.name || 'No subject'}`);
          });
        }

        if (examsError && examsError.code !== '42P01') {
          console.log('❌ Parent Dashboard - Exams error:', examsError);
        }
        setExams(examsData || []);
      } catch (err) {
        console.log('Exams fetch error:', err);
        setExams([]);
      }

      // Get upcoming events from the events table
      try {
        const today = new Date().toISOString().split('T')[0];
        console.log('🔍 Parent Dashboard - Fetching upcoming events from date:', today);
        
        // Get all upcoming events (today and future) that are active
        const { data: upcomingEventsData, error: eventsError } = await supabase
          .from('events')
          .select('*')
          .eq('status', 'Active')
          .gte('event_date', today)
          .order('event_date', { ascending: true });
          
        console.log('📊 Parent Dashboard - Upcoming events found:', upcomingEventsData?.length || 0);
        
        if (eventsError) {
          console.error('❌ Parent Dashboard - Events query error:', eventsError);
        }
        
        // Map the events to the format expected by the UI
        const mappedEvents = (upcomingEventsData || []).map(event => ({
          id: event.id,
          title: event.title,
          description: event.description || '',
          event_date: event.event_date,
          event_time: event.start_time || '09:00',
          icon: event.icon || 'calendar',
          color: event.color || '#FF9800',
          location: event.location,
          organizer: event.organizer
        }));
        
        setEvents(mappedEvents.slice(0, 5)); // Show top 5 events
      } catch (err) {
        console.log('❌ Parent Dashboard - Events fetch error:', err);
        setEvents([]);
      }

      // COMPREHENSIVE ATTENDANCE CALCULATION - FIXED FOR ALL DATE FORMATS
      const currentDate = new Date();
      const year = currentDate.getFullYear();
      const month = currentDate.getMonth() + 1; // getMonth() returns 0-11, so add 1
      const currentMonthKey = `${year}-${String(month).padStart(2, '0')}`;

      try {
        console.log('🔄 Parent Dashboard - Fetching attendance for student:', student.id, student.name);
        console.log('🔄 Parent Dashboard - Current month filter:', currentMonthKey);
        console.log('🔄 Parent Dashboard - Current date debug:', {
          year,
          month,
          fullDate: currentDate.toISOString(),
          localDate: currentDate.toString()
        });

        // Multiple strategies to fetch attendance data - same as AttendanceSummary.js
        let allAttendanceData = null;
        let attendanceError = null;
        
        // Strategy 1: Try the configured table name
        try {
          console.log('🔄 Parent Dashboard - TABLES.STUDENT_ATTENDANCE value:', TABLES.STUDENT_ATTENDANCE);
          const { data, error } = await supabase
            .from(TABLES.STUDENT_ATTENDANCE)
            .select(`
              id,
              student_id,
              class_id,
              date,
              status,
              marked_by,
              created_at
            `)
            .eq('student_id', student.id)
            .order('date', { ascending: false });
            
          if (!error) {
            allAttendanceData = data;
            console.log('✅ Parent Dashboard - Found attendance via TABLES.STUDENT_ATTENDANCE');
          } else {
            attendanceError = error;
            console.log('❌ Parent Dashboard - TABLES.STUDENT_ATTENDANCE error:', error);
          }
        } catch (err) {
          console.log('❌ Parent Dashboard - TABLES.STUDENT_ATTENDANCE failed:', err);
          attendanceError = err;
        }
        
        // Strategy 2: Try 'student_attendance' directly
        if (!allAttendanceData) {
          try {
            const { data, error } = await supabase
              .from('student_attendance')
              .select(`
                id,
                student_id,
                class_id,
                date,
                status,
                marked_by,
                created_at
              `)
              .eq('student_id', student.id)
              .order('date', { ascending: false });
              
            if (!error) {
              allAttendanceData = data;
              console.log('✅ Parent Dashboard - Found attendance via student_attendance');
            } else {
              attendanceError = error;
              console.log('❌ Parent Dashboard - student_attendance error:', error);
            }
          } catch (err) {
            console.log('❌ Parent Dashboard - student_attendance failed:', err);
            attendanceError = err;
          }
        }
        
        // Strategy 3: Try alternative table names
        if (!allAttendanceData) {
          const alternativeNames = ['attendance', 'student_attendances', 'attendance_records'];
          
          for (const tableName of alternativeNames) {
            try {
              const { data, error } = await supabase
                .from(tableName)
                .select(`
                  id,
                  student_id,
                  class_id,
                  date,
                  status,
                  marked_by,
                  created_at
                `)
                .eq('student_id', student.id)
                .order('date', { ascending: false });
                
              if (!error && data) {
                allAttendanceData = data;
                console.log(`✅ Parent Dashboard - Found attendance via ${tableName}`);
                break;
              }
            } catch (err) {
              console.log(`❌ Parent Dashboard - ${tableName} failed:`, err);
            }
          }
        }

        if (attendanceError && !allAttendanceData) {
          throw attendanceError;
        }

        console.log('📊 Parent Dashboard - Total attendance records found:', allAttendanceData?.length || 0);
        console.log('📊 Parent Dashboard - Sample records:', allAttendanceData?.slice(0, 5));

        // COMPREHENSIVE date filtering for current month records
        const currentMonthRecords = (allAttendanceData || []).filter(record => {
          // Safety check for valid date format
          if (!record.date || typeof record.date !== 'string') {
            console.warn('⚠️ Parent Dashboard - Invalid date format:', record.date);
            return false;
          }
          
          try {
            let recordDate;
            let recordYear, recordMonth;
            
            // Handle multiple date formats
            if (record.date.includes('T')) {
              // ISO format: 2025-08-01T00:00:00.000Z
              recordDate = new Date(record.date);
              recordYear = recordDate.getFullYear();
              recordMonth = recordDate.getMonth() + 1;
              console.log(`🔍 ISO format: ${record.date} -> Year: ${recordYear}, Month: ${recordMonth}`);
            } else if (record.date.includes('-')) {
              // Check if it's YYYY-MM-DD or DD-MM-YYYY
              const parts = record.date.split('-');
              if (parts.length === 3) {
                if (parts[0].length === 4) {
                  // YYYY-MM-DD format
                  recordYear = parseInt(parts[0], 10);
                  recordMonth = parseInt(parts[1], 10);
                  console.log(`🔍 YYYY-MM-DD format: ${record.date} -> Year: ${recordYear}, Month: ${recordMonth}`);
                } else if (parts[2].length === 4) {
                  // DD-MM-YYYY format
                  recordYear = parseInt(parts[2], 10);
                  recordMonth = parseInt(parts[1], 10);
                  console.log(`🔍 DD-MM-YYYY format: ${record.date} -> Year: ${recordYear}, Month: ${recordMonth}`);
                } else {
                  console.warn(`⚠️ Ambiguous date format: ${record.date}`);
                  return false;
                }
              } else {
                console.warn(`⚠️ Invalid date parts: ${record.date}`);
                return false;
              }
            } else {
              // Try to parse as a general date
              recordDate = new Date(record.date);
              if (isNaN(recordDate.getTime())) {
                console.warn(`⚠️ Unparseable date: ${record.date}`);
                return false;
              }
              recordYear = recordDate.getFullYear();
              recordMonth = recordDate.getMonth() + 1;
              console.log(`🔍 General format: ${record.date} -> Year: ${recordYear}, Month: ${recordMonth}`);
            }
            
            // Check if parsing was successful (not NaN)
            if (isNaN(recordYear) || isNaN(recordMonth)) {
              console.warn(`⚠️ Failed to parse date components: ${record.date} -> Year: ${recordYear}, Month: ${recordMonth}`);
              return false;
            }
            
            const isCurrentMonth = recordYear === year && recordMonth === month;
            
            if (isCurrentMonth) {
              console.log(`✅ Parent Dashboard - Including record: ${record.date} (${recordYear}-${String(recordMonth).padStart(2, '0')}) - ${record.status}`);
            } else {
              console.log(`⏭️ Parent Dashboard - Skipping record: ${record.date} (${recordYear}-${String(recordMonth).padStart(2, '0')}) - Not current month`);
            }
            
            return isCurrentMonth;
          } catch (err) {
            console.warn('⚠️ Parent Dashboard - Error processing date:', record.date, err);
            return false;
          }
        });

        console.log('=== PARENT DASHBOARD COMPREHENSIVE CALCULATION ===');
        console.log('Current month:', currentMonthKey);
        console.log('Current month records found:', currentMonthRecords.length);
        console.log('Records details:', currentMonthRecords.map(r => ({
          date: r.date,
          status: r.status,
          marked_by: r.marked_by,
          created_at: r.created_at
        })));
        
        // Calculate statistics
        const presentCount = currentMonthRecords.filter(r => r.status === 'Present').length;
        const absentCount = currentMonthRecords.filter(r => r.status === 'Absent').length;
        const totalDays = currentMonthRecords.length;
        const attendancePercentage = totalDays > 0 ? Math.round((presentCount / totalDays) * 100) : 0;
        
        console.log('Statistics:', {
          present: presentCount,
          absent: absentCount,
          total: totalDays,
          percentage: attendancePercentage
        });
        console.log('====================================================');

        // Use the filtered records
        const attendanceData = currentMonthRecords;
        setAttendance(attendanceData || []);
      } catch (err) {
        console.log('Attendance fetch error:', err);
        setAttendance([]);
      }

      // Get student marks
      try {
        const { data: marksData, error: marksError } = await supabase
          .from(TABLES.MARKS)
          .select(`
            *,
            subjects(name),
            exams(name, start_date)
          `)
          .eq('student_id', student.id)
          .order('created_at', { ascending: false })
          .limit(10);

        if (marksError && marksError.code !== '42P01') {
          console.log('Marks error:', marksError);
        }
        setMarks(marksData || []);
      } catch (err) {
        console.log('Marks fetch error:', err);
        setMarks([]);
      }


      // Get fee information from fee_structure table (aligned with FeePayment component)
      try {
        console.log('=== PARENT DASHBOARD FEE DATA FETCH (Selected Student) ===');
        console.log('Student ID:', student.id);
        console.log('Class ID:', student.class_id);
        
          // Fetch both fee structure and payments in parallel for better performance (matching FeePayment)
          const [feeResult, paymentResult] = await Promise.all([
            // Get fee structure for class and individual student fees
            supabase
              .from('fee_structure')
              .select(`
                id,
                academic_year,
                class_id,
                student_id,
                fee_component,
                amount,
                base_amount,
                discount_applied,
                due_date,
                created_at,
                classes(id, class_name, section, academic_year)
              `)
              .or(`class_id.eq.${student.class_id},student_id.eq.${student.id}`)
              .eq('academic_year', '2024-2025')
              .order('due_date', { ascending: true }),
            
            // Get all payments for this student
            supabase
              .from('student_fees')
              .select(`
                id,
                student_id,
                academic_year,
                fee_component,
                amount_paid,
                payment_date,
                payment_mode,
                receipt_number,
                remarks,
                created_at
              `)
              .eq('student_id', student.id)
              .eq('academic_year', '2024-2025')
              .order('payment_date', { ascending: false })
          ]);

          const feeStructureData = feeResult.data;
          const feeStructureError = feeResult.error;
          const studentPayments = paymentResult.data;
          const paymentsError = paymentResult.error;

          if (feeStructureError) {
            console.log('ParentDashboard - Fee structure error:', feeStructureError);
          } else {
            console.log('ParentDashboard - Fee structure records found:', feeStructureData?.length || 0);
          }
          
          if (paymentsError) {
            console.log('ParentDashboard - Student payments error:', paymentsError);
          } else {
            console.log('ParentDashboard - Student payment records found:', studentPayments?.length || 0);
          }
        
        // If no fee structure found, use sample data for development (same as FeePayment)
        let feesToProcess = feeStructureData || [];
        if (!feesToProcess || feesToProcess.length === 0) {
          console.log('Parent Dashboard (Selected Student) - No fee structure found, using sample data for development');
          feesToProcess = [
            {
              id: 'sample-fee-1',
              fee_component: 'Tuition Fee',
              amount: 15000,
              due_date: '2024-12-31',
              academic_year: '2024-2025',
              class_id: student?.class_id,
              created_at: '2024-08-01T00:00:00.000Z'
            },
            {
              id: 'sample-fee-2', 
              fee_component: 'Library Fee',
              amount: 2000,
              due_date: '2024-10-31',
              academic_year: '2024-2025',
              class_id: student?.class_id,
              created_at: '2024-08-01T00:00:00.000Z'
            },
            {
              id: 'sample-fee-3',
              fee_component: 'Transport Fee', 
              amount: 8000,
              due_date: '2024-09-30',
              academic_year: '2024-2025',
              class_id: student?.class_id,
              created_at: '2024-08-01T00:00:00.000Z'
            }
          ];
        }
        
        // Transform fee structure data with improved matching logic (enhanced from FeePayment)
        const transformedFees = feesToProcess.map(fee => {
          const feeComponent = fee.fee_component || fee.name || 'General Fee';
          
          // Find payments for this fee component with improved matching logic
          let payments = [];
          if (studentPayments?.length > 0) {
            // Use real payments from database with flexible matching
            payments = studentPayments.filter(p => {
              // Try exact match first, then fallback to case-insensitive match
              const paymentComponent = (p.fee_component || '').trim();
              const feeComponentStr = feeComponent.trim();
              const yearMatch = p.academic_year === fee.academic_year;
              
              // Exact match
              const exactMatch = paymentComponent === feeComponentStr;
              // Case-insensitive match
              const caseInsensitiveMatch = paymentComponent.toLowerCase() === feeComponentStr.toLowerCase();
              // Contains match for partial names
              const containsMatch = paymentComponent.toLowerCase().includes(feeComponentStr.toLowerCase()) || 
                                  feeComponentStr.toLowerCase().includes(paymentComponent.toLowerCase());
              
              const componentMatch = exactMatch || caseInsensitiveMatch || containsMatch;
              
              return componentMatch && yearMatch;
            }) || [];
            
            // Log payment summary for this component
            if (payments.length > 0) {
              console.log(`ParentDashboard - Found ${payments.length} payments for "${feeComponent}":`);
              payments.forEach(p => {
                console.log(`  - Payment ID: ${p.id}, Amount: ${p.amount_paid}, Date: ${p.payment_date}`);
              });
            }
          } else {
            // Use sample payments if no real payments exist (same as FeePayment)
            const samplePaymentAmount = feeComponent === 'Tuition Fee' ? 5000 : 
                                       feeComponent === 'Library Fee' ? 2000 : 0;
            if (samplePaymentAmount > 0) {
              payments = [{
                id: `sample-payment-${feeComponent}`,
                fee_component: feeComponent,
                amount_paid: samplePaymentAmount,
                academic_year: fee.academic_year || '2024-2025',
                payment_date: '2024-08-15',
                payment_mode: 'Sample',
                receipt_number: 1000 + Math.floor(Math.random() * 100)
              }];
            }
          }

          // Calculate totals with improved precision
          const totalPaidAmount = payments.reduce((sum, payment) => {
            const paymentAmount = Number(payment.amount_paid || 0);
            return sum + paymentAmount;
          }, 0);
          
          const feeAmount = Number(fee.amount || 0);
          const remainingAmount = Math.max(0, feeAmount - totalPaidAmount);

          // Improved status calculation with tolerance for rounding errors
          let status = 'unpaid';
          if (totalPaidAmount >= feeAmount - 0.01) { // Allow 1 paisa tolerance
            status = 'paid';
          } else if (totalPaidAmount > 0.01) { // More than 1 paisa paid
            status = 'partial';
          }
          
          // Determine category based on fee component with improved categorization
          let category = 'general';
          if (feeComponent) {
            const component = feeComponent.toLowerCase();
            if (component.includes('tuition') || component.includes('academic') || component.includes('admission')) {
              category = 'tuition';
            } else if (component.includes('book') || component.includes('library') || component.includes('uniform')) {
              category = 'books';
            } else if (component.includes('transport') || component.includes('bus') || component.includes('vehicle')) {
              category = 'transport';
            } else if (component.includes('exam') || component.includes('test') || component.includes('assessment')) {
              category = 'examination';
            } else if (component.includes('activity') || component.includes('sport') || component.includes('games') || component.includes('co-curricular')) {
              category = 'activities';
            } else if (component.includes('facility') || component.includes('lab') || component.includes('computer') || component.includes('maintenance')) {
              category = 'facilities';
            } else if (component.includes('development') || component.includes('infrastructure') || component.includes('building')) {
              category = 'facilities';
            }
          }

          return {
            id: fee.id || `fee-${Date.now()}-${Math.random()}`,
            name: feeComponent,
            amount: feeAmount,
            status: status,
            due_date: fee.due_date,
            paidAmount: totalPaidAmount,
            remainingAmount: remainingAmount,
            academic_year: fee.academic_year,
            category: category,
            description: `${feeComponent} for ${fee.academic_year || '2024-25'}`,
            isClassFee: fee.class_id ? true : false,
            isIndividualFee: fee.student_id ? true : false,
            payments: payments,
            // Additional fields for better fee tracking
            baseAmount: fee.base_amount || feeAmount,
            discountApplied: fee.discount_applied || 0,
            createdAt: fee.created_at
          };
        });
        
        console.log('Transformed fees for dashboard (selected student):', transformedFees.map(f => ({ 
          name: f.name, 
          amount: f.amount, 
          status: f.status, 
          due_date: f.due_date 
        })));
        console.log('=======================================================');
        
        setFees(transformedFees || []);
      } catch (err) {
        console.log('Fee fetch error:', err);
        setFees([]);
      }

      // Get school details (independent of student)
      try {
        const schoolData = await dbHelpers.getSchoolDetails();
        if (schoolData && schoolData.data) {
          setSchoolDetails(schoolData.data);
        }
      } catch (err) {
        console.log('School details fetch error:', err);
        setSchoolDetails(null);
      }
      
    } catch (err) {
      console.error('Error fetching dashboard data for student:', err);
      setError(err.message);
    } finally {
      setLoading(false);
    }
  };

  useEffect(() => {
    const fetchDashboardData = async () => {
      setLoading(true);
      setError(null);
      try {
        // Get parent's student data - improved approach with multiple fallback methods
        console.log('Parent Dashboard - Starting student data fetch for parent user:', user.id);
        
        let studentDetails = null;
        let studentProfilePhoto = null;
        
        try {
          // Method 1: Check if user has linked_parent_of (new structure)
          if (user.linked_parent_of) {
            console.log('Parent Dashboard - Method 1: Using linked_parent_of');
            const { data: linkedStudentData, error: linkedStudentError } = await supabase
              .from(TABLES.STUDENTS)
              .select(`
                *,
                classes(id, class_name, section)
              `)
              .eq('id', user.linked_parent_of)
              .single();
            
            if (!linkedStudentError && linkedStudentData) {
              console.log('Parent Dashboard - Successfully fetched linked student:', linkedStudentData.name);
              
              studentDetails = {
                ...linkedStudentData,
                roll_number: linkedStudentData.roll_no || linkedStudentData.roll_number,
                admission_number: linkedStudentData.admission_no || linkedStudentData.admission_number,
                date_of_birth: linkedStudentData.dob || linkedStudentData.date_of_birth,
                class_name: linkedStudentData.classes?.class_name || linkedStudentData.class_name,
                section: linkedStudentData.classes?.section || linkedStudentData.section,
                full_class_name: linkedStudentData.classes ? `${linkedStudentData.classes.class_name} ${linkedStudentData.classes.section}` : (linkedStudentData.class_name || ''),
                aadhar_no: linkedStudentData.aadhar_no,
                place_of_birth: linkedStudentData.place_of_birth,
                nationality: linkedStudentData.nationality,
                religion: linkedStudentData.religion,
                caste: linkedStudentData.caste,
                pin_code: linkedStudentData.pin_code,
                mother_tongue: linkedStudentData.mother_tongue,
                identification_mark_1: linkedStudentData.identification_mark_1,
                identification_mark_2: linkedStudentData.identification_mark_2,
                academic_year: linkedStudentData.academic_year,
                general_behaviour: linkedStudentData.general_behaviour,
                remarks: linkedStudentData.remarks,
                parent_id: linkedStudentData.parent_id,
                school_id: linkedStudentData.school_id,
                created_at: linkedStudentData.created_at
              };
            } else {
              console.error('Parent Dashboard - Error fetching linked student:', linkedStudentError);
            }
          }
          
          // Method 2: Check students table for students with this user as parent_id
          if (!studentDetails) {
            console.log('Parent Dashboard - Method 2: Using students.parent_id');
            const { data: studentsData, error: studentsError } = await supabase
              .from(TABLES.STUDENTS)
              .select(`
                *,
                classes(id, class_name, section)
              `)
              .eq('parent_id', user.id)
              .limit(1);
            
            if (!studentsError && studentsData && studentsData.length > 0) {
              const student = studentsData[0];
              console.log('Parent Dashboard - Found student via parent_id:', student.name);
              
              studentDetails = {
                ...student,
                roll_number: student.roll_no || student.roll_number,
                admission_number: student.admission_no || student.admission_number,
                date_of_birth: student.dob || student.date_of_birth,
                class_id: student.class_id,
                class_name: student.classes?.class_name || student.class_name,
                section: student.classes?.section || student.section,
                full_class_name: student.classes ? `${student.classes.class_name} ${student.classes.section}` : (student.class_name || ''),
                aadhar_no: student.aadhar_no,
                place_of_birth: student.place_of_birth,
                nationality: student.nationality,
                religion: student.religion,
                caste: student.caste,
                pin_code: student.pin_code,
                mother_tongue: student.mother_tongue,
                identification_mark_1: student.identification_mark_1,
                identification_mark_2: student.identification_mark_2,
                academic_year: student.academic_year,
                general_behaviour: student.general_behaviour,
                remarks: student.remarks,
                parent_id: student.parent_id,
                school_id: student.school_id,
                created_at: student.created_at
              };
            } else {
              console.log('Parent Dashboard - No students found via parent_id method');
            }
          }
          
          // Method 3: Check parents table for this user's email
          if (!studentDetails) {
            console.log('Parent Dashboard - Method 3: Using parents table');
            const { data: parentData, error: parentError } = await supabase
              .from('parents')
              .select('id, name, email, phone, student_id, relation')
              .eq('email', user.email)
              .limit(1);
            
            if (!parentError && parentData && parentData.length > 0) {
              const parentRecord = parentData[0];
              console.log('Parent Dashboard - Found parent record:', parentRecord);
              
              if (parentRecord.student_id) {
                const { data: linkedStudentData, error: linkedStudentError } = await supabase
                  .from(TABLES.STUDENTS)
                  .select(`
                    *,
                    classes(id, class_name, section)
                  `)
                  .eq('id', parentRecord.student_id)
                  .single();
                
                if (!linkedStudentError && linkedStudentData) {
                  console.log('Parent Dashboard - Successfully fetched student from parent record:', linkedStudentData.name);
                  
                  studentDetails = {
                    ...linkedStudentData,
                    roll_number: linkedStudentData.roll_no || linkedStudentData.roll_number,
                    admission_number: linkedStudentData.admission_no || linkedStudentData.admission_number,
                    date_of_birth: linkedStudentData.dob || linkedStudentData.date_of_birth,
                    class_name: linkedStudentData.classes?.class_name || linkedStudentData.class_name,
                    section: linkedStudentData.classes?.section || linkedStudentData.section,
                    full_class_name: linkedStudentData.classes ? `${linkedStudentData.classes.class_name} ${linkedStudentData.classes.section}` : (linkedStudentData.class_name || ''),
                    aadhar_no: linkedStudentData.aadhar_no,
                    place_of_birth: linkedStudentData.place_of_birth,
                    nationality: linkedStudentData.nationality,
                    religion: linkedStudentData.religion,
                    caste: linkedStudentData.caste,
                    pin_code: linkedStudentData.pin_code,
                    mother_tongue: linkedStudentData.mother_tongue,
                    identification_mark_1: linkedStudentData.identification_mark_1,
                    identification_mark_2: linkedStudentData.identification_mark_2,
                    academic_year: linkedStudentData.academic_year,
                    general_behaviour: linkedStudentData.general_behaviour,
                    remarks: linkedStudentData.remarks,
                    parent_id: linkedStudentData.parent_id,
                    school_id: linkedStudentData.school_id,
                    created_at: linkedStudentData.created_at
                  };
                } else {
                  console.error('Parent Dashboard - Error fetching student from parent record:', linkedStudentError);
                }
              }
            } else {
              console.log('Parent Dashboard - No parent record found via email method');
            }
          }
        } catch (err) {
          console.error('Parent Dashboard - Error in Method 1:', err);
        }
        
        // Method 4: Direct query if all methods failed
        if (!studentDetails) {
          try {
            console.log('Parent Dashboard - Method 4: Direct query for students with parent_id');
            
            const { data: directStudentData, error: directError } = await supabase
              .from(TABLES.STUDENTS)
              .select(`
                *,
                classes(id, class_name, section)
              `)
              .eq('parent_id', user.id)
              .maybeSingle();
            
            if (!directError && directStudentData) {
              console.log('Parent Dashboard - Method 4 success, found student:', directStudentData.name);
              
              studentDetails = {
                ...directStudentData,
                roll_number: directStudentData.roll_no || directStudentData.roll_number,
                admission_number: directStudentData.admission_no || directStudentData.admission_number,
                date_of_birth: directStudentData.dob || directStudentData.date_of_birth,
                class_name: directStudentData.classes?.class_name || directStudentData.class_name,
                section: directStudentData.classes?.section || directStudentData.section,
                full_class_name: directStudentData.classes ? `${directStudentData.classes.class_name} ${directStudentData.classes.section}` : (directStudentData.class_name || ''),
                aadhar_no: directStudentData.aadhar_no,
                place_of_birth: directStudentData.place_of_birth,
                nationality: directStudentData.nationality,
                religion: directStudentData.religion,
                caste: directStudentData.caste,
                pin_code: directStudentData.pin_code,
                mother_tongue: directStudentData.mother_tongue,
                identification_mark_1: directStudentData.identification_mark_1,
                identification_mark_2: directStudentData.identification_mark_2,
                academic_year: directStudentData.academic_year,
                general_behaviour: directStudentData.general_behaviour,
                remarks: directStudentData.remarks,
                parent_id: directStudentData.parent_id,
                school_id: directStudentData.school_id,
                created_at: directStudentData.created_at
              };
            } else {
              console.log('Parent Dashboard - Method 4 failed:', directError);
            }
          } catch (err) {
            console.error('Parent Dashboard - Error in Method 4:', err);
          }
        }
        
        // After getting student details, fetch the student's profile photo from users table and parent information
        if (studentDetails) {
          try {
            console.log('Parent Dashboard - Fetching student profile photo for student ID:', studentDetails.id);
            
            // Find the user account linked to this student
            const { data: studentUserData, error: studentUserError } = await supabase
              .from(TABLES.USERS)
              .select('id, profile_url, full_name')
              .eq('linked_student_id', studentDetails.id)
              .maybeSingle();
            
            if (!studentUserError && studentUserData) {
              console.log('Parent Dashboard - Found student user account:', studentUserData.id);
              console.log('Parent Dashboard - Student profile_url:', studentUserData.profile_url);
              studentProfilePhoto = studentUserData.profile_url;
              
              // Add profile photo to student details
              studentDetails.profile_url = studentUserData.profile_url;
            } else {
              console.log('Parent Dashboard - No user account found for student or no profile photo:', studentUserError);
            }
          } catch (err) {
            console.error('Parent Dashboard - Error fetching student profile photo:', err);
          }
          
          // Fetch parent information using the junction table approach
          try {
            console.log('Parent Dashboard - Fetching parent information using junction table for student ID:', studentDetails.id);
            
            // Method 1: Try the new junction table approach first
            const { data: relationshipsData, error: relationshipsError } = await supabase
              .from('parent_student_relationships')
              .select(`
                id,
                relationship_type,
                is_primary_contact,
                is_emergency_contact,
                notes,
                parents!parent_student_relationships_parent_id_fkey(
                  id,
                  name,
                  phone,
                  email
                )
              `)
              .eq('student_id', studentDetails.id);
            
            let parentDataFound = false;
            
            if (!relationshipsError && relationshipsData && relationshipsData.length > 0) {
              console.log('🔍 Parent Dashboard - Found parent relationships via junction table:', relationshipsData.length, 'relationships');
              console.log('📊 Parent Dashboard - Relationship details:', relationshipsData.map(r => ({
                type: r.relationship_type,
                name: r.parents?.name,
                phone: r.parents?.phone,
                email: r.parents?.email,
                is_primary: r.is_primary_contact
              })));
              
              // Process relationships to extract parent information
              let fatherInfo = null;
              let motherInfo = null;
              let guardianInfo = null;
              let primaryContactInfo = null;
              
              relationshipsData.forEach(rel => {
                if (rel.parents && rel.parents.name) {
                  const parent = rel.parents;
                  const relation = rel.relationship_type;
                  
                  console.log('🔄 Processing relationship:', { 
                    parent_name: parent.name, 
                    relation: relation, 
                    phone: parent.phone, 
                    email: parent.email,
                    is_primary: rel.is_primary_contact,
                    is_emergency: rel.is_emergency_contact
                  });
                  
                  // Skip invalid or placeholder parent names (more lenient filtering)
                  const isValidParentName = parent.name && 
                    parent.name.trim() !== '' && 
                    parent.name.toLowerCase() !== 'n/a' &&
                    !parent.name.toLowerCase().includes('placeholder') &&
                    !parent.name.toLowerCase().includes('test') &&
                    !parent.name.toLowerCase().includes('sample') &&
                    parent.name.toLowerCase() !== 'parent';
                  
                  if (isValidParentName) {
                    const parentData = {
                      id: parent.id,
                      name: parent.name,
                      phone: parent.phone,
                      email: parent.email,
                      relation: relation,
                      photo_url: parent.photo_url,
                      is_primary_contact: rel.is_primary_contact,
                      is_emergency_contact: rel.is_emergency_contact,
                      notes: rel.notes
                    };
                    
                    // Organize by relationship type
                    if (relation === 'Father') {
                      fatherInfo = parentData;
                      console.log('✅ Found Father:', parent.name);
                    } else if (relation === 'Mother') {
                      motherInfo = parentData;
                      console.log('✅ Found Mother:', parent.name);
                    } else if (relation === 'Guardian') {
                      guardianInfo = parentData;
                      console.log('✅ Found Guardian:', parent.name);
                    }
                    
                    // Track primary contact
                    if (rel.is_primary_contact) {
                      primaryContactInfo = parentData;
                      console.log('📞 Primary Contact:', parent.name, `(${relation})`);
                    }
                    
                    parentDataFound = true;
                  } else {
                    console.log(`⚠️ Skipping invalid parent name for student ${studentDetails.name}: "${parent.name}"`);
                  }
                }
              });
              
              if (parentDataFound) {
                // Create combined parent info with priority: Father > Mother > Guardian
                const parentInfo = {
                  father: fatherInfo,
                  mother: motherInfo,
                  guardian: guardianInfo,
                  primary_contact: primaryContactInfo,
                  // For backward compatibility, use primary contact first, then father, mother, guardian
                  name: primaryContactInfo?.name || fatherInfo?.name || motherInfo?.name || guardianInfo?.name || 'N/A',
                  phone: primaryContactInfo?.phone || fatherInfo?.phone || motherInfo?.phone || guardianInfo?.phone || 'N/A',
                  email: primaryContactInfo?.email || fatherInfo?.email || motherInfo?.email || guardianInfo?.email || 'N/A',
                  relation: primaryContactInfo?.relation || fatherInfo?.relation || motherInfo?.relation || guardianInfo?.relation || 'N/A'
                };
                
                // Add parent information to student details
                studentDetails.father_name = fatherInfo?.name || 'N/A';
                studentDetails.mother_name = motherInfo?.name || 'N/A';
                studentDetails.guardian_name = guardianInfo?.name || 'N/A';
                studentDetails.father_phone = fatherInfo?.phone || 'N/A';
                studentDetails.mother_phone = motherInfo?.phone || 'N/A';
                studentDetails.guardian_phone = guardianInfo?.phone || 'N/A';
                studentDetails.father_email = fatherInfo?.email || 'N/A';
                studentDetails.mother_email = motherInfo?.email || 'N/A';
                studentDetails.guardian_email = guardianInfo?.email || 'N/A';
                studentDetails.parent_phone = parentInfo.phone;
                studentDetails.parent_email = parentInfo.email;
                
                // Override student fields with parent data if available and student data is missing
                if (parentInfo.phone && parentInfo.phone !== 'N/A' && !studentDetails.phone) {
                  studentDetails.phone = parentInfo.phone;
                }
                if (parentInfo.email && parentInfo.email !== 'N/A' && !studentDetails.email) {
                  studentDetails.email = parentInfo.email;
                }
                
                // Log parent details for debugging
                const parentDetails = [];
                if (fatherInfo) parentDetails.push(`Father: ${fatherInfo.name}`);
                if (motherInfo) parentDetails.push(`Mother: ${motherInfo.name}`);
                if (guardianInfo) parentDetails.push(`Guardian: ${guardianInfo.name}`);
                
                console.log('🎉 Parent Dashboard - SUCCESS: Parent data found via junction table:', {
                  student_name: studentDetails.name,
                  parent_details: parentDetails.join(', ') || 'No specific relation',
                  father_name: fatherInfo?.name || 'N/A',
                  mother_name: motherInfo?.name || 'N/A',
                  guardian_name: guardianInfo?.name || 'N/A',
                  primary_phone: parentInfo.phone,
                  primary_email: parentInfo.email
                });
              }
            } else {
              console.log('Parent Dashboard - No relationships found in junction table:', relationshipsError);
            }
            
            // Method 2: Fallback to direct parents table query if junction table fails or no data
            if (!parentDataFound) {
              console.log('Parent Dashboard - Falling back to direct parents table query...');
              
              // Query parents table using exact schema fields
              const { data: directParentsData, error: directParentsError } = await supabase
                .from('parents')
                .select('id, name, phone, email, relation, student_id, created_at')
                .eq('student_id', studentDetails.id);
              
              if (!directParentsError && directParentsData && directParentsData.length > 0) {
                console.log('Parent Dashboard - Found parent information via direct query:', directParentsData.length, 'records');
                console.log('Parent Dashboard - Raw parent data:', directParentsData);
                
                // Process all found parents and try to categorize by relation if available
                let fatherInfo = null;
                let motherInfo = null;
                let guardianInfo = null;
                
                directParentsData.forEach(parent => {
                  console.log(`\n=== DETAILED PARENT DEBUG ===`);
                  console.log(`Parent ID: ${parent.id}`);
                  console.log(`Parent Name: "${parent.name}"`);
                  console.log(`Parent Relation: "${parent.relation}"`);
                  console.log(`Parent Phone: "${parent.phone}"`);
                  console.log(`Parent Email: "${parent.email}"`);
                  console.log(`Student ID: ${parent.student_id}`);
                  
                  // Filter out placeholder/invalid parent names (more lenient filtering)
                  const isValidParentName = parent.name && 
                    parent.name.trim() !== '' && 
                    parent.name.toLowerCase() !== 'n/a' &&
                    !parent.name.toLowerCase().includes('placeholder') &&
                    !parent.name.toLowerCase().includes('test') &&
                    !parent.name.toLowerCase().includes('sample') &&
                    parent.name.toLowerCase() !== 'parent';
                  
                  console.log(`Valid Parent Name: ${isValidParentName}`);
                  
                  if (isValidParentName) {
                    const relation = parent.relation ? parent.relation.toLowerCase().trim() : null;
                    console.log(`Normalized Relation: "${relation}"`);
                    
                    const parentData = {
                      id: parent.id,
                      name: parent.name,
                      phone: parent.phone || 'N/A',
                      email: parent.email || 'N/A',
                      relation: parent.relation || 'Parent'
                    };
                    
                    console.log(`Parent Data Created:`, parentData);
                    
                    // Match case-insensitive relation types
                    if (relation === 'father') {
                      fatherInfo = parentData;
                      console.log('🎉 ✅ FATHER ASSIGNED:', parent.name);
                    } else if (relation === 'mother') {
                      motherInfo = parentData;
                      console.log('🎉 ✅ MOTHER ASSIGNED:', parent.name);
                    } else if (relation === 'guardian') {
                      guardianInfo = parentData;
                      console.log('🎉 ✅ GUARDIAN ASSIGNED:', parent.name);
                    } else {
                      console.log(`❌ RELATION NOT MATCHED: "${relation}" for parent: ${parent.name}`);
                    }
                    
                    parentDataFound = true;
                  } else {
                    console.log(`⚠️ Skipping invalid parent name: "${parent.name}"`);
                  }
                  console.log(`=== END PARENT DEBUG ===\n`);
                });
                
                if (parentDataFound) {
                  // Assign parent information to student details
                  studentDetails.father_name = fatherInfo?.name || 'N/A';
                  studentDetails.mother_name = motherInfo?.name || 'N/A';
                  studentDetails.guardian_name = guardianInfo?.name || 'N/A';
                  studentDetails.father_phone = fatherInfo?.phone || 'N/A';
                  studentDetails.mother_phone = motherInfo?.phone || 'N/A';
                  studentDetails.guardian_phone = guardianInfo?.phone || 'N/A';
                  studentDetails.father_email = fatherInfo?.email || 'N/A';
                  studentDetails.mother_email = motherInfo?.email || 'N/A';
                  studentDetails.guardian_email = guardianInfo?.email || 'N/A';
                  
                  // Set primary contact info (prioritize father, then mother, then guardian)
                  const primaryParent = fatherInfo || motherInfo || guardianInfo;
                  studentDetails.parent_phone = primaryParent?.phone || 'N/A';
                  studentDetails.parent_email = primaryParent?.email || 'N/A';
                  
                  // Add address and pin code if available
                  if (primaryParent?.address) {
                    studentDetails.parent_address = primaryParent.address;
                  }
                  if (primaryParent?.pin_code) {
                    studentDetails.parent_pin_code = primaryParent.pin_code;
                  }
                  
                  console.log('🎉 Parent Dashboard - SUCCESS: Parent data found via direct query:', {
                    student_name: studentDetails.name,
                    father_name: fatherInfo?.name || 'N/A',
                    mother_name: motherInfo?.name || 'N/A',
                    guardian_name: guardianInfo?.name || 'N/A',
                    parent_phone: primaryParent?.phone,
                    parent_email: primaryParent?.email,
                    parent_address: primaryParent?.address || 'Not available',
                    parent_pin_code: primaryParent?.pin_code || 'Not available'
                  });
                }
              } else {
                console.log('Parent Dashboard - No parent data found via direct query:', directParentsError);
              }
            }
            
            // If still no parent data found, set defaults
            if (!parentDataFound) {
              console.log('⚠️ Parent Dashboard - No parent information found through any method');
              studentDetails.father_name = 'N/A';
              studentDetails.mother_name = 'N/A';
              studentDetails.guardian_name = 'N/A';
              studentDetails.father_phone = 'N/A';
              studentDetails.mother_phone = 'N/A';
              studentDetails.guardian_phone = 'N/A';
              studentDetails.father_email = 'N/A';
              studentDetails.mother_email = 'N/A';
              studentDetails.guardian_email = 'N/A';
              studentDetails.parent_phone = 'N/A';
              studentDetails.parent_email = 'N/A';
            }
          } catch (err) {
            console.error('Parent Dashboard - Error fetching parent information:', err);
            // Set default values on error
            studentDetails.father_name = 'N/A';
            studentDetails.mother_name = 'N/A';
            studentDetails.guardian_name = 'N/A';
            studentDetails.father_phone = 'N/A';
            studentDetails.mother_phone = 'N/A';
            studentDetails.guardian_phone = 'N/A';
            studentDetails.father_email = 'N/A';
            studentDetails.mother_email = 'N/A';
            studentDetails.guardian_email = 'N/A';
            studentDetails.parent_phone = 'N/A';
            studentDetails.parent_email = 'N/A';
          }
        }
        
        // If still no student data found, throw error instead of using sample data
        if (!studentDetails) {
          console.error('Parent Dashboard - No student data found through any method');
          throw new Error(`No student linked to this parent account. Please contact the school administration to link your child's account. User ID: ${user.id}, Email: ${user.email}`);
        }
        
        console.log('Parent Dashboard - Final studentDetails:', JSON.stringify(studentDetails, null, 2));
        setStudentData(studentDetails);

        // Get notifications for parent
        try {
          console.log('Fetching notifications for parent:', user.id);
          
          // Get notifications with recipients for this parent
          const { data: notificationsData, error: notificationsError } = await supabase
            .from(TABLES.NOTIFICATION_RECIPIENTS)
            .select(`
              id,
              is_read,
              sent_at,
              read_at,
              notifications!inner(
                id,
                message,
                type,
                created_at
              )
            `)
            .eq('recipient_type', 'Parent')
            .eq('recipient_id', user.id)
            .order('sent_at', { ascending: false })
            .limit(10);

          if (notificationsError && notificationsError.code !== '42P01') {
            console.log('Notifications error:', notificationsError);
          } else {
            const mappedNotifications = (notificationsData || []).map(n => {
              // Create proper title and message for absence notifications
              let title, message;
              if (n.notifications.type === 'Absentee') {
                // Extract student name from the message for title
                const studentNameMatch = n.notifications.message.match(/Student (\w+)/);
                const studentName = studentNameMatch ? studentNameMatch[1] : 'Student';
                title = `${studentName} - Absent`;
                message = n.notifications.message.replace(/^Absent: Student \w+ \(\d+\) was marked absent on /, 'Marked absent on ');
              } else {
                title = n.notifications.type || 'Notification';
                message = n.notifications.message;
              }

              return {
                id: n.id,
                title: title,
                message: message,
                type: n.notifications.type || 'general',
                created_at: n.notifications.created_at,
                is_read: n.is_read || false,
                read_at: n.read_at
              };
            });
            console.log('Initial notifications count:', mappedNotifications.length);
            console.log('Initial unread notifications count:', mappedNotifications.filter(n => !n.is_read).length);
            setNotifications(mappedNotifications);
          }
        } catch (err) {
          console.log('Notifications fetch error:', err);
          setNotifications([]);
        }

        // Get upcoming exams for student's class (consistent with fetchDashboardDataForStudent)
        try {
          console.log('🔍 Parent Dashboard (Main) - Fetching upcoming exams for student class ID:', studentDetails.class_id);
          
          const today = new Date().toISOString().split('T')[0];
          console.log('🔍 Parent Dashboard (Main) - Today date for exam filter:', today);
          console.log('🔍 Parent Dashboard (Main) - Current date details:', {
            fullDate: new Date(),
            isoString: new Date().toISOString(),
            splitResult: today,
            expectedExamDate: '2025-09-08',
            shouldMatch: today <= '2025-09-08',
            studentClassId: studentDetails.class_id
          });
          
          // First, let's see ALL exams for this class without date filtering
          console.log('🕵️ Parent Dashboard (Main) - DEBUG: Fetching ALL exams for class (no date filter)');
          const { data: allClassExams, error: allExamsError } = await supabase
            .from(TABLES.EXAMS)
            .select(`
              id,
              name,
              start_date,
              end_date,
              remarks,
              class_id,
              academic_year,
              subjects(
                id,
                name
              )
            `)
            .eq('class_id', studentDetails.class_id)
            .order('start_date', { ascending: true });
            
          if (!allExamsError && allClassExams) {
            console.log('🕵️ Parent Dashboard (Main) - ALL CLASS EXAMS FOUND:', allClassExams.length);
            allClassExams.forEach((exam, index) => {
              const examDate = exam.start_date;
              const isUpcoming = examDate >= today;
              console.log(`   ${index + 1}. "${exam.name}" - Date: ${examDate}, Upcoming: ${isUpcoming}, Subject: ${exam.subjects?.name || 'No subject'}`);
            });
          } else {
            console.log('🕵️ Parent Dashboard (Main) - Error fetching all exams:', allExamsError);
          }
          
          const { data: examsData, error: examsError } = await supabase
            .from(TABLES.EXAMS)
            .select(`
              id,
              name,
              start_date,
              end_date,
              remarks,
              class_id,
              academic_year,
              subjects(
                id,
                name
              )
            `)
            .eq('class_id', studentDetails.class_id)
            .gte('start_date', today)
            .order('start_date', { ascending: true })
            .limit(5);

          console.log('📊 Parent Dashboard (Main) - Exams query result:', { examsData, examsError });
          console.log('📊 Parent Dashboard (Main) - Exams found:', examsData?.length || 0);
          
          if (examsData && examsData.length > 0) {
            console.log('📋 Parent Dashboard (Main) - Exam details:');
            examsData.forEach((exam, index) => {
              console.log(`   ${index + 1}. "${exam.name}" - Date: ${exam.start_date}, Subject: ${exam.subjects?.name || 'No subject'}`);
            });
          }

          if (examsError && examsError.code !== '42P01') {
            console.log('❌ Parent Dashboard (Main) - Exams error:', examsError);
          }
          setExams(examsData || []);
        } catch (err) {
          console.log('Exams fetch error:', err);
          setExams([]);
        }

        // Get upcoming events from the events table
        try {
          const today = new Date().toISOString().split('T')[0];
          console.log('🔍 Parent Dashboard - Fetching upcoming events from date:', today);
          
          // Get all upcoming events (today and future) that are active
          const { data: upcomingEventsData, error: eventsError } = await supabase
            .from('events')
            .select('*')
            .eq('status', 'Active')
            .gte('event_date', today)
            .order('event_date', { ascending: true });
            
          console.log('📊 Parent Dashboard - Upcoming events found:', upcomingEventsData?.length || 0);
          if (upcomingEventsData && upcomingEventsData.length > 0) {
            console.log('📋 Parent Dashboard - Upcoming events details:');
            upcomingEventsData.forEach((event, index) => {
              console.log(`   ${index + 1}. "${event.title}" - Date: ${event.event_date}, School-wide: ${event.is_school_wide}`);
            });
          }
          
          if (eventsError) {
            console.error('❌ Parent Dashboard - Events query error:', eventsError);
          }
          
          // Map the events to the format expected by the UI
          const mappedEvents = (upcomingEventsData || []).map(event => ({
            id: event.id,
            title: event.title,
            description: event.description || '',
            event_date: event.event_date,
            event_time: event.start_time || '09:00',
            icon: event.icon || 'calendar',
            color: event.color || '#FF9800',
            location: event.location,
            organizer: event.organizer
          }));
          
          console.log('✅ Parent Dashboard - Mapped events for dashboard:', mappedEvents.length);
          
          if (mappedEvents.length > 0) {
            console.log('🎉 Parent Dashboard - SUCCESS: Events will be shown on dashboard!');
          } else {
            console.log('⚠️  Parent Dashboard - WARNING: No events to show on dashboard!');
          }
          
          setEvents(mappedEvents.slice(0, 5)); // Show top 5 events
        } catch (err) {
          console.log('❌ Parent Dashboard - Events fetch error:', err);
          setEvents([]);
        }

        // SIMPLE ATTENDANCE CALCULATION - MATCHES StudentAttendanceMarks
        const currentDate = new Date();
        const year = currentDate.getFullYear();
        const month = currentDate.getMonth() + 1; // getMonth() returns 0-11, so add 1

        try {
          // Get ALL attendance records for this student
          const { data: allAttendanceData, error: attendanceError } = await supabase
            .from(TABLES.STUDENT_ATTENDANCE)
            .select('*')
            .eq('student_id', studentDetails.id)
            .order('date', { ascending: false });

          if (attendanceError) throw attendanceError;

          // Filter to current month records
          const currentMonthRecords = (allAttendanceData || []).filter(record => {
            // Safety check for valid date format
            if (!record.date || typeof record.date !== 'string') {
              console.warn('Invalid date format in attendance record:', record.date);
              return false;
            }
            
            const dateParts = record.date.split('-');
            if (dateParts.length < 2) {
              console.warn('Date does not contain expected format (YYYY-MM-DD):', record.date);
              return false;
            }
            
            const recordYear = parseInt(dateParts[0], 10);
            const recordMonth = parseInt(dateParts[1], 10);
            
            // Check if parsing was successful (not NaN)
            if (isNaN(recordYear) || isNaN(recordMonth)) {
              console.warn('Failed to parse date components:', record.date, 'year:', dateParts[0], 'month:', dateParts[1]);
              return false;
            }
            
            return recordYear === year && recordMonth === month;
          });

          console.log('=== PARENT DASHBOARD SIMPLE CALCULATION ===');
          console.log('Current month:', `${year}-${String(month).padStart(2, '0')}`);
          console.log('Current month records:', currentMonthRecords.length);
          console.log('Records:', currentMonthRecords.map(r => `${r.date}: ${r.status}`));
          console.log('==========================================');

          // Use the filtered records
          const attendanceData = currentMonthRecords;

          if (attendanceError && attendanceError.code !== '42P01') {
            console.log('Attendance error:', attendanceError);
          }
          setAttendance(attendanceData || []);
        } catch (err) {
          console.log('Attendance fetch error:', err);
          setAttendance([]);
        }

        // Get student marks
        try {
          const { data: marksData, error: marksError } = await supabase
            .from(TABLES.MARKS)
            .select(`
              *,
              subjects(name),
              exams(name, start_date)
            `)
            .eq('student_id', studentDetails.id)
            .order('created_at', { ascending: false })
            .limit(10);

          if (marksError && marksError.code !== '42P01') {
            console.log('Marks error:', marksError);
          }
          setMarks(marksData || []);
        } catch (err) {
          console.log('Marks fetch error:', err);
          setMarks([]);
        }

        // Get fee information from fee_structure table (aligned with FeePayment component)
        try {
          console.log('=== PARENT DASHBOARD FEE DATA FETCH ===');
          console.log('Student ID:', studentDetails.id);
          console.log('Class ID:', studentDetails.class_id);
          
          // Get fee structure for the student's class (same approach as FeePayment)
          const { data: feeStructureData, error: feeStructureError } = await supabase
            .from('fee_structure')
            .select(`
              *,
              classes(id, class_name, section, academic_year)
            `)
            .or(`class_id.eq.${studentDetails.class_id},student_id.eq.${studentDetails.id}`)
            .order('due_date', { ascending: true });

          if (feeStructureError) {
            console.log('Fee structure error:', feeStructureError);
          }
          
          console.log('Fee structure records found:', feeStructureData?.length || 0);
          
          // Get payment history from student_fees table
          const { data: studentPayments, error: paymentsError } = await supabase
            .from('student_fees')
            .select(`
              *,
              students(name, admission_no),
              fee_structure(*)
            `)
            .eq('student_id', studentDetails.id)
            .order('payment_date', { ascending: false });

          if (paymentsError) {
            console.log('Student payments error:', paymentsError);
          }
          
          console.log('Student payment records found:', studentPayments?.length || 0);
          
          // If no fee structure found, use sample data for development (same as FeePayment)
          let feesToProcess = feeStructureData || [];
          if (!feesToProcess || feesToProcess.length === 0) {
            console.log('Parent Dashboard - No fee structure found, using sample data for development');
            feesToProcess = [
              {
                id: 'sample-fee-1',
                fee_component: 'Tuition Fee',
                amount: 15000,
                due_date: '2024-12-31',
                academic_year: '2024-2025',
                class_id: studentDetails?.class_id,
                created_at: '2024-08-01T00:00:00.000Z'
              },
              {
                id: 'sample-fee-2', 
                fee_component: 'Library Fee',
                amount: 2000,
                due_date: '2024-10-31',
                academic_year: '2024-2025',
                class_id: studentDetails?.class_id,
                created_at: '2024-08-01T00:00:00.000Z'
              },
              {
                id: 'sample-fee-3',
                fee_component: 'Transport Fee', 
                amount: 8000,
                due_date: '2024-09-30',
                academic_year: '2024-2025',
                class_id: studentDetails?.class_id,
                created_at: '2024-08-01T00:00:00.000Z'
              }
            ];
          }
          
          // Transform fee structure data (same logic as FeePayment)
          const transformedFees = feesToProcess.map(fee => {
            const feeComponent = fee.fee_component || fee.name || 'General Fee';
            
            // Find payments for this fee component - check both real and sample payments
            let payments = [];
            if (studentPayments?.length > 0) {
              // Use real payments from database
              payments = studentPayments.filter(p =>
                p.fee_component === feeComponent &&
                p.academic_year === fee.academic_year
              ) || [];
            } else {
              // Use sample payments if no real payments exist (same as FeePayment)
              const samplePaymentAmount = feeComponent === 'Tuition Fee' ? 5000 : 
                                         feeComponent === 'Library Fee' ? 2000 : 0;
              if (samplePaymentAmount > 0) {
                payments = [{
                  id: `sample-payment-${feeComponent}`,
                  fee_component: feeComponent,
                  amount_paid: samplePaymentAmount,
                  academic_year: fee.academic_year
                }];
              }
            }

            const totalPaidAmount = payments.reduce((sum, payment) => sum + Number(payment.amount_paid || 0), 0);
            const feeAmount = Number(fee.amount || 0);
            const remainingAmount = feeAmount - totalPaidAmount;

            let status = 'unpaid';
            if (totalPaidAmount >= feeAmount) {
              status = 'paid';
            } else if (totalPaidAmount > 0) {
              status = 'partial';
            }

            return {
              id: fee.id || `fee-${Date.now()}-${Math.random()}`,
              name: feeComponent,
              amount: feeAmount,
              status: status,
              due_date: fee.due_date,
              paidAmount: totalPaidAmount,
              remainingAmount: remainingAmount,
              academic_year: fee.academic_year
            };
          });
          
          console.log('Transformed fees for dashboard:', transformedFees.map(f => ({ 
            name: f.name, 
            amount: f.amount, 
            status: f.status, 
            due_date: f.due_date 
          })));
          console.log('=========================================');
          
          setFees(transformedFees || []);
        } catch (err) {
          console.log('Fee fetch error:', err);
          setFees([]);
        }

        // Get school details
        try {
          const schoolData = await dbHelpers.getSchoolDetails();
          if (schoolData && schoolData.data) {
            setSchoolDetails(schoolData.data);
          }
        } catch (err) {
          console.log('School details fetch error:', err);
          setSchoolDetails(null);
        }

      } catch (err) {
        console.error('Error fetching dashboard data:', err);
        setError(err.message);
        Alert.alert('Error', 'Failed to load dashboard data');
      } finally {
        setLoading(false);
      }
    };

    if (user) {
      fetchDashboardData();
    }
  }, [user]);

  // Hook for notification count with auto-refresh
  const { unreadCount: hookUnreadCount, refresh: refreshNotificationCount } = useUnreadNotificationCount('Parent');
  
  // Calculate unread notifications count from local state
  const unreadCount = notifications.filter(notification => !notification.is_read).length;
  
  // Debug logging for unread count
  console.log('=== PARENT DASHBOARD UNREAD COUNT DEBUG ===');
  console.log('Total notifications:', notifications.length);
  console.log('Notifications array:', notifications.slice(0, 3).map(n => ({ id: n.id, is_read: n.is_read, title: n.title })));
  console.log('Hook unread count:', hookUnreadCount);
  console.log('Local unread count:', unreadCount);
  console.log('============================================');

  // Calculate attendance percentage with useMemo for better performance and updates
  const attendanceStats = React.useMemo(() => {
    console.log('🔄 STATCARD UPDATE - Recalculating attendance stats with data:', {
      attendanceLength: attendance.length,
      attendanceFirst3: attendance.slice(0, 3).map(a => ({ date: a.date, status: a.status }))
    });
    
    // Filter out any Sunday records as they shouldn't count in attendance
    const validAttendanceRecords = attendance.filter(record => {
      if (!record.date) return false;
      try {
        const recordDate = new Date(record.date);
        const dayOfWeek = recordDate.getDay(); // 0 = Sunday
        return dayOfWeek !== 0; // Exclude Sundays from attendance calculation
      } catch (err) {
        return true; // Keep records with invalid dates for safety
      }
    });
    
    const totalRecords = validAttendanceRecords.length;
    // Handle case sensitivity (status might be 'Present', 'present', etc.)
    const presentOnlyCount = validAttendanceRecords.filter(a => {
      const status = a.status ? a.status.toLowerCase() : '';
      return status === 'present';
    }).length;
    const absentCount = validAttendanceRecords.filter(item => {
      const status = item.status ? item.status.toLowerCase() : '';
      return status === 'absent';
    }).length;
    const attendancePercentage = totalRecords > 0 ? Math.round((presentOnlyCount / totalRecords) * 100) : 0;
    
    console.log('✅ STATCARD UPDATE - Attendance calculation complete:', {
      totalRecords,
      presentOnlyCount,
      absentCount,
      attendancePercentage
    });
    
    return {
      totalRecords,
      presentOnlyCount,
      absentCount,
      attendancePercentage,
      validAttendanceRecords
    };
  }, [attendance]);

  // Calculate fee stats with useMemo - EXACTLY matching fee distribution summary calculation
  const feeStats = React.useMemo(() => {
    console.log('🔄 STATCARD UPDATE - Recalculating fee stats with data:', {
      feesLength: fees.length,
      updateCounter: updateCounter,
      feesSample: fees.slice(0, 3).map(f => ({ name: f.name, status: f.status, amount: f.amount, remainingAmount: f.remainingAmount }))
    });
    
    if (fees.length === 0) {
      console.log('✅ STATCARD UPDATE - No fees found');
      return {
        status: '₹0',
        subtitle: '',
        color: '#4CAF50',
        unpaidCount: 0,
        outstandingAmount: 0,
        formattedOutstanding: '₹0'
      };
    }

    // EXACT SAME calculation as fee distribution summary "Outstanding" card
    const totalOutstanding = fees.reduce((sum, fee) => sum + (fee.remainingAmount || 0), 0);
    const formattedOutstanding = `₹${totalOutstanding.toLocaleString()}`;
    
    // Count fees by status (for potential subtitle use)
    const paidCount = fees.filter(f => f.status === 'paid').length;
    const partialCount = fees.filter(f => f.status === 'partial').length;
    const unpaidCount = fees.filter(f => f.status === 'unpaid').length;

    // Use same color logic as fee distribution summary
    const color = totalOutstanding > 0 ? '#FF5722' : '#4CAF50';
    
    console.log('✅ STATCARD UPDATE - Fee calculation complete (matching distribution summary):', {
      totalOutstanding,
      formattedOutstanding,
      color,
      unpaidCount,
      partialCount,
      paidCount
    });
    
    return {
      status: formattedOutstanding,
      subtitle: '',
      color,
      unpaidCount,
      partialCount,
      paidCount,
      outstandingAmount: totalOutstanding,
      formattedOutstanding
    };
  }, [fees, updateCounter]); // Add updateCounter to dependencies

  // Calculate marks stats with useMemo for better performance and updates
  const marksStats = React.useMemo(() => {
    console.log('🔄 STATCARD UPDATE - Recalculating marks stats with data:', {
      marksLength: marks.length,
      marksSample: marks.slice(0, 3).map(m => ({ subject: m.subjects?.name, obtained: m.marks_obtained, max: m.max_marks }))
    });
    
    if (marks.length === 0) {
      console.log('✅ STATCARD UPDATE - No marks found');
      return {
        average: 'No marks',
        subtitle: 'No exams taken',
        color: '#2196F3'
      };
    }

    // Filter out marks with invalid data
    const validMarks = marks.filter(mark => 
      mark.marks_obtained !== null && 
      mark.marks_obtained !== undefined && 
      mark.max_marks !== null && 
      mark.max_marks !== undefined &&
      mark.max_marks > 0
    );

    if (validMarks.length === 0) {
      console.log('✅ STATCARD UPDATE - No valid marks found');
      return {
        average: 'No marks',
        subtitle: 'No valid marks',
        color: '#2196F3'
      };
    }

    // Calculate percentage for each subject and then average them
    const subjectPercentages = validMarks.map(mark => {
      const percentage = (parseFloat(mark.marks_obtained) / parseFloat(mark.max_marks)) * 100;
      return isNaN(percentage) ? 0 : percentage;
    });

    const averagePercentage = subjectPercentages.reduce((sum, percentage) => sum + percentage, 0) / subjectPercentages.length;
    const average = `${Math.round(averagePercentage)}%`;
    
    // Calculate subtitle based on recent performance
    const recentMarks = validMarks.slice(0, 3);
    const avgRecent = recentMarks.reduce((sum, mark) => {
      const percentage = (mark.marks_obtained / mark.max_marks) * 100;
      return sum + percentage;
    }, 0) / recentMarks.length;

    let subtitle = 'No exams taken';
    if (avgRecent >= 90) subtitle = 'Excellent performance';
    else if (avgRecent >= 75) subtitle = 'Good performance';
    else if (avgRecent >= 60) subtitle = 'Average performance';
    else subtitle = 'Needs improvement';
    
    console.log('✅ STATCARD UPDATE - Marks calculation complete:', {
      validMarksCount: validMarks.length,
      averagePercentage,
      average,
      subtitle
    });
    
    return {
      average,
      subtitle,
      color: '#2196F3'
    };
  }, [marks]);

  // Calculate exam stats with useMemo
  const examStats = React.useMemo(() => {
    console.log('🔄 STATCARD UPDATE - Recalculating exam stats with data:', {
      examsLength: exams.length,
      examsSample: exams.slice(0, 2).map(e => ({ name: e.name, date: e.start_date }))
    });
    
    const count = String(exams.length);
    const subtitle = exams.length > 0 ? `Next: ${exams[0]?.subjects?.name || exams[0]?.name || 'TBA'}` : 'No upcoming exams';
    
    console.log('✅ STATCARD UPDATE - Exam calculation complete:', {
      count,
      subtitle
    });
    
    return {
      count,
      subtitle
    };
  }, [exams]);

  // Calculate attendance data for pie chart with safe values
  const attendancePieData = React.useMemo(() => {
    const safeAttendanceData = [
      {
        name: 'Present',
        population: Number.isFinite(attendanceStats.presentOnlyCount) ? attendanceStats.presentOnlyCount : 0,
        color: '#4CAF50',
        legendFontColor: '#333',
        legendFontSize: 14
      },
      {
        name: 'Absent',
        population: Number.isFinite(attendanceStats.absentCount) ? attendanceStats.absentCount : 0,
        color: '#F44336',
        legendFontColor: '#333',
        legendFontSize: 14
      },
    ];

    // Only show chart if we have valid data
    return safeAttendanceData.filter(item => item.population > 0).length > 0
      ? safeAttendanceData
      : [{ name: 'No Data', population: 1, color: '#E0E0E0', legendFontColor: '#999', legendFontSize: 14 }];
  }, [attendanceStats]);

  // Memoized StatCard data to ensure proper updates
  const childStats = React.useMemo(() => {
    console.log('🔄 STATCARD UPDATE - Creating childStats with current data:', {
      updateCounter: updateCounter,
      attendance: attendanceStats.attendancePercentage,
      fees: feeStats.status,
      feesFormattedOutstanding: feeStats.formattedOutstanding,
      feesColor: feeStats.color,
      marks: marksStats.average,
      exams: examStats.count
    });
    
    return [
      {
        title: 'Attendance',
        value: `${attendanceStats.attendancePercentage}%`,
        icon: 'checkmark-circle',
        color: attendanceStats.attendancePercentage >= 75 ? '#4CAF50' : attendanceStats.attendancePercentage >= 60 ? '#FF9800' : '#F44336',
        subtitle: `${attendanceStats.presentOnlyCount}/${attendanceStats.totalRecords} days present`,
        onPress: () => navigation.navigate('Attendance')
      },
      {
        title: 'Outstanding Fee',
        value: feeStats.formattedOutstanding || feeStats.status,
        icon: 'card',
        color: feeStats.color,
        subtitle: '',
        onPress: () => navigation.navigate('Fees')
      },
      {
        title: 'Average Marks',
        value: marksStats.average,
        icon: 'document-text',
        color: marksStats.color,
        subtitle: marksStats.subtitle,
        onPress: () => navigation.navigate('Marks')
      },
      {
        title: 'Upcoming Exams',
        value: examStats.count,
        icon: 'calendar',
        color: '#9C27B0',
        subtitle: examStats.subtitle,
        onPress: () => setShowExamsModal(true)
      },
    ];
  }, [attendanceStats, feeStats, marksStats, examStats, navigation, updateCounter]); // Add updateCounter to dependencies

  // Debug logging for StatCard updates
  console.log('=== STATCARD UPDATE DEBUG ===');
  console.log('Attendance data changed, stats:', attendanceStats);
  console.log('Fee data changed, stats:', feeStats);
  console.log('Marks data changed, stats:', marksStats);
  console.log('Exam data changed, stats:', examStats);
  console.log('Final childStats:', childStats.map(s => ({ title: s.title, value: s.value, subtitle: s.subtitle })));
  console.log('============================');

  // Find the next upcoming event
  const nextEvent = events && events.length > 0 ? events[0] : null;

  const renderExamItem = ({ item, index }) => (
    <View style={styles.examItem}>
      <View style={styles.examIcon}>
        <Ionicons name="calendar" size={24} color="#9C27B0" />
      </View>
      <View style={styles.examInfo}>
        <Text style={styles.examSubject}>{item.subjects?.name || item.name || 'Exam'}</Text>
        <Text style={styles.examDetails}>{formatDateToDDMMYYYY(item.start_date)} • 09:00</Text>
        <Text style={styles.examClass}>{item.class_name || 'N/A'}</Text>
      </View>
      <TouchableOpacity style={styles.examAction}>
        <Ionicons name="chevron-forward" size={20} color="#9C27B0" />
      </TouchableOpacity>
    </View>
  );

  const renderEventItem = ({ item, index }) => (
    <View style={styles.eventItem}>
      <View style={[styles.eventIcon, { backgroundColor: item.color || '#FF9800' }]}>
        <Ionicons name={item.icon || 'calendar'} size={24} color="#fff" />
      </View>
      <View style={styles.eventInfo}>
        <Text style={styles.eventTitle}>{item.title}</Text>
        <Text style={styles.eventDetails}>{formatDateToDDMMYYYY(item.event_date)} • {item.event_time}</Text>
        <Text style={styles.eventDescription}>{item.description}</Text>
      </View>
    </View>
  );

  const renderNotificationItem = ({ item, index }) => (
    <View style={[styles.notificationItem, { borderLeftColor: getNotificationColor(item.type) }]}>
      <View style={styles.notificationIcon}>
        <Ionicons name={getNotificationIcon(item.type)} size={20} color={getNotificationColor(item.type)} />
      </View>
      <View style={styles.notificationContent}>
        <Text style={styles.notificationTitle}>{item.title}</Text>
        <Text style={styles.notificationMessage}>{item.message}</Text>
        <Text style={styles.notificationTime}>{formatDateToDDMMYYYY(item.created_at)}</Text>
      </View>
    </View>
  );

  const getNotificationColor = (type) => {
    switch (type) {
      case 'fee': return '#FF9800';
      case 'exam': return '#9C27B0';
      case 'attendance': return '#f44336';
      case 'homework': return '#2196F3';
      case 'event': return '#FF9800';
      case 'sports': return '#4CAF50';
      case 'meeting': return '#9C27B0';
      default: return '#666';
    }
  };

  const getNotificationIcon = (type) => {
    switch (type) {
      case 'fee': return 'card';
      case 'exam': return 'calendar';
      case 'attendance': return 'checkmark-circle';
      case 'homework': return 'library';
      case 'event': return 'trophy';
      case 'sports': return 'football';
      case 'meeting': return 'people';
      default: return 'notifications';
    }
  };

  const renderExamCard = ({ item, index }) => (
    <View style={styles.eventItem}>
      <View style={[styles.eventIcon, { backgroundColor: '#9C27B0' }]}> 
        <Ionicons name="calendar" size={24} color="#fff" />
      </View>
      <View style={styles.eventInfo}>
        <Text style={styles.eventTitle}>{item.subjects?.name || item.name || 'Exam'}</Text>
        <Text style={styles.eventDetails}>{formatDateToDDMMYYYY(item.start_date)} • 09:00</Text>
        <Text style={styles.eventDescription}>{item.remarks || 'Exam scheduled'}</Text>
      </View>
    </View>
  );

  if (loading) {
    return (
      <View style={styles.container}>
        <Header title="Parent Dashboard" showBack={false} showNotifications={true} />
        <View style={styles.loadingContainer}>
          <ActivityIndicator size="large" color="#FF9800" />
          <Text style={styles.loadingText}>Loading dashboard...</Text>
        </View>
      </View>
    );
  }

  if (error) {
    return (
      <View style={styles.container}>
        <Header title="Parent Dashboard" showBack={false} showNotifications={true} />
        <View style={styles.errorContainer}>
          <Ionicons name="alert-circle" size={48} color="#F44336" />
          <Text style={styles.errorText}>Failed to load dashboard</Text>
          <TouchableOpacity style={styles.retryButton} onPress={() => navigation.replace('ParentDashboard')}>
            <Text style={styles.retryButtonText}>Retry</Text>
          </TouchableOpacity>
        </View>
      </View>
    );
  }

  // Use student profile photo if available, otherwise fallback to default
  console.log('🖼️ ParentDashboard - Image Debug:', {
    studentDataExists: !!studentData,
    profileUrl: studentData?.profile_url,
    hasImage: !!studentData?.profile_url
  });
  
  const studentImage = studentData?.profile_url ? { uri: studentData.profile_url } : require('../../../assets/icon.png');
  
  console.log('🖼️ ParentDashboard - Final image source:', studentImage);

  return (
<<<<<<< HEAD
    <View style={styles.container}>
      <Header 
        title="Parent Dashboard" 
        showBack={false} 
        showNotifications={true}
        unreadCount={unreadCount}
      />
=======
    <SafeAreaView style={styles.safeArea} edges={['top']}>
      <View style={styles.container}>
        <Header 
          title="Parent Dashboard" 
          showBack={false} 
          showNotifications={true}
          unreadCount={unreadMessageCount}
        />
>>>>>>> c3d6ba53
      
      {/* Student Switch Banner - Show when parent has multiple children */}
      {hasMultipleStudents && (
        <StudentSwitchBanner />
      )}
      
      <ScrollView 
        style={styles.scrollView} 
        showsVerticalScrollIndicator={false}
        refreshControl={
          <RefreshControl
            refreshing={refreshing}
            onRefresh={onRefresh}
            colors={['#FF9800']}
            progressBackgroundColor="#fff"
          />
        }
      >
        {/* Welcome Section - Modern gradient design */}
        {schoolDetails && (
          <View style={styles.welcomeSection}>
            {/* Decorative background elements */}
            <View style={styles.backgroundCircle1} />
            <View style={styles.backgroundCircle2} />
            <View style={styles.backgroundPattern} />
            
            <View style={styles.welcomeContent}>
              <View style={styles.schoolHeader}>
                {schoolDetails?.logo_url ? (
                  <Image source={{ uri: schoolDetails.logo_url }} style={styles.schoolLogo} />
                ) : (
                  <View style={styles.logoPlaceholder}>
                    <Ionicons name="school" size={40} color="#fff" />
                  </View>
                )}
                <View style={styles.schoolInfo}>
                  <Text style={styles.schoolName}>
                    {schoolDetails?.name || 'Maximus School'}
                  </Text>
                  <Text style={styles.schoolType}>
                    {schoolDetails?.type || 'Educational Institution'}
                  </Text>
                </View>
              </View>
              
              <View style={styles.dateContainer}>
                <Ionicons name="calendar-outline" size={16} color="rgba(255,255,255,0.8)" />
                <Text style={styles.dateText}>{new Date().toLocaleDateString('en-US', {
                  weekday: 'long',
                  year: 'numeric',
                  month: 'long',
                  day: 'numeric'
                })}</Text>
              </View>
            </View>
          </View>
        )}

        {/* Student Details Card */}
        <TouchableOpacity style={styles.studentCard} onPress={() => setShowStudentDetailsModal(true)} activeOpacity={0.85}>
          <View style={styles.studentCardRow}>
            <Image source={studentImage} style={styles.studentAvatar} />
            <View style={{ flex: 1 }}>
              <Text style={styles.studentCardName}>{studentData?.name || 'Student Name'}</Text>
              <Text style={styles.studentCardClass}>{studentData?.full_class_name || studentData?.class_name || 'N/A'} • Roll No: {studentData?.roll_number || 'N/A'}</Text>
            </View>
            <Ionicons name="chevron-forward" size={28} color="#bbb" />
          </View>
        </TouchableOpacity>

        {/* Stats Cards */}
        <View style={styles.statsContainer}>
          {childStats.map((stat, index) => (
            <TouchableOpacity
              key={index}
              style={styles.statCardWrapper}
              onPress={stat.onPress}
              activeOpacity={0.7}
            >
              <StatCard
                title={stat.title}
                value={stat.value}
                icon={stat.icon}
                color={stat.color}
                subtitle={stat.subtitle}
              />
            </TouchableOpacity>
          ))}
        </View>

        {/* Quick Actions */}
        <View style={styles.section}>
          <View style={styles.sectionHeader}>
            <Text style={styles.sectionTitle}>Quick Actions</Text>
          </View>
          <View style={styles.quickActionsGrid}>
            <TouchableOpacity
              style={styles.quickActionCard}
              onPress={() => navigation.navigate('ParentViewHomework')}
              activeOpacity={0.7}
            >
              <View style={[styles.actionIcon, { backgroundColor: '#FF9800' }]}>
                <Ionicons name="library" size={24} color="#fff" />
              </View>
              <Text style={styles.actionTitle}>Homework</Text>
              <Text style={styles.actionSubtitle}>View assignments</Text>
            </TouchableOpacity>

            <TouchableOpacity
              style={styles.quickActionCard}
              onPress={() => navigation.jumpTo('Attendance')}
              activeOpacity={0.7}
            >
              <View style={[styles.actionIcon, { backgroundColor: '#4CAF50' }]}>
                <Ionicons name="checkmark-circle" size={24} color="#fff" />
              </View>
              <Text style={styles.actionTitle}>Attendance</Text>
              <Text style={styles.actionSubtitle}>View attendance details</Text>
            </TouchableOpacity>

            <TouchableOpacity
              style={styles.quickActionCard}
              onPress={() => navigation.jumpTo('Marks')}
              activeOpacity={0.7}
            >
              <View style={[styles.actionIcon, { backgroundColor: '#2196F3' }]}>
                <Ionicons name="document-text" size={24} color="#fff" />
              </View>
              <Text style={styles.actionTitle}>Report Card</Text>
              <Text style={styles.actionSubtitle}>View marks & grades</Text>
            </TouchableOpacity>

            <TouchableOpacity
              style={styles.quickActionCard}
              onPress={() => navigation.jumpTo('Fees')}
              activeOpacity={0.7}
            >
              <View style={[styles.actionIcon, { backgroundColor: '#9C27B0' }]}>
                <Ionicons name="card" size={24} color="#fff" />
              </View>
              <Text style={styles.actionTitle}>Fee Payment</Text>
              <Text style={styles.actionSubtitle}>Pay school fees</Text>
            </TouchableOpacity>

            <TouchableOpacity
              style={styles.quickActionCard}
              onPress={() => navigation.jumpTo('Chat')}
              activeOpacity={0.7}
            >
              <View style={[styles.actionIcon, { backgroundColor: '#E91E63' }]}>
                <Ionicons name="chatbubbles" size={24} color="#fff" />
              </View>
              <Text style={styles.actionTitle}>Chat</Text>
              <Text style={styles.actionSubtitle}>Contact teachers</Text>
            </TouchableOpacity>

            <TouchableOpacity
              style={styles.quickActionCard}
              onPress={() => navigation.navigate('ParentNotifications')}
              activeOpacity={0.7}
            >
              <View style={[styles.actionIcon, { backgroundColor: '#607D8B' }]}>
                <Ionicons name="notifications" size={24} color="#fff" />
              </View>
              <Text style={styles.actionTitle}>Notifications</Text>
              <Text style={styles.actionSubtitle}>View all messages</Text>
            </TouchableOpacity>
          </View>
        </View>

        {/* This Week's Attendance */}
        <View style={styles.section}>
          <View style={styles.sectionHeader}>
            <Text style={styles.sectionTitle}>This Week's Attendance</Text>
            <TouchableOpacity onPress={() => setShowAttendanceModal(true)}>
              <Text style={styles.viewAllText}>View Details</Text>
            </TouchableOpacity>
          </View>
          <View style={styles.chartContainer}>
            <Text style={styles.chartTitle}>Attendance Analytics</Text>
            <CrossPlatformPieChart
              data={attendancePieData}
              width={350}
              height={180}
              chartConfig={{
                backgroundColor: '#fff',
                backgroundGradientFrom: '#fff',
                backgroundGradientTo: '#fff',
                color: (opacity = 1) => `rgba(33, 150, 243, ${opacity})`,
                labelColor: (opacity = 1) => `rgba(0, 0, 0, ${opacity})`,
              }}
              accessor="population"
              backgroundColor="transparent"
              paddingLeft="15"
              absolute
            />
            <View style={styles.chartSummary}>
              <Text style={styles.chartSummaryText}>
                Present: {attendanceStats.presentOnlyCount} days | Absent: {attendanceStats.absentCount} days
              </Text>
            </View>
          </View>
        </View>

        {/* Fee Distribution Summary Cards */}
        {fees.length > 0 && (() => {
          const totalDue = fees.reduce((sum, fee) => sum + (fee.amount || 0), 0);
          const totalPaid = fees.reduce((sum, fee) => sum + (fee.paidAmount || 0), 0);
          const totalOutstanding = fees.reduce((sum, fee) => sum + (fee.remainingAmount || 0), 0);
          const paidCount = fees.filter(f => f.status === 'paid').length;
          const partialCount = fees.filter(f => f.status === 'partial').length;
          const unpaidCount = fees.filter(f => f.status === 'unpaid').length;
          
          return (
            <View style={styles.section}>
              <View style={styles.sectionHeader}>
                <Text style={styles.sectionTitle}>Fee Overview</Text>
                <TouchableOpacity onPress={() => navigation.navigate('Fees')}>
                  <Text style={styles.viewAllText}>View Details</Text>
                </TouchableOpacity>
              </View>
              
              {/* Fee Distribution Cards */}
              <View style={styles.feeDistributionContainer}>
                <View style={[styles.feeDistributionCard, { borderLeftColor: '#2196F3' }]}>
                  <Text style={styles.feeDistributionLabel}>Total Due</Text>
                  <Text style={[styles.feeDistributionAmount, { color: '#2196F3' }]}>₹{totalDue.toLocaleString()}</Text>
                  <Text style={styles.feeDistributionSubtitle}>{fees.length} components</Text>
                </View>
                
                <View style={[styles.feeDistributionCard, { borderLeftColor: '#4CAF50' }]}>
                  <Text style={styles.feeDistributionLabel}>Paid</Text>
                  <Text style={[styles.feeDistributionAmount, { color: '#4CAF50' }]}>₹{totalPaid.toLocaleString()}</Text>
                  <Text style={styles.feeDistributionSubtitle}>{paidCount} complete</Text>
                </View>
                
                <View style={[styles.feeDistributionCard, { borderLeftColor: totalOutstanding > 0 ? '#FF5722' : '#4CAF50' }]}>
                  <Text style={styles.feeDistributionLabel}>Outstanding</Text>
                  <Text style={[styles.feeDistributionAmount, { color: totalOutstanding > 0 ? '#FF5722' : '#4CAF50' }]}>₹{totalOutstanding.toLocaleString()}</Text>
                  <Text style={styles.feeDistributionSubtitle}>
                    {unpaidCount > 0 && `${unpaidCount} unpaid`}{partialCount > 0 && ` • ${partialCount} partial`}
                    {totalOutstanding === 0 && 'All settled'}
                  </Text>
                </View>
              </View>
              
              {/* Fee Progress Bar */}
              <View style={styles.feeProgressContainer}>
                <View style={styles.feeProgressHeader}>
                  <Text style={styles.feeProgressLabel}>Payment Progress</Text>
                  <Text style={styles.feeProgressPercentage}>
                    {totalDue > 0 ? Math.round((totalPaid / totalDue) * 100) : 0}%
                  </Text>
                </View>
                <View style={styles.feeProgressBar}>
                  <View 
                    style={[
                      styles.feeProgressFill,
                      { 
                        width: totalDue > 0 ? `${Math.round((totalPaid / totalDue) * 100)}%` : '0%',
                        backgroundColor: totalDue > 0 && totalPaid >= totalDue ? '#4CAF50' : '#2196F3'
                      }
                    ]} 
                  />
                </View>
              </View>
            </View>
          );
        })()}
        
        {/* Detailed Fee Structure */}
        {fees.length > 0 && (
          <View style={styles.section}>
            <View style={styles.sectionHeader}>
              <Text style={styles.sectionTitle}>Fee Structure</Text>
              <TouchableOpacity onPress={() => navigation.navigate('Fees')}>
                <Text style={styles.viewAllText}>Pay Now</Text>
              </TouchableOpacity>
            </View>
            
            <View style={styles.feeStructureContainer}>
              {fees.map((fee, index) => {
                const getStatusColor = (status) => {
                  switch (status) {
                    case 'paid': return '#4CAF50';
                    case 'partial': return '#FF9800';
                    case 'unpaid': return '#F44336';
                    default: return '#666';
                  }
                };
                
                const getStatusIcon = (status) => {
                  switch (status) {
                    case 'paid': return 'checkmark-circle';
                    case 'partial': return 'time';
                    case 'unpaid': return 'alert-circle';
                    default: return 'help-circle';
                  }
                };
                
                const getCategoryIcon = (category) => {
                  switch (category) {
                    case 'tuition': return 'school';
                    case 'books': return 'library';
                    case 'transport': return 'bus';
                    case 'examination': return 'document-text';
                    case 'activities': return 'football';
                    case 'facilities': return 'build';
                    default: return 'card';
                  }
                };
                
                const formatDueDate = (dueDate) => {
                  if (!dueDate) return 'No due date';
                  const date = new Date(dueDate);
                  const today = new Date();
                  const diffTime = date - today;
                  const diffDays = Math.ceil(diffTime / (1000 * 60 * 60 * 24));
                  
                  if (diffDays < 0) return 'Overdue';
                  if (diffDays === 0) return 'Due today';
                  if (diffDays === 1) return 'Due tomorrow';
                  return `Due in ${diffDays} days`;
                };
                
                return (
                  <View key={fee.id || index} style={styles.feeStructureCard}>
                    <View style={styles.feeStructureHeader}>
                      <View style={styles.feeComponentInfo}>
                        <View style={[styles.feeCategoryIcon, { backgroundColor: getStatusColor(fee.status) }]}>
                          <Ionicons name={getCategoryIcon(fee.category)} size={20} color="#fff" />
                        </View>
                        <View style={styles.feeNameContainer}>
                          <Text style={styles.feeComponentName}>{fee.name}</Text>
                          <Text style={styles.feeComponentCategory}>{fee.category?.toUpperCase() || 'GENERAL'}</Text>
                        </View>
                      </View>
                      
                      <View style={styles.feeStatusContainer}>
                        <View style={[styles.feeStatusBadge, { backgroundColor: getStatusColor(fee.status) }]}>
                          <Ionicons name={getStatusIcon(fee.status)} size={12} color="#fff" />
                          <Text style={styles.feeStatusBadgeText}>{fee.status.toUpperCase()}</Text>
                        </View>
                      </View>
                    </View>
                    
                    <View style={styles.feeAmountDetails}>
                      <View style={styles.feeAmountRow}>
                        <Text style={styles.feeAmountLabel}>Total Amount:</Text>
                        <Text style={styles.feeAmountValue}>₹{fee.amount.toLocaleString()}</Text>
                      </View>
                      
                      {fee.paidAmount > 0 && (
                        <View style={styles.feeAmountRow}>
                          <Text style={styles.feeAmountLabel}>Paid:</Text>
                          <Text style={[styles.feeAmountValue, { color: '#4CAF50' }]}>₹{fee.paidAmount.toLocaleString()}</Text>
                        </View>
                      )}
                      
                      {fee.remainingAmount > 0 && (
                        <View style={styles.feeAmountRow}>
                          <Text style={styles.feeAmountLabel}>Remaining:</Text>
                          <Text style={[styles.feeAmountValue, { color: '#FF5722', fontWeight: 'bold' }]}>₹{fee.remainingAmount.toLocaleString()}</Text>
                        </View>
                      )}
                      
                      {fee.discountApplied > 0 && (
                        <View style={styles.feeAmountRow}>
                          <Text style={styles.feeAmountLabel}>Discount:</Text>
                          <Text style={[styles.feeAmountValue, { color: '#4CAF50' }]}>₹{fee.discountApplied.toLocaleString()}</Text>
                        </View>
                      )}
                    </View>
                    
                    <View style={styles.feeDueDateContainer}>
                      <Ionicons name="calendar-outline" size={16} color="#666" />
                      <Text style={[
                        styles.feeDueDateText,
                        { color: fee.due_date && new Date(fee.due_date) < new Date() ? '#F44336' : '#666' }
                      ]}>
                        {formatDueDate(fee.due_date)}
                      </Text>
                    </View>
                    
                    {/* Payment History for this fee */}
                    {fee.payments && fee.payments.length > 0 && (
                      <View style={styles.feePaymentHistory}>
                        <Text style={styles.feePaymentHistoryTitle}>Recent Payments:</Text>
                        {fee.payments.slice(0, 2).map((payment, payIdx) => (
                          <View key={payment.id || payIdx} style={styles.feePaymentItem}>
                            <View style={styles.feePaymentInfo}>
                              <Text style={styles.feePaymentAmount}>₹{Number(payment.amount_paid).toLocaleString()}</Text>
                              <Text style={styles.feePaymentDate}>{formatDateToDDMMYYYY(payment.payment_date)}</Text>
                            </View>
                            <Text style={styles.feePaymentMode}>{payment.payment_mode || 'N/A'}</Text>
                          </View>
                        ))}
                        {fee.payments.length > 2 && (
                          <TouchableOpacity
                            style={styles.viewMorePaymentsButton}
                            onPress={() => navigation.navigate('Fees', { selectedFee: fee.id })}
                          >
                            <Text style={styles.viewMorePaymentsText}>View {fee.payments.length - 2} more payments</Text>
                          </TouchableOpacity>
                        )}
                      </View>
                    )}
                    
                    {/* Quick Action for this fee */}
                    {fee.remainingAmount > 0 && (
                      <TouchableOpacity
                        style={styles.feeQuickPayButton}
                        onPress={() => navigation.navigate('Fees', { selectedFee: fee.id, autoSelectPayment: true })}
                      >
                        <Ionicons name="card" size={16} color="#fff" />
                        <Text style={styles.feeQuickPayText}>Pay ₹{fee.remainingAmount.toLocaleString()}</Text>
                      </TouchableOpacity>
                    )}
                  </View>
                );
              })}
            </View>
          </View>
        )}
        
        {/* Recent Marks */}
        {marks.length > 0 && (
          <View style={styles.section}>
            <View style={styles.sectionHeader}>
              <Text style={styles.sectionTitle}>Recent Marks</Text>
              <TouchableOpacity onPress={() => navigation.navigate('Marks')}>
                <Text style={styles.viewAllText}>View All</Text>
              </TouchableOpacity>
            </View>
            <View style={styles.marksContainer}>
              {marks.slice(0, 3).map((mark, index) => (
                <View key={index} style={styles.markCard}>
                  <View style={styles.markHeader}>
                    <Text style={styles.markSubject}>{mark.subjects?.name || 'Subject'}</Text>
                    <View style={[
                      styles.markGrade,
                      { backgroundColor: (mark.marks_obtained / mark.max_marks) >= 0.9 ? '#4CAF50' :
                                        (mark.marks_obtained / mark.max_marks) >= 0.75 ? '#FF9800' : '#F44336' }
                    ]}>
                      <Text style={styles.markGradeText}>
                        {Math.round((mark.marks_obtained / mark.max_marks) * 100)}%
                      </Text>
                    </View>
                  </View>
                  <Text style={styles.markDetails}>
                    {mark.marks_obtained}/{mark.max_marks} marks
                  </Text>
                  <Text style={styles.markExam}>
                    {mark.exams?.name || 'Exam'} • {formatDateToDDMMYYYY(mark.exams?.start_date || mark.created_at)}
                  </Text>
                </View>
              ))}
            </View>
          </View>
        )}


        {/* Upcoming Exams */}
        <View style={styles.section}>
          <View style={styles.sectionHeader}>
            <Text style={styles.sectionTitle}>Upcoming Exams</Text>
            <TouchableOpacity onPress={() => setShowExamsModal(true)}>
              <Text style={styles.viewAllText}>View All</Text>
            </TouchableOpacity>
          </View>
          <FlatList
            data={exams.slice(0, 4)}
            renderItem={renderExamCard}
            keyExtractor={(item, index) => index.toString()}
            scrollEnabled={false}
          />
        </View>

        {/* Upcoming Events */}
        <View style={styles.section}>
          <View style={styles.sectionHeader}>
            <Text style={styles.sectionTitle}>Upcoming Events</Text>
            <TouchableOpacity onPress={() => setShowEventsModal(true)}>
              <Text style={styles.viewAllText}>View All</Text>
            </TouchableOpacity>
          </View>
          <FlatList
            data={events.slice(0, 4)}
            renderItem={renderEventItem}
            keyExtractor={(item, index) => index.toString()}
            scrollEnabled={false}
          />
        </View>

      </ScrollView>

      {/* Attendance Details Modal */}
      {showAttendanceModal && (
        <View style={styles.modalOverlay}>
          <View style={styles.modalContent}>
            <View style={styles.modalHeader}>
              <Text style={styles.modalTitle}>This Week's Attendance</Text>
              <TouchableOpacity onPress={() => setShowAttendanceModal(false)}>
                <Ionicons name="close" size={24} color="#666" />
              </TouchableOpacity>
            </View>
            <ScrollView 
              style={{ height: 300 }} 
              showsVerticalScrollIndicator={true}
              nestedScrollEnabled={true}
              scrollEventThrottle={16}
            >
              <View style={styles.attendanceTableHeader}>
                <Text style={styles.attendanceTableColHeader}>Date</Text>
                <Text style={styles.attendanceTableColHeader}>Day</Text>
                <Text style={styles.attendanceTableColHeader}>Status</Text>
              </View>
              {attendance.map((item, idx) => (
                <View key={idx} style={styles.attendanceTableRow}>
                  <Text style={styles.attendanceTableCol}>{formatDateToDDMMYYYY(item.date)}</Text>
                  <Text style={styles.attendanceTableCol}>{new Date(item.date).toLocaleDateString('en-US', { weekday: 'long' })}</Text>
                  <Text style={[styles.attendanceTableCol, { color: item.status === 'present' ? '#4CAF50' : '#F44336', fontWeight: 'bold' }]}>{item.status}</Text>
                </View>
              ))}
            </ScrollView>
          </View>
        </View>
      )}

      {/* Events Modal */}
      {showEventsModal && (
        <View style={styles.modalOverlay}>
          <View style={styles.modalContent}>
            <View style={styles.modalHeader}>
              <Text style={styles.modalTitle}>All Upcoming Events</Text>
              <TouchableOpacity onPress={() => setShowEventsModal(false)}>
                <Ionicons name="close" size={24} color="#666" />
              </TouchableOpacity>
            </View>
            <ScrollView 
              style={{ height: 400 }} 
              showsVerticalScrollIndicator={true}
              nestedScrollEnabled={true}
              scrollEventThrottle={16}
            >
              {events.map((item, idx) => (
                <View key={idx} style={styles.modalEventItem}>
                  <View style={[styles.modalEventIcon, { backgroundColor: item.color || '#FF9800' }]}>
                    <Ionicons name={item.icon || 'calendar'} size={24} color="#fff" />
                  </View>
                  <View style={styles.modalEventInfo}>
                    <Text style={styles.modalEventTitle}>{item.title}</Text>
                    <Text style={styles.modalEventDetails}>{formatDateToDDMMYYYY(item.event_date)} • {item.event_time}</Text>
                    <Text style={styles.modalEventDescription}>{item.description}</Text>
                  </View>
                </View>
              ))}
            </ScrollView>
          </View>
        </View>
      )}

      {/* Exams Modal */}
      {showExamsModal && (
        <View style={styles.modalOverlay}>
          <View style={styles.modalContent}>
            <View style={styles.modalHeader}>
              <Text style={styles.modalTitle}>All Upcoming Exams</Text>
              <TouchableOpacity onPress={() => setShowExamsModal(false)}>
                <Ionicons name="close" size={24} color="#666" />
              </TouchableOpacity>
            </View>
            <ScrollView 
              style={{ height: 400 }} 
              showsVerticalScrollIndicator={true}
              nestedScrollEnabled={true}
              scrollEventThrottle={16}
            >
              {exams.map((item, idx) => (
                <View key={idx} style={styles.modalEventItem}>
                  <View style={[styles.modalEventIcon, { backgroundColor: '#9C27B0' }]}>
                    <Ionicons name="calendar" size={24} color="#fff" />
                  </View>
                  <View style={styles.modalEventInfo}>
                    <Text style={styles.modalEventTitle}>{item.subjects?.name || item.name || 'Exam'}</Text>
                    <Text style={styles.modalEventDetails}>{formatDateToDDMMYYYY(item.start_date)} • 09:00</Text>
                    <Text style={styles.modalEventDescription}>{item.remarks || 'Exam scheduled'}</Text>
                  </View>
                </View>
              ))}
            </ScrollView>
          </View>
        </View>
      )}

      {/* Notifications Modal */}
      {showNotificationsModal && (
        <View style={styles.modalOverlay}>
          <View style={styles.modalContent}>
            <View style={styles.modalHeader}>
              <Text style={styles.modalTitle}>Recent Notifications</Text>
              <TouchableOpacity onPress={() => setShowNotificationsModal(false)}>
                <Ionicons name="close" size={24} color="#666" />
              </TouchableOpacity>
            </View>
            <ScrollView 
              style={{ height: 400 }} 
              showsVerticalScrollIndicator={true}
              nestedScrollEnabled={true}
              scrollEventThrottle={16}
            >
              {notifications.map((item, idx) => (
                <View key={idx} style={styles.notificationItem}>
                  {renderNotificationItem({ item, index: idx })}
                </View>
              ))}
            </ScrollView>
          </View>
        </View>
      )}

      {/* Student Details Modal */}
      {showStudentDetailsModal && (
        <View style={styles.modalOverlay}>
          <View style={styles.modalContent}>
            <View style={styles.modalHeader}>
              <Text style={styles.modalTitle}>Student Details</Text>
              <TouchableOpacity onPress={() => setShowStudentDetailsModal(false)}>
                <Ionicons name="close" size={24} color="#666" />
              </TouchableOpacity>
            </View>
            <ScrollView style={{ maxHeight: 400 }} showsVerticalScrollIndicator={true}>
              <View style={{ alignItems: 'center', marginBottom: 18 }}>
                <Image source={studentImage} style={styles.studentAvatarLarge} />
              </View>
              {/* Basic Information */}
              <View style={styles.detailsRow}><Text style={styles.detailsLabel}>Name:</Text><Text style={styles.detailsValue}>{studentData?.name || 'N/A'}</Text></View>
              <View style={styles.detailsRow}><Text style={styles.detailsLabel}>Admission No:</Text><Text style={styles.detailsValue}>{studentData?.admission_number || 'N/A'}</Text></View>
              <View style={styles.detailsRow}><Text style={styles.detailsLabel}>Roll No:</Text><Text style={styles.detailsValue}>{studentData?.roll_number || 'N/A'}</Text></View>
              <View style={styles.detailsRow}><Text style={styles.detailsLabel}>Class:</Text><Text style={styles.detailsValue}>{studentData?.full_class_name || studentData?.class_name || 'N/A'}</Text></View>
              <View style={styles.detailsRow}><Text style={styles.detailsLabel}>Academic Year:</Text><Text style={styles.detailsValue}>{studentData?.academic_year || 'N/A'}</Text></View>
              
              {/* Personal Information */}
              <View style={styles.detailsRow}><Text style={styles.detailsLabel}>DOB:</Text><Text style={styles.detailsValue}>{formatDateToDDMMYYYY(studentData?.date_of_birth) || 'N/A'}</Text></View>
              <View style={styles.detailsRow}><Text style={styles.detailsLabel}>Gender:</Text><Text style={styles.detailsValue}>{studentData?.gender || 'N/A'}</Text></View>
              <View style={styles.detailsRow}><Text style={styles.detailsLabel}>Blood Group:</Text><Text style={styles.detailsValue}>{studentData?.blood_group || 'N/A'}</Text></View>
              <View style={styles.detailsRow}><Text style={styles.detailsLabel}>Aadhar No:</Text><Text style={styles.detailsValue}>{studentData?.aadhar_no || 'N/A'}</Text></View>
              <View style={styles.detailsRow}><Text style={styles.detailsLabel}>Place of Birth:</Text><Text style={styles.detailsValue}>{studentData?.place_of_birth || 'N/A'}</Text></View>
              <View style={styles.detailsRow}><Text style={styles.detailsLabel}>Nationality:</Text><Text style={styles.detailsValue}>{studentData?.nationality || 'N/A'}</Text></View>
              <View style={styles.detailsRow}><Text style={styles.detailsLabel}>Religion:</Text><Text style={styles.detailsValue}>{studentData?.religion || 'N/A'}</Text></View>
              <View style={styles.detailsRow}><Text style={styles.detailsLabel}>Caste:</Text><Text style={styles.detailsValue}>{studentData?.caste || 'N/A'}</Text></View>
              <View style={styles.detailsRow}><Text style={styles.detailsLabel}>Mother Tongue:</Text><Text style={styles.detailsValue}>{studentData?.mother_tongue || 'N/A'}</Text></View>
              
              {/* Contact Information */}
              <View style={styles.detailsRow}><Text style={styles.detailsLabel}>Address:</Text><Text style={styles.detailsValue}>{studentData?.address || 'N/A'}</Text></View>
              <View style={styles.detailsRow}><Text style={styles.detailsLabel}>Pin Code:</Text><Text style={styles.detailsValue}>{studentData?.pin_code || 'N/A'}</Text></View>
              <View style={styles.detailsRow}><Text style={styles.detailsLabel}>Mobile:</Text><Text style={styles.detailsValue}>{studentData?.phone || 'N/A'}</Text></View>
              <View style={styles.detailsRow}><Text style={styles.detailsLabel}>Email:</Text><Text style={styles.detailsValue}>{studentData?.email || 'N/A'}</Text></View>
              
              {/* Family Information */}
              <View style={styles.detailsRow}><Text style={styles.detailsLabel}>Father's Name:</Text><Text style={styles.detailsValue}>{studentData?.father_name || 'N/A'}</Text></View>
              <View style={styles.detailsRow}><Text style={styles.detailsLabel}>Mother's Name:</Text><Text style={styles.detailsValue}>{studentData?.mother_name || 'N/A'}</Text></View>
              {studentData?.guardian_name && (
                <View style={styles.detailsRow}><Text style={styles.detailsLabel}>Guardian Name:</Text><Text style={styles.detailsValue}>{studentData.guardian_name}</Text></View>
              )}
              {studentData?.parent_phone && (
                <View style={styles.detailsRow}><Text style={styles.detailsLabel}>Parent Phone:</Text><Text style={styles.detailsValue}>{studentData.parent_phone}</Text></View>
              )}
              {studentData?.parent_email && (
                <View style={styles.detailsRow}><Text style={styles.detailsLabel}>Parent Email:</Text><Text style={styles.detailsValue}>{studentData.parent_email}</Text></View>
              )}
              
              {/* Physical Characteristics */}
              {(studentData?.identification_mark_1 || studentData?.identification_mark_2) && (
                <>
                  {studentData?.identification_mark_1 && (
                    <View style={styles.detailsRow}><Text style={styles.detailsLabel}>ID Mark 1:</Text><Text style={styles.detailsValue}>{studentData.identification_mark_1}</Text></View>
                  )}
                  {studentData?.identification_mark_2 && (
                    <View style={styles.detailsRow}><Text style={styles.detailsLabel}>ID Mark 2:</Text><Text style={styles.detailsValue}>{studentData.identification_mark_2}</Text></View>
                  )}
                </>
              )}
              
              {/* Behavioral Information */}
              {studentData?.general_behaviour && (
                <View style={styles.detailsRow}><Text style={styles.detailsLabel}>Behaviour:</Text><Text style={styles.detailsValue}>{studentData.general_behaviour}</Text></View>
              )}
              
              {/* Additional Notes */}
              {studentData?.remarks && (
                <View style={styles.detailsRow}><Text style={styles.detailsLabel}>Remarks:</Text><Text style={styles.detailsValue}>{studentData.remarks}</Text></View>
              )}
            </ScrollView>
          </View>
        </View>
      )}
      </View>
    </SafeAreaView>
  );
};

const styles = StyleSheet.create({
  safeArea: {
    flex: 1,
    backgroundColor: '#667eea',
  },
  container: {
    flex: 1,
    backgroundColor: '#f5f5f5',
  },
  scrollView: {
    flex: 1,
  },
  statsContainer: {
    flexDirection: 'row',
    flexWrap: 'wrap',
    justifyContent: 'space-between',
    paddingHorizontal: 16,
    paddingVertical: 8,
  },
  statCardWrapper: {
    width: '48%',
    height: 130, // Fixed height for uniform card sizes
    marginBottom: 12,
  },
  section: {
    backgroundColor: '#fff',
    marginTop: 8,
    padding: 20,
  },
  sectionHeader: {
    flexDirection: 'row',
    justifyContent: 'space-between',
    alignItems: 'center',
    marginBottom: 16,
  },
  sectionTitle: {
    fontSize: 18,
    fontWeight: 'bold',
    color: '#333',
  },
  viewAllText: {
    fontSize: 14,
    color: '#FF9800',
    fontWeight: '600',
  },
  chartContainer: {
    alignItems: 'center',
    backgroundColor: '#f8f9fa',
    borderRadius: 12,
    padding: 16,
  },
  chartTitle: {
    fontSize: 16,
    fontWeight: 'bold',
    color: '#333',
    marginBottom: 12,
    textAlign: 'center',
  },
  chartSummary: {
    marginTop: 12,
    alignItems: 'center',
  },
  chartSummaryText: {
    fontSize: 14,
    color: '#666',
    fontWeight: '600',
  },
  chart: {
    borderRadius: 12,
  },

  examItem: {
    flexDirection: 'row',
    alignItems: 'center',
    paddingVertical: 12,
    borderBottomWidth: 1,
    borderBottomColor: '#f0f0f0',
  },
  examIcon: {
    width: 48,
    height: 48,
    borderRadius: 24,
    backgroundColor: '#f3e5f5',
    alignItems: 'center',
    justifyContent: 'center',
    marginRight: 16,
  },
  examInfo: {
    flex: 1,
  },
  examSubject: {
    fontSize: 16,
    fontWeight: '600',
    color: '#333',
    marginBottom: 2,
  },
  examDetails: {
    fontSize: 14,
    color: '#666',
    marginBottom: 2,
  },
  examClass: {
    fontSize: 12,
    color: '#999',
  },
  examAction: {
    padding: 8,
  },
  eventItem: {
    flexDirection: 'row',
    alignItems: 'center',
    paddingVertical: 16,
    borderBottomWidth: 1,
    borderBottomColor: '#f0f0f0',
  },
  eventIcon: {
    width: 48,
    height: 48,
    borderRadius: 24,
    alignItems: 'center',
    justifyContent: 'center',
    marginRight: 16,
  },
  eventInfo: {
    flex: 1,
  },
  eventTitle: {
    fontSize: 16,
    fontWeight: '600',
    color: '#333',
    marginBottom: 4,
  },
  eventDetails: {
    fontSize: 14,
    color: '#666',
    marginBottom: 4,
  },
  eventDescription: {
    fontSize: 12,
    color: '#999',
    lineHeight: 16,
  },
  eventAction: {
    padding: 8,
  },
  modalEventItem: {
    flexDirection: 'row',
    alignItems: 'center',
    paddingVertical: 16,
    borderBottomWidth: 1,
    borderBottomColor: '#f0f0f0',
  },
  modalEventIcon: {
    width: 48,
    height: 48,
    borderRadius: 24,
    alignItems: 'center',
    justifyContent: 'center',
    marginRight: 16,
  },
  modalEventInfo: {
    flex: 1,
  },
  modalEventTitle: {
    fontSize: 16,
    fontWeight: '600',
    color: '#333',
    marginBottom: 4,
  },
  modalEventDetails: {
    fontSize: 14,
    color: '#666',
    marginBottom: 4,
  },
  modalEventDescription: {
    fontSize: 12,
    color: '#999',
    lineHeight: 16,
  },
  quickActionsGrid: {
    flexDirection: 'row',
    flexWrap: 'wrap',
    justifyContent: 'space-between',
  },
  quickActionCard: {
    width: '48%',
    backgroundColor: '#f8f9fa',
    borderRadius: 12,
    padding: 16,
    marginBottom: 12,
    alignItems: 'center',
    borderWidth: 1,
    borderColor: '#e9ecef',
  },
  actionIcon: {
    width: 48,
    height: 48,
    borderRadius: 24,
    alignItems: 'center',
    justifyContent: 'center',
    marginBottom: 8,
  },
  actionTitle: {
    fontSize: 14,
    fontWeight: '600',
    color: '#333',
    textAlign: 'center',
  },
  actionSubtitle: {
    fontSize: 12,
    color: '#666',
    textAlign: 'center',
    marginTop: 4,
  },
  notificationItem: {
    flexDirection: 'row',
    alignItems: 'flex-start',
    paddingVertical: 12,
    borderBottomWidth: 1,
    borderBottomColor: '#f0f0f0',
  },
  notificationIcon: {
    width: 32,
    height: 32,
    borderRadius: 16,
    backgroundColor: '#fff',
    alignItems: 'center',
    justifyContent: 'center',
    marginRight: 12,
  },
  notificationContent: {
    flex: 1,
  },
  notificationTitle: {
    fontSize: 14,
    fontWeight: '600',
    color: '#333',
    marginBottom: 4,
  },
  notificationMessage: {
    fontSize: 13,
    color: '#666',
    marginBottom: 4,
    lineHeight: 18,
  },
  notificationTime: {
    fontSize: 12,
    color: '#999',
  },
  modalOverlay: {
    position: 'absolute',
    top: 0,
    left: 0,
    right: 0,
    bottom: 0,
    backgroundColor: 'rgba(0,0,0,0.3)',
    justifyContent: 'center',
    alignItems: 'center',
    zIndex: 1000,
    paddingHorizontal: 20,
  },
  modalContent: {
    backgroundColor: '#fff',
    borderRadius: 12,
    padding: 24,
    width: '100%',
    maxWidth: 500,
    maxHeight: '70%',
    elevation: 5,
    shadowColor: '#000',
    shadowOffset: {
      width: 0,
      height: 2,
    },
    shadowOpacity: 0.25,
    shadowRadius: 3.84,
  },

  modalHeader: {
    flexDirection: 'row',
    justifyContent: 'space-between',
    alignItems: 'center',
    marginBottom: 16,
  },
  modalTitle: {
    fontSize: 18,
    fontWeight: 'bold',
    color: '#333',
  },
  attendanceTableHeader: {
    flexDirection: 'row',
    borderBottomWidth: 1,
    borderBottomColor: '#e0e0e0',
    paddingBottom: 8,
    marginBottom: 8,
  },
  attendanceTableColHeader: {
    flex: 1,
    fontWeight: 'bold',
    color: '#1976d2',
    fontSize: 15,
    textAlign: 'center',
  },
  attendanceTableRow: {
    flexDirection: 'row',
    paddingVertical: 6,
    borderBottomWidth: 1,
    borderBottomColor: '#f0f0f0',
  },
  attendanceTableCol: {
    flex: 1,
    textAlign: 'center',
    fontSize: 14,
    color: '#333',
  },
  studentCard: {
    backgroundColor: '#fff',
    borderRadius: 14,
    padding: 18,
    marginHorizontal: 16,
    marginTop: 18,
    marginBottom: 8,
    elevation: 3,
    flexDirection: 'row',
    alignItems: 'center',
    shadowColor: '#000',
    shadowOffset: { width: 0, height: 2 },
    shadowOpacity: 0.08,
    shadowRadius: 4,
  },
  studentCardRow: {
    flexDirection: 'row',
    alignItems: 'center',
  },
  studentCardName: {
    fontSize: 20,
    fontWeight: 'bold',
    color: '#333',
  },
  studentCardClass: {
    fontSize: 15,
    color: '#888',
    marginTop: 2,
  },
  studentAvatar: {
    width: 48,
    height: 48,
    borderRadius: 24,
    marginRight: 16,
    backgroundColor: '#eee',
  },
  studentAvatarLarge: {
    width: 90,
    height: 90,
    borderRadius: 45,
    marginBottom: 8,
    backgroundColor: '#eee',
  },
  detailsRow: {
    flexDirection: 'row',
    alignItems: 'flex-start',
    marginBottom: 14,
    paddingHorizontal: 2,
  },
  detailsLabel: {
    fontWeight: 'bold',
    color: '#1976d2',
    width: 120,
    fontSize: 15,
  },
  detailsValue: {
    flex: 1,
    color: '#333',
    fontSize: 15,
    marginLeft: 8,
    flexWrap: 'wrap',
  },
  loadingContainer: {
    flex: 1,
    justifyContent: 'center',
    alignItems: 'center',
    backgroundColor: '#f5f5f5',
  },
  loadingText: {
    marginTop: 10,
    color: '#666',
    fontSize: 16,
  },
  errorContainer: {
    flex: 1,
    justifyContent: 'center',
    alignItems: 'center',
    backgroundColor: '#f5f5f5',
    padding: 20,
  },
  errorText: {
    color: '#F44336',
    fontSize: 18,
    textAlign: 'center',
    marginBottom: 20,
  },
  retryButton: {
    backgroundColor: '#FF9800',
    paddingVertical: 12,
    paddingHorizontal: 25,
    borderRadius: 8,
  },
  retryButtonText: {
    color: '#fff',
    fontSize: 16,
    fontWeight: 'bold',
  },

  // Marks Section Styles
  marksContainer: {
    paddingHorizontal: 4,
  },
  markCard: {
    backgroundColor: '#fff',
    borderRadius: 12,
    padding: 16,
    marginBottom: 12,
    elevation: 2,
    shadowColor: '#000',
    shadowOffset: { width: 0, height: 1 },
    shadowOpacity: 0.1,
    shadowRadius: 2,
  },
  markHeader: {
    flexDirection: 'row',
    justifyContent: 'space-between',
    alignItems: 'center',
    marginBottom: 8,
  },
  markSubject: {
    fontSize: 16,
    fontWeight: 'bold',
    color: '#333',
    flex: 1,
  },
  markGrade: {
    paddingHorizontal: 12,
    paddingVertical: 6,
    borderRadius: 16,
    minWidth: 60,
    alignItems: 'center',
  },
  markGradeText: {
    color: '#fff',
    fontSize: 14,
    fontWeight: 'bold',
  },
  markDetails: {
    fontSize: 14,
    color: '#666',
    marginBottom: 4,
  },
  markExam: {
    fontSize: 12,
    color: '#999',
  },

  // Fee Section Styles
  feesContainer: {
    paddingHorizontal: 4,
  },
  feeCard: {
    backgroundColor: '#fff',
    borderRadius: 12,
    padding: 16,
    marginBottom: 12,
    elevation: 2,
    shadowColor: '#000',
    shadowOffset: { width: 0, height: 1 },
    shadowOpacity: 0.1,
    shadowRadius: 2,
  },
  feeHeader: {
    flexDirection: 'row',
    justifyContent: 'space-between',
    alignItems: 'center',
    marginBottom: 8,
  },
  feeType: {
    fontSize: 16,
    fontWeight: 'bold',
    color: '#333',
    flex: 1,
  },
  feeStatus: {
    paddingHorizontal: 12,
    paddingVertical: 6,
    borderRadius: 16,
    minWidth: 80,
    alignItems: 'center',
  },
  feeStatusText: {
    color: '#fff',
    fontSize: 12,
    fontWeight: 'bold',
  },
  feeAmount: {
    fontSize: 18,
    fontWeight: 'bold',
    color: '#1976d2',
    marginBottom: 4,
  },
  feeDueDate: {
    fontSize: 12,
    color: '#999',
  },

  // Fee Distribution Styles (matching FeePayment component)
  feeDistributionContainer: {
    flexDirection: 'row',
    justifyContent: 'space-between',
    marginBottom: 20,
  },
  feeDistributionCard: {
    flex: 1,
    backgroundColor: '#f8f9fa',
    borderRadius: 12,
    padding: 16,
    marginHorizontal: 4,
    borderLeftWidth: 4,
    elevation: 1,
    shadowColor: '#000',
    shadowOffset: { width: 0, height: 1 },
    shadowOpacity: 0.05,
    shadowRadius: 2,
  },
  feeDistributionLabel: {
    fontSize: 12,
    color: '#666',
    fontWeight: '500',
    textTransform: 'uppercase',
    letterSpacing: 0.5,
    marginBottom: 4,
  },
  feeDistributionAmount: {
    fontSize: 18,
    fontWeight: 'bold',
    marginBottom: 4,
  },
  feeDistributionSubtitle: {
    fontSize: 11,
    color: '#888',
  },
  feeProgressContainer: {
    marginTop: 8,
  },
  feeProgressHeader: {
    flexDirection: 'row',
    justifyContent: 'space-between',
    alignItems: 'center',
    marginBottom: 8,
  },
  feeProgressLabel: {
    fontSize: 14,
    fontWeight: '600',
    color: '#333',
  },
  feeProgressPercentage: {
    fontSize: 14,
    fontWeight: 'bold',
    color: '#2196F3',
  },
  feeProgressBar: {
    height: 8,
    backgroundColor: '#e0e0e0',
    borderRadius: 4,
    overflow: 'hidden',
  },
  feeProgressFill: {
    height: '100%',
    borderRadius: 4,
    minWidth: 4,
  },

  // Detailed Fee Structure Styles
  feeStructureContainer: {
    marginTop: 8,
  },
  feeStructureCard: {
    backgroundColor: '#fff',
    borderRadius: 16,
    padding: 18,
    marginBottom: 16,
    elevation: 3,
    shadowColor: '#000',
    shadowOffset: { width: 0, height: 2 },
    shadowOpacity: 0.1,
    shadowRadius: 4,
    borderWidth: 1,
    borderColor: '#f0f0f0',
  },
  feeStructureHeader: {
    flexDirection: 'row',
    justifyContent: 'space-between',
    alignItems: 'center',
    marginBottom: 16,
  },
  feeComponentInfo: {
    flexDirection: 'row',
    alignItems: 'center',
    flex: 1,
  },
  feeCategoryIcon: {
    width: 40,
    height: 40,
    borderRadius: 20,
    justifyContent: 'center',
    alignItems: 'center',
    marginRight: 12,
  },
  feeNameContainer: {
    flex: 1,
  },
  feeComponentName: {
    fontSize: 16,
    fontWeight: 'bold',
    color: '#333',
    marginBottom: 2,
  },
  feeComponentCategory: {
    fontSize: 11,
    color: '#888',
    fontWeight: '500',
    letterSpacing: 0.5,
  },
  feeStatusContainer: {
    alignItems: 'flex-end',
  },
  feeStatusBadge: {
    flexDirection: 'row',
    alignItems: 'center',
    paddingHorizontal: 10,
    paddingVertical: 6,
    borderRadius: 20,
    elevation: 1,
    shadowColor: '#000',
    shadowOffset: { width: 0, height: 1 },
    shadowOpacity: 0.1,
    shadowRadius: 2,
  },
  feeStatusBadgeText: {
    fontSize: 10,
    color: '#fff',
    fontWeight: 'bold',
    marginLeft: 4,
    letterSpacing: 0.5,
  },
  feeAmountDetails: {
    marginBottom: 16,
    paddingHorizontal: 4,
  },
  feeAmountRow: {
    flexDirection: 'row',
    justifyContent: 'space-between',
    alignItems: 'center',
    marginBottom: 8,
  },
  feeAmountLabel: {
    fontSize: 14,
    color: '#666',
    fontWeight: '500',
  },
  feeAmountValue: {
    fontSize: 16,
    color: '#333',
    fontWeight: 'bold',
  },
  feeDueDateContainer: {
    flexDirection: 'row',
    alignItems: 'center',
    marginBottom: 16,
    paddingHorizontal: 4,
  },
  feeDueDateText: {
    fontSize: 13,
    fontWeight: '500',
    marginLeft: 6,
  },
  feePaymentHistory: {
    backgroundColor: '#f8f9fa',
    borderRadius: 12,
    padding: 14,
    marginBottom: 12,
    borderWidth: 1,
    borderColor: '#e9ecef',
  },
  feePaymentHistoryTitle: {
    fontSize: 13,
    fontWeight: 'bold',
    color: '#333',
    marginBottom: 10,
    textTransform: 'uppercase',
    letterSpacing: 0.5,
  },
  feePaymentItem: {
    flexDirection: 'row',
    justifyContent: 'space-between',
    alignItems: 'center',
    paddingVertical: 8,
    paddingHorizontal: 4,
    borderBottomWidth: 1,
    borderBottomColor: '#e9ecef',
    marginBottom: 6,
  },
  feePaymentInfo: {
    flex: 1,
  },
  feePaymentAmount: {
    fontSize: 15,
    fontWeight: 'bold',
    color: '#4CAF50',
    marginBottom: 2,
  },
  feePaymentDate: {
    fontSize: 12,
    color: '#666',
  },
  feePaymentMode: {
    fontSize: 12,
    color: '#888',
    fontWeight: '500',
    backgroundColor: '#e9ecef',
    paddingHorizontal: 8,
    paddingVertical: 4,
    borderRadius: 6,
  },
  viewMorePaymentsButton: {
    alignItems: 'center',
    paddingVertical: 8,
    marginTop: 4,
  },
  viewMorePaymentsText: {
    fontSize: 12,
    color: '#2196F3',
    fontWeight: '600',
    textDecorationLine: 'underline',
  },
  feeQuickPayButton: {
    backgroundColor: '#FF9800',
    flexDirection: 'row',
    alignItems: 'center',
    justifyContent: 'center',
    paddingVertical: 12,
    paddingHorizontal: 16,
    borderRadius: 12,
    elevation: 2,
    shadowColor: '#FF9800',
    shadowOffset: { width: 0, height: 2 },
    shadowOpacity: 0.2,
    shadowRadius: 4,
  },
  feeQuickPayText: {
    color: '#fff',
    fontSize: 14,
    fontWeight: 'bold',
    marginLeft: 6,
  },

  // Welcome Section - AdminDashboard Style
  welcomeSection: {
    marginVertical: 12,
    marginHorizontal: 16,
    borderRadius: 20,
    backgroundColor: '#667eea',
    shadowColor: '#667eea',
    shadowOffset: {
      width: 0,
      height: 8,
    },
    shadowOpacity: 0.3,
    shadowRadius: 16,
    elevation: 12,
    position: 'relative',
    overflow: 'hidden',
  },
  backgroundCircle1: {
    position: 'absolute',
    width: 150,
    height: 150,
    borderRadius: 75,
    backgroundColor: 'rgba(255, 255, 255, 0.1)',
    top: -50,
    right: -30,
  },
  backgroundCircle2: {
    position: 'absolute',
    width: 100,
    height: 100,
    borderRadius: 50,
    backgroundColor: 'rgba(255, 255, 255, 0.08)',
    bottom: -20,
    left: -20,
  },
  backgroundPattern: {
    position: 'absolute',
    top: 0,
    left: 0,
    right: 0,
    bottom: 0,
    backgroundColor: 'rgba(118, 75, 162, 0.6)',
  },
  welcomeContent: {
    padding: 24,
    zIndex: 1,
  },
  schoolHeader: {
    flexDirection: 'row',
    alignItems: 'center',
    marginBottom: 10,
  },
  schoolLogo: {
    width: 60,
    height: 60,
    borderRadius: 30,
    marginRight: 15,
  },
  logoPlaceholder: {
    width: 60,
    height: 60,
    borderRadius: 30,
    backgroundColor: 'rgba(255, 255, 255, 0.2)',
    justifyContent: 'center',
    alignItems: 'center',
    marginRight: 15,
  },
  schoolInfo: {
    flex: 1,
  },
  schoolName: {
    fontSize: 20,
    fontWeight: 'bold',
    color: '#fff',
    marginBottom: 2,
  },
  schoolType: {
    fontSize: 14,
    color: 'rgba(255, 255, 255, 0.8)',
  },
  dateContainer: {
    flexDirection: 'row',
    alignItems: 'center',
    marginTop: 8,
    paddingTop: 12,
    borderTopWidth: 1,
    borderTopColor: 'rgba(255, 255, 255, 0.2)',
  },
  dateText: {
    fontSize: 16,
    color: '#ffffff',
    marginLeft: 8,
    fontWeight: '500',
  },
});

export default ParentDashboard;<|MERGE_RESOLUTION|>--- conflicted
+++ resolved
@@ -2799,15 +2799,6 @@
   console.log('🖼️ ParentDashboard - Final image source:', studentImage);
 
   return (
-<<<<<<< HEAD
-    <View style={styles.container}>
-      <Header 
-        title="Parent Dashboard" 
-        showBack={false} 
-        showNotifications={true}
-        unreadCount={unreadCount}
-      />
-=======
     <SafeAreaView style={styles.safeArea} edges={['top']}>
       <View style={styles.container}>
         <Header 
@@ -2816,7 +2807,6 @@
           showNotifications={true}
           unreadCount={unreadMessageCount}
         />
->>>>>>> c3d6ba53
       
       {/* Student Switch Banner - Show when parent has multiple children */}
       {hasMultipleStudents && (
