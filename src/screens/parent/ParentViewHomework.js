--- conflicted
+++ resolved
@@ -2,18 +2,7 @@
 import { View, Text, StyleSheet, FlatList, TouchableOpacity, ScrollView, Modal, Pressable, Linking, Platform, Alert, ActivityIndicator } from 'react-native';
 import { Ionicons } from '@expo/vector-icons';
 import { useAuth } from '../../utils/AuthContext';
-<<<<<<< HEAD
 import { supabase, TABLES, dbHelpers } from '../../utils/supabase';
-=======
-// 🚀 ENHANCED: Updated imports for enhanced tenant system
-import { supabase, TABLES } from '../../utils/supabase';
-import {
-  useTenantAccess,
-  tenantDatabase,
-  createTenantQuery,
-  getCachedTenantId
-} from '../../utils/tenantHelpers';
->>>>>>> fabe0e77
 import Header from '../../components/Header';
 import ImageViewerModal from '../../components/ImageViewerModal';
 import { useSelectedStudent } from '../../contexts/SelectedStudentContext';
@@ -96,106 +85,7 @@
   } = useParentAuth(); // Use parent auth hook instead of tenant access
   const { selectedStudent } = useSelectedStudent();
   
-<<<<<<< HEAD
   // Remove tenant debugging as it's no longer needed
-=======
-  // 🚀 ENHANCED: Tenant validation helper
-  const validateTenantReadiness = async () => {
-    try {
-      if (!user || !isReady) {
-        console.error('❌ ParentViewHomework: User or tenant not ready');
-        return {
-          isValid: false,
-          error: 'System is loading. Please wait a moment.'
-        };
-      }
-      
-      const cachedTenantId = getCachedTenantId();
-      if (!cachedTenantId) {
-        console.error('❌ ParentViewHomework: Cached tenant ID not available');
-        return {
-          isValid: false,
-          error: 'Tenant system not ready. Please try again in a moment.'
-        };
-      }
-      
-      console.log('✅ ParentViewHomework: Tenant validation successful:', cachedTenantId);
-      return {
-        isValid: true,
-        tenantId: cachedTenantId
-      };
-    } catch (error) {
-      console.error('❌ ParentViewHomework: Tenant validation error:', error);
-      return {
-        isValid: false,
-        error: 'System error. Please contact support.'
-      };
-    }
-  };
-  
-  // Enhanced tenant debugging following EMAIL_BASED_TENANT_SYSTEM.md
-  const DEBUG_MODE = process.env.NODE_ENV === 'development';
-  
-  if (DEBUG_MODE) {
-    console.log('🏢 [PARENT HOMEWORK TENANT DEBUG]:', {
-      tenantId: tenantId || 'NO TENANT',
-      tenantName: tenant?.name || 'NO TENANT NAME',
-      tenantStatus: tenant?.status || 'UNKNOWN',
-      tenantLoading: tenantLoading || false,
-      userEmail: user?.email || 'NO USER',
-      selectedStudent: selectedStudent?.name || 'None',
-      authLoading: authLoading || false,
-      timestamp: new Date().toISOString()
-    });
-    
-    // Add global test functions for development debugging
-    if (typeof window !== 'undefined') {
-      window.debugParentHomeworkTenantContext = () => {
-        console.log('🏢 [HOMEWORK TENANT DEBUG] Current tenant context state:', {
-          tenantId: tenantId || 'NOT SET',
-          currentTenant: tenant ? { id: tenant.id, name: tenant.name } : 'NOT SET',
-          tenantLoading: tenantLoading,
-          user: user ? { id: user.id, email: user.email } : 'NOT SET',
-          selectedStudent: selectedStudent ? { id: selectedStudent.id, name: selectedStudent.name } : 'NOT SET',
-          authLoading: authLoading
-        });
-        return {
-          tenantId,
-          currentTenant: tenant ? { id: tenant.id, name: tenant.name } : null,
-          tenantLoading,
-          user: user ? { id: user.id, email: user.email } : null,
-          isReady: !tenantLoading && !authLoading && !!tenantId && !!user
-        };
-      };
-      
-      window.retryTenantLoading = async () => {
-        console.log('🔄 [MANUAL TENANT RETRY] Starting manual tenant retry...');
-        if (retryTenantLoading) {
-          await retryTenantLoading();
-          console.log('🔄 [MANUAL TENANT RETRY] Completed');
-        } else {
-          console.log('❌ [MANUAL TENANT RETRY] Function not available');
-        }
-      };
-      
-      window.debugTenantLoading = async () => {
-        console.log('📝 [DEBUG TENANT LOADING] Starting enhanced debug...');
-        if (debugTenantLoading) {
-          const result = await debugTenantLoading();
-          console.log('📝 [DEBUG TENANT LOADING] Result:', result);
-          return result;
-        } else {
-          console.log('❌ [DEBUG TENANT LOADING] Function not available');
-        }
-      };
-      
-      console.log('🧪 [DEV TOOLS] Added global functions:');
-      console.log('   • window.debugParentHomeworkTenantContext() - Debug current tenant context state');
-      console.log('   • window.retryTenantLoading() - Manually retry tenant loading');
-      console.log('   • window.debugTenantLoading() - Run enhanced tenant loading debug');
-    }
-  }
->>>>>>> fabe0e77
   const [assignments, setAssignments] = useState([]);
   const [selectedAssignment, setSelectedAssignment] = useState(null);
   const [loading, setLoading] = useState(true);
@@ -252,7 +142,6 @@
       setLoading(true);
       setError(null);
       
-<<<<<<< HEAD
       // Check for parent error
       if (parentError) {
         console.error('❌ [PARENT-AWARE] Homework fetch failed due to parent error:', parentError);
@@ -264,24 +153,11 @@
       if (!isParent) {
         console.error('❌ [PARENT-AWARE] Cannot fetch homework: User is not a parent');
         setError('This feature is only available for parents');
-=======
-      console.log('🚀 Enhanced [PARENT-HOMEWORK] Starting homework fetch...');
-      
-      // ✨ Validate tenant readiness
-      const { isValid, tenantId: effectiveTenantId, error: validationError } = await validateTenantReadiness();
-      if (!isValid) {
-        console.error('❌ Enhanced [PARENT-HOMEWORK] Tenant validation failed:', validationError);
-        setError(validationError);
->>>>>>> fabe0e77
         setLoading(false);
         return;
       }
       
-<<<<<<< HEAD
       console.log('✅ [PARENT-AWARE] Fetching homework for parent');
-=======
-      console.log('✅ Enhanced [PARENT-HOMEWORK] Fetching homework for tenant:', tenant?.name, 'with ID:', effectiveTenantId);
->>>>>>> fabe0e77
 
       // Get student data - use selected student if available, otherwise get from parent students
       let studentData = null;
@@ -301,18 +177,6 @@
       if (!studentData) {
         throw new Error('Student profile not found');
       }
-<<<<<<< HEAD
-=======
-      
-      // Validate that student belongs to current tenant
-      if (studentData.tenant_id && studentData.tenant_id !== effectiveTenantId) {
-        console.error('❌ Enhanced [PARENT-HOMEWORK] Student belongs to different tenant:', {
-          studentTenant: studentData.tenant_id,
-          currentTenant: effectiveTenantId
-        });
-        throw new Error('Student data belongs to different organization');
-      }
->>>>>>> fabe0e77
 
       console.log('📚 [PARENT-AWARE] Student data for homework fetch:', { id: studentData.id, class_id: studentData.class_id, name: studentData.name });
 
@@ -322,15 +186,9 @@
       try {
         console.log('🔍 [PARENT-AWARE] Fetching assignments for class ID:', studentData.class_id);
         
-<<<<<<< HEAD
         // Use direct parent query without tenant filtering
         const { data: assignmentsData, error: assignmentsError } = await supabase
           .from(TABLES.ASSIGNMENTS)
-=======
-        
-        // 🚀 ENHANCED: Use createTenantQuery for automatic tenant filtering
-        const { data: assignmentsData, error: assignmentsError } = await createTenantQuery(effectiveTenantId, TABLES.ASSIGNMENTS)
->>>>>>> fabe0e77
           .select(`
             *,
             subjects(name),
@@ -381,14 +239,9 @@
       try {
         console.log('🔍 [PARENT-AWARE] Fetching homeworks for class ID:', studentData.class_id, 'student ID:', studentData.id);
         
-<<<<<<< HEAD
         // Use direct parent query without tenant filtering
         const { data: homeworksData, error: homeworksError } = await supabase
           .from(TABLES.HOMEWORKS)
-=======
-        // 🚀 ENHANCED: Use createTenantQuery for automatic tenant filtering
-        const { data: homeworksData, error: homeworksError } = await createTenantQuery(effectiveTenantId, TABLES.HOMEWORKS)
->>>>>>> fabe0e77
           .select(`
             *,
             subjects(name),
@@ -396,17 +249,6 @@
           `)
           .or(`class_id.eq.${studentData.class_id},assigned_students.cs.{${studentData.id}}`)
           .order('due_date', { ascending: true });
-<<<<<<< HEAD
-=======
-        
-        console.log('🔧 Enhanced [PARENT-HOMEWORK] Homework query completed:', {
-          tenantId: effectiveTenantId,
-          classId: studentData.class_id,
-          studentId: studentData.id,
-          results: homeworksData?.length || 0,
-          error: homeworksError?.message || 'none'
-        });
->>>>>>> fabe0e77
 
         console.log('📝 [PARENT-AWARE] Homeworks query result for parent:', { data: homeworksData?.length || 0, error: homeworksError });
 
@@ -499,14 +341,9 @@
       try {
         console.log('🔍 [PARENT-AWARE] Fetching submissions for student ID:', studentData.id);
         
-<<<<<<< HEAD
         // Use direct parent query without tenant filtering
         const { data: submissionsData, error: submissionsError } = await supabase
           .from('assignment_submissions')
-=======
-        // 🚀 ENHANCED: Use createTenantQuery for submissions with effective tenant ID
-        const { data: submissionsData, error: submissionsError } = await createTenantQuery(effectiveTenantId, 'assignment_submissions')
->>>>>>> fabe0e77
           .select('*')
           .eq('student_id', studentData.id);
 
