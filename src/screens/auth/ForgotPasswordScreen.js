import React, { useState } from 'react';
import {
  View,
  Text,
  TextInput,
  TouchableOpacity,
  StyleSheet,
  Alert,
  KeyboardAvoidingView,
  Platform,
  ActivityIndicator,
  ScrollView,
  RefreshControl,
  Modal,
} from 'react-native';
import { Ionicons } from '@expo/vector-icons';
import { LinearGradient } from 'expo-linear-gradient';
import { supabase } from '../../utils/supabase';

// Hosted reset page URL (single-file). Serve web/reset.html at this URL.
// Example: https://app.your-domain.com/reset.html
const WEB_RESET_URL = 'https://passwordresetforvidyasetu.netlify.app';
import * as Animatable from 'react-native-animatable';

const ForgotPasswordScreen = ({ navigation }) => {
  const [email, setEmail] = useState('');
  const [isLoading, setIsLoading] = useState(false);
  const [emailError, setEmailError] = useState('');
  const [showSuccess, setShowSuccess] = useState(false);

  // Validate email
  const validateEmail = (email) => {
    // Improved regex to handle more complex email formats including plus signs and dots
    const emailRegex = /^[a-zA-Z0-9.!#$%&'*+\/=?^_`{|}~-]+@[a-zA-Z0-9](?:[a-zA-Z0-9-]{0,61}[a-zA-Z0-9])?(?:\.[a-zA-Z0-9](?:[a-zA-Z0-9-]{0,61}[a-zA-Z0-9])?)*$/;
    if (!email) {
      setEmailError('Email is required');
      return false;
    }
    if (!emailRegex.test(email)) {
      setEmailError('Please enter a valid email address');
      return false;
    }
    setEmailError('');
    return true;
  };

  // Check if email exists in Supabase
  const checkEmailExists = async (email) => {
    try {
      const { data, error } = await supabase
        .from('users')
        .select('id')
        .eq('email', email)
        .single();

      if (error) throw error;
      return true;
    } catch (error) {
      console.error('Email check error:', error);
      Alert.alert('Error', 'Email not found in our records');
      return false;
    }
  };

  const handleResetPassword = async () => {
    // Validate email
    const isValidEmail = validateEmail(email);
    if (!isValidEmail) return;

    // Check if email exists
    const emailExists = await checkEmailExists(email);
    if (!emailExists) return;

    setIsLoading(true);

    try {
<<<<<<< HEAD
      // Always pass the reset redirect URL so Supabase sends users to the reset page (not the Site URL)
      const redirectTo = WEB_RESET_URL;
      const { error } = await supabase.auth.resetPasswordForEmail(
        email,
        { redirectTo }
      );
=======
      const { error } = await supabase.auth.resetPasswordForEmail(email, {
        redirectTo: Platform.OS === 'web' 
          ? `${typeof window !== 'undefined' ? window.location.origin : 'http://localhost:3000'}/auth/reset-password`
          : 'schoolmanagement://reset-password', // Deep link for mobile app
      });
>>>>>>> 0025e536

      if (error) throw error;

      if (Platform.OS === 'web') {
        setShowSuccess(true);
      } else {
        Alert.alert(
          'Email sent',
          "Check your inbox for the password reset link. If you don't see it, check your spam folder.",
          [
            {
              text: 'OK',
              onPress: () => navigation.goBack(),
            },
          ]
        );
      }
    } catch (error) {
      console.error('Password reset error:', error);
      Alert.alert('Error', 'Failed to send reset link. Please try again.');
    } finally {
      setIsLoading(false);
    }
  };

  return (
    <KeyboardAvoidingView 
      style={styles.container} 
      behavior={Platform.OS === 'ios' ? 'padding' : 'height'}
    >
      <LinearGradient
        colors={['#667eea', '#764ba2']}
        style={styles.gradient}
      >
        <ScrollView 
          contentContainerStyle={styles.content}
          refreshControl={
            <RefreshControl refreshing={isLoading} onRefresh={() => {}} />
          }
        >
          {/* Header */}
          <Animatable.View 
            style={styles.header}
            animation="fadeInLeft"
            duration={800}
          >
            <TouchableOpacity 
              onPress={() => navigation.goBack()}
              style={styles.backButton}
            >
              <Ionicons name="arrow-back" size={24} color="#fff" />
            </TouchableOpacity>
            <Text style={styles.headerTitle}>Reset Password</Text>
            <View style={styles.placeholder} />
          </Animatable.View>

          {/* Icon */}
          <Animatable.View 
            style={styles.iconContainer}
            animation="fadeInDown"
            duration={1000}
          >
            <Ionicons name="lock-open" size={80} color="#fff" />
          </Animatable.View>

          {/* Form */}
          <Animatable.View 
            style={styles.formContainer}
            animation="fadeInUp"
            duration={800}
          >
            <Text style={styles.title}>Forgot Your Password?</Text>
            <Text style={styles.subtitle}>
              Enter your email address and we'll send you a link to reset your password.
            </Text>

            <View style={styles.inputContainer}>
              <Ionicons name="mail" size={24} color="#666" />
              <TextInput
                style={styles.input}
                placeholder="Enter your email"
                placeholderTextColor="#666"
                value={email}
                onChangeText={(text) => {
                  setEmail(text);
                  validateEmail(text);
                }}
                keyboardType="email-address"
                autoCapitalize="none"
                autoCorrect={false}
              />
              {emailError && (
                <Text style={styles.errorText}>{emailError}</Text>
              )}
            </View>

            <TouchableOpacity 
              style={[styles.resetButton, isLoading && styles.resetButtonDisabled]}
              onPress={handleResetPassword}
              disabled={isLoading}
            >
              {isLoading ? (
                <ActivityIndicator color="#fff" />
              ) : (
                <View style={{ flexDirection: 'row', alignItems: 'center' }}>
                  <Ionicons name="mail" size={24} color="#fff" />
                  <Text style={styles.resetButtonText}>Send Reset Link</Text>
                </View>
              )}
            </TouchableOpacity>

            <TouchableOpacity
              style={styles.backButtonLink}
              onPress={() => navigation.navigate('Login')}
              disabled={isLoading}
            >
              <Text style={styles.backButtonText}>Back to Login</Text>
            </TouchableOpacity>
          </Animatable.View>
        </ScrollView>
      </LinearGradient>

      {/* Web success modal fallback */}
      <Modal
        visible={showSuccess}
        transparent
        animationType="fade"
        onRequestClose={() => setShowSuccess(false)}
      >
        <View style={styles.modalOverlay}>
          <View style={styles.modalCard}>
            <Ionicons name="mail" size={48} color="#1976d2" />
            <Text style={styles.modalTitle}>Email sent</Text>
            <Text style={styles.modalMessage}>
              Check your inbox for the password reset link. If you don't see it, check your spam folder.
            </Text>
            <TouchableOpacity
              style={styles.modalButton}
              onPress={() => {
                setShowSuccess(false);
                navigation.goBack();
              }}
            >
              <Text style={styles.modalButtonText}>OK</Text>
            </TouchableOpacity>
          </View>
        </View>
      </Modal>
    </KeyboardAvoidingView>
  );
};

const styles = StyleSheet.create({
  container: {
    flex: 1,
  },
  gradient: {
    flex: 1,
  },
  content: {
    flex: 1,
    padding: 20,
    justifyContent: 'center',
  },
  header: {
    flexDirection: 'row',
    alignItems: 'center',
    marginBottom: 20,
  },
  backButton: {
    marginRight: 16,
  },
  headerTitle: {
    flex: 1,
    fontSize: 24,
    fontWeight: 'bold',
    color: '#fff',
    textAlign: 'center',
  },
  placeholder: {
    width: 24,
  },
  iconContainer: {
    alignItems: 'center',
    marginBottom: 40,
  },
  formContainer: {
    backgroundColor: 'rgba(255, 255, 255, 0.95)',
    borderRadius: 20,
    padding: 24,
    elevation: 10,
    shadowColor: '#000',
    shadowOffset: {
      width: 0,
      height: 10,
    },
    shadowOpacity: 0.25,
    shadowRadius: 14,
  },
  title: {
    fontSize: 24,
    fontWeight: 'bold',
    color: '#333',
    marginBottom: 16,
  },
  subtitle: {
    fontSize: 16,
    color: '#666',
    marginBottom: 24,
  },
  inputContainer: {
    flexDirection: 'row',
    alignItems: 'center',
    backgroundColor: '#f5f5f5',
    borderRadius: 10,
    marginBottom: 15,
    paddingHorizontal: 15,
    paddingVertical: 12,
    borderWidth: 1,
    borderColor: '#ddd',
  },
  input: {
    flex: 1,
    fontSize: 16,
    color: '#333',
  },
  errorText: {
    color: '#dc3545',
    fontSize: 12,
    marginTop: 5,
  },
  resetButton: {
    flexDirection: 'row',
    alignItems: 'center',
    justifyContent: 'center',
    backgroundColor: '#1976d2',
    borderRadius: 10,
    padding: 15,
    marginTop: 20,
  },
  resetButtonDisabled: {
    opacity: 0.7,
  },
  resetButtonText: {
    fontSize: 16,
    fontWeight: '600',
    color: '#fff',
    marginLeft: 10,
  },
  backButtonLink: {
    alignItems: 'center',
    marginTop: 20,
  },
  backButtonText: {
    color: '#1976d2',
    fontSize: 14,
  },
  modalOverlay: {
    flex: 1,
    backgroundColor: 'rgba(0,0,0,0.5)',
    alignItems: 'center',
    justifyContent: 'center',
    padding: 24,
  },
  modalCard: {
    width: '100%',
    maxWidth: 420,
    backgroundColor: '#fff',
    borderRadius: 16,
    padding: 20,
    alignItems: 'center',
  },
  modalTitle: {
    fontSize: 20,
    fontWeight: '700',
    color: '#111827',
    marginTop: 12,
    marginBottom: 8,
  },
  modalMessage: {
    fontSize: 14,
    color: '#374151',
    textAlign: 'center',
    marginBottom: 16,
  },
  modalButton: {
    backgroundColor: '#1976d2',
    borderRadius: 10,
    paddingVertical: 10,
    paddingHorizontal: 20,
  },
  modalButtonText: {
    color: '#fff',
    fontWeight: '600',
    fontSize: 16,
  },
});

export default ForgotPasswordScreen;<|MERGE_RESOLUTION|>--- conflicted
+++ resolved
@@ -74,20 +74,12 @@
     setIsLoading(true);
 
     try {
-<<<<<<< HEAD
       // Always pass the reset redirect URL so Supabase sends users to the reset page (not the Site URL)
       const redirectTo = WEB_RESET_URL;
       const { error } = await supabase.auth.resetPasswordForEmail(
         email,
         { redirectTo }
       );
-=======
-      const { error } = await supabase.auth.resetPasswordForEmail(email, {
-        redirectTo: Platform.OS === 'web' 
-          ? `${typeof window !== 'undefined' ? window.location.origin : 'http://localhost:3000'}/auth/reset-password`
-          : 'schoolmanagement://reset-password', // Deep link for mobile app
-      });
->>>>>>> 0025e536
 
       if (error) throw error;
 
