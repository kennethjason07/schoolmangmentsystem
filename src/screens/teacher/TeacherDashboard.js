--- conflicted
+++ resolved
@@ -1091,7 +1091,6 @@
       let totalAttendance = 0, totalDays = 0;
       let attendanceDataFetched = false;
       
-<<<<<<< HEAD
       // Get attendance data for a sample of students for quicker loading with tenant isolation
       const tenantStudentQuery = createTenantQuery(supabase.from(TABLES.STUDENTS), tenantId);
       const tenantAttendanceQuery = createTenantQuery(supabase.from(TABLES.STUDENT_ATTENDANCE), tenantId);
@@ -1100,26 +1099,6 @@
         const { data: studentsData } = await tenantStudentQuery
           .select('id, tenant_id')
           .eq('class_name', className)
-=======
-      // Get unique class IDs from both subject assignments and class teacher assignments
-      const subjectClassIds = assignedSubjects
-        .filter(assignment => assignment.subjects?.class_id)
-        .map(assignment => assignment.subjects.class_id);
-        
-      const classTeacherClassIds = classTeacherClasses
-        .map(cls => cls.id);
-      
-      const uniqueClassIds = [...new Set([...subjectClassIds, ...classTeacherClassIds])];
-      
-      console.log('📊 [ANALYTICS] Using class IDs for attendance calculation:', uniqueClassIds);
-      
-      // Get attendance data for a sample of students for quicker loading
-      for (const classId of uniqueClassIds.slice(0, 2)) { // Only check first 2 classes
-        const { data: studentsData } = await supabase
-          .from(TABLES.STUDENTS)
-          .select('id, name')
-          .eq('class_id', classId)
->>>>>>> d21ad98d
           .limit(5); // Only check 5 students per class
 
         console.log(`📊 [ANALYTICS] Found ${studentsData?.length || 0} students in class ${classId}`);
