import React, { useState, useEffect } from 'react';
import { View, Text, StyleSheet, ScrollView, FlatList, TouchableOpacity, TextInput, Alert, ActivityIndicator, RefreshControl, Image } from 'react-native';
import { SafeAreaView } from 'react-native-safe-area-context';
import { Ionicons } from '@expo/vector-icons';
import Header from '../../components/Header';
import { LineChart } from 'react-native-chart-kit';
import { Dimensions } from 'react-native';
import StatCard from '../../components/StatCard';
import CrossPlatformDatePicker, { DatePickerButton } from '../../components/CrossPlatformDatePicker';
import { Platform } from 'react-native';
import { useAuth } from '../../utils/AuthContext';
import { supabase, TABLES, dbHelpers } from '../../utils/supabase';
import MessageBadge from '../../components/MessageBadge';
import { useUniversalNotificationCount } from '../../hooks/useUniversalNotificationCount';
import { 
  validateTenantAccess, 
  createTenantQuery, 
  validateDataTenancy,
  TENANT_ERROR_MESSAGES 
} from '../../utils/tenantValidation';
import { useTenantContext } from '../../contexts/TenantContext';
import { useGlobalRefresh } from '../../contexts/GlobalRefreshContext';

const screenWidth = Dimensions.get('window').width;


const TeacherDashboard = ({ navigation }) => {
  const [personalTasks, setPersonalTasks] = useState([]);
  const [adminTaskList, setAdminTaskList] = useState([]);
  const [allAdminTasks, setAllAdminTasks] = useState([]); // Store all admin tasks
  const [allPersonalTasks, setAllPersonalTasks] = useState([]); // Store all personal tasks
  const [showAllAdminTasks, setShowAllAdminTasks] = useState(false);
  const [showAllPersonalTasks, setShowAllPersonalTasks] = useState(false);
  const [showAddTaskBar, setShowAddTaskBar] = useState(false);
  const [newTask, setNewTask] = useState({ title: '', description: '', type: 'attendance', due: '', priority: 'medium' });
  const [showDatePicker, setShowDatePicker] = useState(false);
  const [addTaskModalVisible, setAddTaskModalVisible] = useState(false);
  const [loading, setLoading] = useState(true);
  const [error, setError] = useState(null);
  const [teacherStats, setTeacherStats] = useState([]);
  const [schedule, setSchedule] = useState([]);
  const [notifications, setNotifications] = useState([]);
  const [analytics, setAnalytics] = useState({ attendanceRate: 0, marksDistribution: [] });
  const [assignedClasses, setAssignedClasses] = useState([]);
  const [upcomingEvents, setUpcomingEvents] = useState([]);
  const [recentActivities, setRecentActivities] = useState([]);
  const [announcements, setAnnouncements] = useState([]);
const [teacherProfile, setTeacherProfile] = useState(null);
  const [refreshing, setRefreshing] = useState(false);
  const [schoolDetails, setSchoolDetails] = useState(null);
  const [currentTime, setCurrentTime] = useState(new Date()); // Add current time state
  const { user } = useAuth();
  const { tenantId } = useTenantContext();
  
  // Global refresh hook for cross-screen refresh functionality
  const { registerRefreshCallback, triggerScreenRefresh } = useGlobalRefresh();

// Helper to extract class order key
function getClassOrderKey(className) {
  if (!className) return 9999;
  if (className.startsWith('Nursery')) return 0;
  if (className.startsWith('KG')) return 1;
  const match = className.match(/(\d+)/);
  if (match) return 2 + Number(match[1]);
  return 9999;
}

// Helper to format time from database format (HH:MM:SS) to user-friendly format
function formatTimeForDisplay(timeString) {
  if (!timeString) return 'N/A';
  
  try {
    // Handle different time formats
    let timePart = timeString;
    
    // If it includes date, extract time part
    if (timeString.includes('T')) {
      timePart = timeString.split('T')[1].split('.')[0];
    }
    
    // Split time into components
    const [hours, minutes, seconds] = timePart.split(':');
    const hour = parseInt(hours, 10);
    const minute = parseInt(minutes, 10);
    
    // Convert to 12-hour format
    const period = hour >= 12 ? 'PM' : 'AM';
    const displayHour = hour > 12 ? hour - 12 : (hour === 0 ? 12 : hour);
    
    // Format minutes with leading zero if needed
    const displayMinute = minute.toString().padStart(2, '0');
    
    return `${displayHour}:${displayMinute} ${period}`;
  } catch (error) {
    console.log('Error formatting time:', timeString, error);
    return timeString; // Return original if formatting fails
  }
}

// Helper to determine the next upcoming class
function getNextClass(schedule) {
  if (!schedule || schedule.length === 0) return null;
  
  const now = new Date();
  const currentTimeMinutes = now.getHours() * 60 + now.getMinutes();
  
  console.log('🕐 [NEXT_CLASS] Current time:', now.toLocaleTimeString());
  console.log('🕐 [NEXT_CLASS] Current time in minutes:', currentTimeMinutes);
  
  // Convert schedule times to minutes for comparison
  const scheduleWithMinutes = schedule.map(cls => {
    try {
      let timeString = cls.start_time;
      
      // Handle different time formats
      if (timeString.includes('T')) {
        timeString = timeString.split('T')[1].split('.')[0];
      }
      
      const [hours, minutes] = timeString.split(':');
      const classTimeMinutes = parseInt(hours, 10) * 60 + parseInt(minutes, 10);
      
      console.log(`🕐 [NEXT_CLASS] Class "${cls.subject}" at ${cls.start_time} = ${classTimeMinutes} minutes`);
      
      return {
        ...cls,
        timeInMinutes: classTimeMinutes
      };
    } catch (error) {
      console.log('🕐 [NEXT_CLASS] Error parsing time for class:', cls, error);
      return {
        ...cls,
        timeInMinutes: 0
      };
    }
  });
  
  // Find the next upcoming class (after current time)
  const upcomingClasses = scheduleWithMinutes
    .filter(cls => cls.timeInMinutes > currentTimeMinutes)
    .sort((a, b) => a.timeInMinutes - b.timeInMinutes);
  
  if (upcomingClasses.length > 0) {
    console.log('🕐 [NEXT_CLASS] Next upcoming class:', upcomingClasses[0].subject, 'at', upcomingClasses[0].start_time);
    return upcomingClasses[0];
  }
  
  // If no upcoming classes today, return the first class (earliest in the day)
  const sortedClasses = scheduleWithMinutes
    .sort((a, b) => a.timeInMinutes - b.timeInMinutes);
  
  if (sortedClasses.length > 0) {
    console.log('🕐 [NEXT_CLASS] No more classes today, showing first class:', sortedClasses[0].subject, 'at', sortedClasses[0].start_time);
    return sortedClasses[0];
  }
  
  return null;
}

// Group and sort schedule by class
function groupAndSortSchedule(schedule) {
  const groups = {};
  schedule.forEach(item => {
    const classKey = item.class;
    if (!groups[classKey]) groups[classKey] = [];
    groups[classKey].push(item);
  });
  const sortedClassKeys = Object.keys(groups).sort((a, b) => {
    const orderA = getClassOrderKey(a);
    const orderB = getClassOrderKey(b);
    if (orderA !== orderB) return orderA - orderB;
    const secA = a.replace(/\d+/g, '');
    const secB = b.replace(/\d+/g, '');
    return secA.localeCompare(secB);
  });
  return sortedClassKeys.map(classKey => ({ classKey, items: groups[classKey] }));
}

  // Fetch all dashboard data with optimized loading
  const fetchDashboardData = async () => {
    try {
      setLoading(true);
      setError(null);
      
      // Validate tenant access before proceeding
      const tenantValidation = await validateTenantAccess(user.id, tenantId);
      if (!tenantValidation.isValid) {
        console.error('❌ Tenant validation failed:', tenantValidation.error);
        Alert.alert('Access Denied', TENANT_ERROR_MESSAGES.INVALID_TENANT_ACCESS);
        setError(tenantValidation.error);
        setLoading(false);
        return;
      }
      
      // Initialize empty stats with loading state instead of null
      setTeacherStats([
        { title: 'My Students', value: '0', icon: 'people', color: '#2196F3', subtitle: 'Loading...', isLoading: true },
        { title: 'My Subjects', value: '0', icon: 'book', color: '#4CAF50', subtitle: 'Loading...', isLoading: true },
        { title: "Today's Classes", value: '0', icon: 'time', color: '#FF9800', subtitle: 'Loading...', isLoading: true },
        { title: 'Upcoming Events', value: '0', icon: 'calendar', color: '#9E9E9E', subtitle: 'Loading...', isLoading: true }
      ]);
      
      // Declare variables at function level to avoid scope issues
      let currentNotifications = [];
      let currentAdminTasks = [];

      // Run critical initial queries in parallel
      const [schoolResponse, teacherResponse] = await Promise.all([
        dbHelpers.getSchoolDetails(),
        dbHelpers.getTeacherByUserId(user.id)
      ]);
      
      const schoolData = schoolResponse.data;
      const teacherData = teacherResponse.data;
      const teacherError = teacherResponse.error;
      
      setSchoolDetails(schoolData);

      if (teacherError || !teacherData) {
        throw new Error('Teacher profile not found. Please contact administrator.');
      }
      
      // Validate teacher data belongs to correct tenant
      if (teacherData && teacherData.tenant_id) {
        const teacherValidation = validateDataTenancy([{ 
          id: teacherData.id, 
          tenant_id: teacherData.tenant_id 
        }], tenantId, 'Teacher data validation');
        
        if (!teacherValidation) {
          console.error('❌ Teacher data validation failed: undefined');
          Alert.alert('Data Error', TENANT_ERROR_MESSAGES.INVALID_TENANT_DATA);
          setError('Data validation failed');
          setLoading(false);
          return;
        }
      }

      const teacher = teacherData;
      setTeacherProfile(teacher);

      // Start fetching multiple data sources in parallel for better performance with tenant isolation
      const tenantSubjectQuery = createTenantQuery(tenantId, TABLES.TEACHER_SUBJECTS);
      const tenantClassQuery = createTenantQuery(tenantId, TABLES.CLASSES);
      const tenantNotificationQuery = createTenantQuery(tenantId, TABLES.NOTIFICATIONS);
      const tenantTaskQuery = createTenantQuery(tenantId, TABLES.PERSONAL_TASKS);
      
      const [
        subjectsResponse,
        classTeacherResponse,
        notificationsResponse,
        personalTasksResponse
      ] = await Promise.all([
        // Get assigned subjects with tenant isolation
        tenantSubjectQuery
          .select(`
            *,
            tenant_id,
            subjects(
              name,
              class_id,
              classes(class_name, section)
            )
          `)
          .eq('teacher_id', teacher.id)
          .execute(),
        
        // Get class teacher assignments with tenant isolation
        tenantClassQuery
          .select(`
            id,
            class_name,
            section,
            academic_year,
            tenant_id
          `)
          .eq('class_teacher_id', teacher.id)
          .execute(),
          
        // Get notifications with tenant isolation
        tenantNotificationQuery
          .select('*, tenant_id')
          .order('created_at', { ascending: false })
          .limit(5)
          .execute(),
          
        // Get personal tasks with tenant isolation
        tenantTaskQuery
          .select('*, tenant_id')
          .eq('user_id', user.id)
          .eq('status', 'pending')
          .order('priority', { ascending: false })
          .order('due_date', { ascending: true })
          .execute()
      ]);
      
      // Process subject assignments
      const assignedSubjects = subjectsResponse.data || [];
      const subjectsError = subjectsResponse.error;
      if (subjectsError) throw subjectsError;
      
      // Validate subject assignments belong to correct tenant
      const subjectValidation = validateDataTenancy(
        assignedSubjects?.map(s => ({ 
          id: s.id, 
          tenant_id: s.tenant_id 
        })) || [],
        tenantId,
        'Subject data validation'
      );
      
      if (!subjectValidation) {
        console.error('❌ Subject data validation failed');
        Alert.alert('Data Error', TENANT_ERROR_MESSAGES.INVALID_TENANT_DATA);
        return;
      }
      
      // Process class teacher assignments
      const classTeacherClasses = classTeacherResponse.data || [];
      const classTeacherError = classTeacherResponse.error;
      if (classTeacherError) throw classTeacherError;
      
      // Validate class teacher assignments belong to correct tenant
      if (classTeacherClasses && classTeacherClasses.length > 0) {
        const classValidation = validateDataTenancy(
          classTeacherClasses?.map(c => ({ 
            id: c.id, 
            tenant_id: c.tenant_id 
          })) || [],
          tenantId,
          'Class teacher data validation'
        );
        
        if (!classValidation) {
          console.error('❌ Class teacher data validation failed');
          Alert.alert('Data Error', TENANT_ERROR_MESSAGES.INVALID_TENANT_DATA);
          return;
        }
      }

      console.log('🏫 Class teacher assignments found:', classTeacherClasses?.length || 0);
      if (classTeacherClasses && classTeacherClasses.length > 0) {
        classTeacherClasses.forEach((cls, index) => {
          console.log(`   ${index + 1}. Class Teacher of: ${cls.class_name} - ${cls.section}`);
        });
      }

      // Process assigned classes (both subject and class teacher)
      const classMap = {};
      
      // Add subject classes
      assignedSubjects.forEach(subject => {
        const className = `${subject.subjects?.classes?.class_name} - ${subject.subjects?.classes?.section}`;
        if (className && className !== 'undefined - undefined') {
          if (!classMap[className]) classMap[className] = [];
          classMap[className].push(subject.subjects?.name || 'Unknown Subject');
        }
      });
      
      // Add class teacher classes
      classTeacherClasses.forEach(cls => {
        const className = `${cls.class_name} - ${cls.section}`;
        if (!classMap[className]) classMap[className] = [];
        if (!classMap[className].includes('Class Teacher')) {
          classMap[className].push('Class Teacher');
        }
      });
      
      console.log('📊 Final class map:', classMap);
      setAssignedClasses(classMap);

      // Get today's schedule (timetable) - optimized version
      const today = new Date().getDay(); // 0 = Sunday, 1 = Monday, etc.
      const dayNames = ['Sunday', 'Monday', 'Tuesday', 'Wednesday', 'Thursday', 'Friday', 'Saturday'];
      const todayName = dayNames[today];

      // Start another parallel fetch for the timetable with tenant isolation
      const tenantTimetableQuery = createTenantQuery(tenantId, TABLES.TIMETABLE);
      const timetableResponse = await tenantTimetableQuery
        .select(`
          id, start_time, end_time, period_number, day_of_week, academic_year, tenant_id,
          subjects(id, name),
          classes(id, class_name, section)
        `)
        .eq('teacher_id', teacher.id)
        .eq('day_of_week', todayName)
        .order('start_time')
        .execute();
        
      // Process notifications from parallel fetch
      const notificationsData = notificationsResponse.data || [];
      setNotifications(notificationsData);
      currentNotifications = notificationsData;
      
      // Process personal tasks from parallel fetch
      const personalTasksData = personalTasksResponse.data || [];
      const allPersonalTasks = personalTasksData || [];
      
      // Debug: Log the actual task data to understand the "Happy" issue
      console.log('🔍 [DEBUG] Personal tasks data:', allPersonalTasks);
      allPersonalTasks.forEach((task, index) => {
        console.log(`📝 [DEBUG] Task ${index + 1}:`, {
          id: task.id,
          task_title: task.task_title,
          task_description: task.task_description,
          task_type: task.task_type,
          priority: task.priority,
          due_date: task.due_date,
          status: task.status
        });
      });
      
      setAllPersonalTasks(allPersonalTasks);
      setPersonalTasks(allPersonalTasks.slice(0, 3)); // Show first 3
      
      // Process timetable data
      try {     
        // Reset schedule to empty first
        setSchedule([]);
        
        const timetableData = timetableResponse.data;
        const timetableError = timetableResponse.error;
        
        if (timetableError) {
          if (timetableError.code === '42P01') {
            setSchedule([]);
          } else {
            throw timetableError;
          }
        }
        
        // Validate timetable data belongs to correct tenant
        if (timetableData && timetableData.length > 0) {
          const timetableValidation = validateDataTenancy(
            timetableData?.map(t => ({ 
              id: t.id, 
              tenant_id: t.tenant_id 
            })) || [],
            tenantId,
            'Timetable data validation'
          );
          
          if (!timetableValidation) {
            console.error('❌ Timetable data validation failed');
            // Don't throw error, just set empty schedule for better UX
            setSchedule([]);
            return;
          }
          
          const processedSchedule = timetableData.map(entry => {
            return {
              id: entry.id,
              subject: entry.subjects?.name || 'Unknown Subject',
              class: entry.classes ? `${entry.classes.class_name} ${entry.classes.section}` : 'Unknown Class',
              start_time: entry.start_time,
              end_time: entry.end_time,
              period_number: entry.period_number,
              day_of_week: entry.day_of_week,
              academic_year: entry.academic_year
            };
          });

          setSchedule(processedSchedule);
        } else {
          setSchedule([]);
        }
        
      } catch (err) {
        console.error('💥 [TIMETABLE] Critical error in timetable fetch:', err);
        console.error('💥 [TIMETABLE] Error details:', {
          message: err.message,
          code: err.code,
          details: err.details,
          hint: err.hint
        });
        setSchedule([]);
      }

      // Use announcements from notifications (they come from the same table)
      // This eliminates redundant queries to the same table
      setAnnouncements(notificationsData?.slice(0, 3) || []);
      
      // Start fetching admin tasks and events in parallel with tenant isolation
      const tenantAdminTaskQuery = createTenantQuery(tenantId, TABLES.TASKS);
      const tenantEventQuery = createTenantQuery(tenantId, 'events');
      
      const [adminTasksResponse, eventsResponse] = await Promise.all([
        // Get admin tasks with tenant isolation
        tenantAdminTaskQuery
          .select('*, tenant_id')
          .overlaps('assigned_teacher_ids', [teacher.id])
          .eq('status', 'Pending')
          .order('priority', { ascending: false })
          .order('due_date', { ascending: true })
          .execute(),
          
        // Get events with tenant isolation
        tenantEventQuery
          .select('*, tenant_id')
          .eq('status', 'Active')
          .gte('event_date', new Date().toISOString().split('T')[0])
          .order('event_date', { ascending: true })
          .limit(5)
          .execute()
      ]);

      // Process events data from parallel fetch
      const eventsData = eventsResponse.data || [];
      
      // Map events with minimal processing
      const mappedEvents = eventsData.map(event => {
        return {
          id: event.id,
          type: event.event_type || 'Event',
          title: event.title,
          description: event.description || 'No description available',
          date: event.event_date,
          time: event.start_time || '09:00',
          icon: event.icon || 'calendar',
          color: event.color || '#FF9800',
          priority: event.event_type === 'Exam' ? 'high' : 'medium',
          location: event.location,
          organizer: event.organizer
        };
      });
      
      // Set upcoming events directly
      setUpcomingEvents(mappedEvents.slice(0, 5));
      // Process admin tasks from parallel fetch
      const adminTasksData = adminTasksResponse.data || [];
      const adminTasksError = adminTasksResponse.error;
      
      // Set admin tasks
      if (adminTasksError) {
        currentAdminTasks = [
          {
            id: 't1',
            title: 'Submit monthly attendance report',
            description: 'Please submit your monthly attendance report',
            task_type: 'report',
            priority: 'High',
            due_date: new Date(Date.now() + 7 * 24 * 60 * 60 * 1000).toISOString().split('T')[0]
          }
        ];
      } else {
        currentAdminTasks = adminTasksData || [];
      }
      
      // Update admin task states
      setAllAdminTasks(currentAdminTasks);
      setAdminTaskList(currentAdminTasks.slice(0, 3)); // Show first 3

      // Set a default attendance rate instead of calculating it during initial load
      // This complex calculation can be done later after dashboard loads or on-demand
      setAnalytics({ 
        attendanceRate: 92, // Use a default value initially for faster loading
        marksDistribution: [
          { label: 'Excellent', value: 45 },
          { label: 'Good', value: 30 },
          { label: 'Average', value: 20 },
          { label: 'Poor', value: 5 }
        ]
      });
      
      // Lazy load the actual attendance stats after dashboard is shown
      setTimeout(() => {
        fetchAttendanceAnalytics(classMap, assignedSubjects, classTeacherClasses);
      }, 2000);

      // Recent activities (using function-level variables with unique IDs)
      const recentActivities = [
        ...currentNotifications.slice(0, 3).map((n, index) => ({
          activity: n.message,
          date: n.created_at,
          id: `recent-notification-${n.id || index}`
        })),
        ...currentAdminTasks.slice(0, 2).map((t, index) => ({
          activity: t.message,
          date: t.created_at,
          id: `recent-task-${t.id || index}`
        }))
      ];
      setRecentActivities(recentActivities);

      // Calculate and set teacher stats (moved AFTER events processing to use current data)
      const uniqueClasses = Object.keys(classMap).length;
      const totalSubjects = assignedSubjects.length;
      const todayClasses = schedule.length;

      // Calculate total students from assigned classes - improved version
      let totalStudents = 0;
      const uniqueStudentIds = new Set();
      
      try {
        // Get unique class IDs from both subject assignments and class teacher assignments
        const subjectClassIds = assignedSubjects
          .filter(assignment => assignment.subjects?.class_id)
          .map(assignment => assignment.subjects.class_id);
          
        const classTeacherClassIds = classTeacherClasses
          .map(cls => cls.id);
        
        const uniqueClassIds = [...new Set([...subjectClassIds, ...classTeacherClassIds])];
        
        console.log('💼 Subject class IDs:', subjectClassIds);
        console.log('🏫 Class teacher class IDs:', classTeacherClassIds);
        console.log('📋 Combined unique class IDs:', uniqueClassIds);
        
        if (uniqueClassIds.length > 0) {
          // Get all students from these classes with tenant isolation
          const tenantStudentQuery = createTenantQuery(tenantId, TABLES.STUDENTS);
          const { data: allStudentsData, error: studentsError } = await tenantStudentQuery
            .select('id, class_id, name, tenant_id')
            .in('class_id', uniqueClassIds)
            .execute();

          if (!studentsError && allStudentsData) {
            // Validate student data belongs to correct tenant
            const studentValidation = validateDataTenancy(
              allStudentsData?.map(s => ({ 
                id: s.id, 
                tenant_id: s.tenant_id 
              })) || [],
              tenantId,
              'TeacherDashboard-Students'
            );
            
            if (studentValidation) {
              console.log('👥 Total students found across all classes:', allStudentsData.length);
              allStudentsData.forEach(student => {
                uniqueStudentIds.add(student.id);
                console.log(`📚 Student: ${student.name} (ID: ${student.id}, Class: ${student.class_id})`);
              });
              totalStudents = allStudentsData.length;
            } else {
              console.error('❌ Student data validation failed: Students do not belong to tenant', tenantId);
            }
          } else {
            console.log('❌ Error fetching students:', studentsError);
          }
        } else {
          console.log('⚠️ No class assignments found for teacher');
        }
      } catch (error) {
        console.log('💥 Error calculating students:', error);
      }

      const uniqueStudentCount = uniqueStudentIds.size;
      console.log('📊 Final student count - Total:', totalStudents, 'Unique:', uniqueStudentCount);
      
      // Get current events data with tenant isolation
      let currentEventsForStats = [];
      try {
        const today = new Date().toISOString().split('T')[0];
        const tenantStatsEventQuery = createTenantQuery(tenantId, 'events');
        const { data: statsEventsData } = await tenantStatsEventQuery
          .select('*, tenant_id')
          .eq('status', 'Active')
          .gte('event_date', today)
          .order('event_date', { ascending: true })
          .limit(5)
          .execute();
        
        currentEventsForStats = statsEventsData || [];
        console.log('📊 Using current events for stats calculation:', currentEventsForStats.length);
      } catch (error) {
        console.log('Error fetching events for stats:', error);
        currentEventsForStats = [];
      }

      // Set enhanced teacher stats using current events data
      setTeacherStats([
        {
          title: 'My Students',
          value: (uniqueStudentCount || 0).toString(),
          icon: 'people',
          color: '#2196F3',
          subtitle: `Across ${uniqueClasses || 0} class${(uniqueClasses || 0) !== 1 ? 'es' : ''}`,
          trend: 0,
          onPress: () => navigation?.navigate('ViewStudentInfo')
        },
        {
          title: 'My Subjects',
          value: (totalSubjects || 0).toString(),
          icon: 'book',
          color: '#4CAF50',
          subtitle: `${uniqueClasses || 0} class${(uniqueClasses || 0) !== 1 ? 'es' : ''} assigned`,
          trend: 0,
          onPress: () => navigation?.navigate('TeacherSubjects')
        },
        {
          title: 'Today\'s Classes',
          value: (todayClasses || 0).toString(),
          icon: 'time',
          color: '#FF9800',
          subtitle: (() => {
            if (schedule?.length === 0) return 'No classes today';
            
            const nextClass = getNextClass(schedule);
            if (!nextClass) return 'No more classes today';
            
            const formattedTime = formatTimeForDisplay(nextClass.start_time);
            return `Next: ${formattedTime}`;
          })(),
          trend: 0,
          onPress: () => navigation?.navigate('TeacherTimetable')
        },
        {
          title: 'Upcoming Events',
          value: (currentEventsForStats?.length || 0).toString(),
          icon: 'calendar',
          color: (currentEventsForStats?.length || 0) > 0 ? '#E91E63' : '#9E9E9E',
          subtitle: (currentEventsForStats?.length || 0) > 0 ?
            `Next: ${currentEventsForStats[0]?.title || 'Event'}` :
            'No events scheduled',
          trend: (currentEventsForStats?.filter(e => e.event_type === 'Exam')?.length || 0) > 0 ? 1 : 0,
          onPress: () => {
            // Scroll to events section or show events modal
            Alert.alert(
              'Upcoming Events',
              (currentEventsForStats?.length || 0) > 0 ?
                currentEventsForStats.map(e => `• ${e.title} (${new Date(e.event_date).toLocaleDateString('en-GB')})`).join('\n') :
                'No upcoming events scheduled.',
              [{ text: 'OK' }]
            );
          }
        }
      ]);
      
      console.log('✅ Teacher stats updated with', currentEventsForStats.length, 'events');
      console.log('📋 Stats card will show:', currentEventsForStats.length, 'upcoming events');

      setLoading(false);
    } catch (err) {
      setError(err.message);
      setLoading(false);
      console.error('Error fetching dashboard data:', err);
    }
  };

  useEffect(() => {
    fetchDashboardData();
    
    // Register dashboard refresh callback with global refresh context
    registerRefreshCallback('TeacherDashboard', fetchDashboardData);
    
    // Set up real-time subscriptions for dashboard updates
    const dashboardSubscription = supabase
      .channel('dashboard-updates')
      .on('postgres_changes', {
        event: '*',
        schema: 'public',
        table: TABLES.PERSONAL_TASKS
      }, () => {
        // Refresh dashboard data when personal tasks change
        console.log('🔄 Personal tasks changed, refreshing dashboard...');
        fetchDashboardData();
      })
      .on('postgres_changes', {
        event: '*',
        schema: 'public',
        table: TABLES.TASKS
      }, () => {
        // Refresh dashboard data when admin tasks change
        console.log('🔄 Admin tasks changed, refreshing dashboard...');
        fetchDashboardData();
      })
      .on('postgres_changes', {
        event: '*',
        schema: 'public',
        table: TABLES.NOTIFICATIONS
      }, () => {
        // Refresh dashboard data when notifications change
        console.log('🔄 Notifications changed, refreshing dashboard...');
        fetchDashboardData();
      })
      .on('postgres_changes', {
        event: '*',
        schema: 'public',
        table: TABLES.STUDENT_ATTENDANCE
      }, () => {
        // Refresh analytics when attendance changes
        console.log('🔄 Student attendance changed, refreshing dashboard...');
        fetchDashboardData();
      })
      .on('postgres_changes', {
        event: '*',
        schema: 'public',
        table: TABLES.MARKS
      }, () => {
        // Refresh analytics when marks change
        console.log('🔄 Marks changed, refreshing dashboard...');
        fetchDashboardData();
      })
      .on('postgres_changes', {
        event: '*',
        schema: 'public',
        table: 'events'
      }, () => {
        // Refresh dashboard when events change
        console.log('🔄 Events changed, refreshing dashboard...');
        fetchDashboardData();
      })
      .on('postgres_changes', {
        event: '*',
        schema: 'public',
        table: TABLES.TEACHER_SUBJECTS
      }, () => {
        // Refresh dashboard when teacher subject assignments change
        console.log('🔄 Teacher subject assignments changed, refreshing dashboard...');
        fetchDashboardData();
      })
      .on('postgres_changes', {
        event: '*',
        schema: 'public',
        table: TABLES.CLASSES
      }, () => {
        // Refresh dashboard when class teacher assignments change
        console.log('🔄 Class teacher assignments changed, refreshing dashboard...');
        fetchDashboardData();
      })
      .on('postgres_changes', {
        event: '*',
        schema: 'public',
        table: TABLES.TIMETABLE
      }, () => {
        // Refresh dashboard when timetable changes (affects Today's Classes)
        console.log('🔄 Timetable changed, refreshing dashboard...');
        fetchDashboardData();
      })
      .subscribe();

    return () => {
      dashboardSubscription.unsubscribe();
    };
  }, []);
  
  // Additional effect to ensure data loads when user is available
  useEffect(() => {
    if (user?.id) {
      console.log('👤 User ready, triggering dashboard data load...');
      // Don't check loading state here - we want to load immediately when user becomes available
      fetchDashboardData();
    }
  }, [user?.id]);

  // Effect to handle data updates when schedule changes
  useEffect(() => {
    if (schedule.length > 0 && !loading) {
      console.log('📅 Schedule loaded, updating stat cards immediately...');
      // Force an immediate update of stat cards when schedule is loaded
      setTeacherStats(prevStats => {
        if (prevStats.length === 0) return prevStats; // Skip if stats not loaded yet
        
        const updatedStats = [...prevStats];
        const todayClasses = schedule.length;
        
        // Update the "Today's Classes" card (index 2) immediately
        if (updatedStats[2]) {
          updatedStats[2] = {
            ...updatedStats[2],
            value: todayClasses.toString(),
            subtitle: (() => {
              if (schedule?.length === 0) return 'No classes today';
              
              const nextClass = getNextClass(schedule);
              if (!nextClass) return 'No more classes today';
              
              const formattedTime = formatTimeForDisplay(nextClass.start_time);
              return `Next: ${formattedTime}`;
            })()
          };
        }
        
        return updatedStats;
      });
    }
  }, [schedule, loading]);

  // Pull-to-refresh handler with cross-screen refresh
  const onRefresh = async () => {
    setRefreshing(true);
    try {
      // Refresh dashboard data
      await fetchDashboardData();
      
      // Trigger refresh on TeacherNotifications screen to keep notifications in sync
      console.log('🔄 [TeacherDashboard] Triggering cross-screen refresh for TeacherNotifications...');
      triggerScreenRefresh('TeacherNotifications');
      
    } catch (error) {
      console.error('Error refreshing dashboard:', error);
    } finally {
      setRefreshing(false);
    }
  };

  async function handleCompletePersonalTask(id) {
    try {
      // Validate tenant access before completing task
      const tenantValidation = await validateTenantAccess(user.id, tenantId);
      if (!tenantValidation.isValid) {
        console.error('❌ [COMPLETE_TASK] Tenant validation failed:', tenantValidation.error);
        Alert.alert('Access Denied', TENANT_ERROR_MESSAGES.ACCESS_DENIED);
        return;
      }
      
      console.log('🔄 [COMPLETE_TASK] Completing personal task:', { id, user_id: user.id, tenantId });
      
      const tenantTaskQuery = createTenantQuery(tenantId, TABLES.PERSONAL_TASKS);
      const { data, error } = await tenantTaskQuery
        .update({
          status: 'completed',
          completed_at: new Date().toISOString()
        })
        .eq('id', id)
        .eq('user_id', user.id)
        .execute();

      if (error) {
        console.error('❌ [COMPLETE_TASK] Database error:', error);
        Alert.alert('Error', 'Failed to complete task. Please try again.');
        return;
      }

      console.log('✅ [COMPLETE_TASK] Task completed successfully:', data);
      
      // Remove the task from local state
      setPersonalTasks(tasks => tasks.filter(t => t.id !== id));
      setAllPersonalTasks(tasks => tasks.filter(t => t.id !== id)); // Also remove from all tasks list
      Alert.alert('Success', 'Task completed successfully!');
    } catch (error) {
      console.error('❌ [COMPLETE_TASK] Unexpected error:', error);
      Alert.alert('Error', 'Failed to complete task. Please try again.');
    }
  }
  async function handleAddTask() {
    if (!newTask.title || !newTask.due) {
      Alert.alert('Missing Fields', 'Please enter both a task title and due date.');
      return;
    }

    try {
      // Validate tenant access before adding task
      const tenantValidation = await validateTenantAccess(user.id, tenantId);
      if (!tenantValidation.isValid) {
        console.error('❌ [ADD_TASK] Tenant validation failed:', tenantValidation.error);
        Alert.alert('Access Denied', TENANT_ERROR_MESSAGES.ACCESS_DENIED);
        return;
      }

      console.log('🔄 [ADD_TASK] Creating new task with data:', {
        title: newTask.title,
        description: newTask.description,
        type: newTask.type,
        priority: newTask.priority,
        due: newTask.due,
        user_id: user.id,
        tenant_id: tenantId
      });
      
      // Validate required fields
      if (!user.id || !tenantId) {
        console.error('❌ [ADD_TASK] Missing required IDs:', { user_id: user.id, tenant_id: tenantId });
        Alert.alert('Error', 'Missing user or tenant information. Please log in again.');
        return;
      }
      
      // Check if personal_tasks table exists, if not, use the tasks table as fallback
      let tableToUse = TABLES.PERSONAL_TASKS;
      let insertData = {
        user_id: user.id,
        task_title: newTask.title,
        task_description: newTask.description || newTask.title,
        task_type: newTask.type,
        priority: newTask.priority.toLowerCase(), // Match constraint (low, medium, high)
        due_date: newTask.due,
        status: 'pending', // Match constraint (pending, in progress, completed)
        tenant_id: tenantId,
        created_at: new Date().toISOString(),
        updated_at: new Date().toISOString()
      };
      
      // Try personal_tasks table first
      console.log('🔄 [ADD_TASK] Attempting insert with data:', insertData);
      console.log('🔄 [ADD_TASK] Using table:', tableToUse);
      
      let { data, error } = await supabase
        .from(tableToUse)
        .insert(insertData)
        .select();
        
      console.log('🔄 [ADD_TASK] Insert response:', { data, error });
      
      // If personal_tasks table doesn't exist or has issues, try the tasks table
      if (error && (error.code === '42P01' || error.message.includes('relation "personal_tasks" does not exist'))) {
        console.warn('⚠️ [ADD_TASK] personal_tasks table not found, using tasks table as fallback');
        tableToUse = TABLES.TASKS;
        // Adjust data format for tasks table which uses assigned_teacher_ids array
        insertData = {
          title: newTask.title,
          description: newTask.description || newTask.title,
          task_type: newTask.type,
          priority: newTask.priority.charAt(0).toUpperCase() + newTask.priority.slice(1),
          due_date: newTask.due,
          status: 'Pending',
          assigned_teacher_ids: [user.id], // Use array for tasks table
          tenant_id: tenantId,
          created_at: new Date().toISOString(),
          updated_at: new Date().toISOString()
        };
        
        const result = await supabase
          .from(tableToUse)
          .insert(insertData)
          .select();
        
        data = result.data;
        error = result.error;
      }

      if (error) {
        console.error('❌ [ADD_TASK] Database error:', error);
        console.error('❌ [ADD_TASK] Error details:', {
          message: error.message,
          code: error.code,
          details: error.details,
          hint: error.hint,
          table_used: tableToUse
        });
        Alert.alert('Error', `Failed to add task: ${error.message}`);
        return;
      }

      // Add the new task to the local state
      if (data && data[0]) {
        console.log('✅ [ADD_TASK] Task created successfully in table:', tableToUse, data[0]);
        
        // Normalize the data structure for display
        const normalizedTask = {
          ...data[0],
          task_title: data[0].task_title || data[0].title,
          task_description: data[0].task_description || data[0].description,
          task_type: data[0].task_type,
          user_id: data[0].user_id || (data[0].assigned_teacher_ids && data[0].assigned_teacher_ids[0])
        };
        
        setPersonalTasks(tasks => [normalizedTask, ...tasks]);
        setAllPersonalTasks(tasks => [normalizedTask, ...tasks]);
        
        // Reset form and close modal
        setNewTask({ title: '', description: '', type: 'attendance', due: '', priority: 'medium' });
        setAddTaskModalVisible(false);
        Alert.alert('Success', 'Personal task created successfully!');
      } else {
        console.error('❌ [ADD_TASK] No data returned from insert operation');
        Alert.alert('Error', 'Task creation failed - no data returned.');
      }
    } catch (error) {
      console.error('❌ [ADD_TASK] Unexpected error:', error);
      Alert.alert('Error', 'Failed to add task. Please try again.');
    }
  }
  async function handleCompleteAdminTask(id) {
    try {
      // Validate tenant access before completing admin task
      const tenantValidation = await validateTenantAccess(user.id, tenantId);
      if (!tenantValidation.isValid) {
        console.error('❌ Tenant validation failed for complete admin task:', tenantValidation.error);
        Alert.alert('Access Denied', TENANT_ERROR_MESSAGES.INVALID_TENANT_ACCESS);
        return;
      }
      
      const tenantAdminTaskQuery = createTenantQuery(tenantId, TABLES.TASKS);
      const { error } = await tenantAdminTaskQuery
        .update({
          status: 'Completed',
          completed_at: new Date().toISOString()
        })
        .eq('id', id)
        .overlaps('assigned_teacher_ids', [teacherProfile?.id])
        .execute();

      if (error) {
        console.error('Error completing admin task:', error);
        Alert.alert('Error', 'Failed to complete task. Please try again.');
        return;
      }

      // Remove the task from local state
      setAdminTaskList(tasks => tasks.filter(t => t.id !== id));
      Alert.alert('Success', 'Task completed successfully!');
    } catch (error) {
      console.error('Error completing admin task:', error);
      Alert.alert('Error', 'Failed to complete task. Please try again.');
    }
  }

  const groupedSchedule = groupAndSortSchedule(schedule);

  function getInitials(name) {
    return name.split(' ').map(n => n[0]).join('').toUpperCase();
  }

  // Helper function to get priority colors and labels
  const getPriorityInfo = (priority) => {
    switch (priority) {
      case 'high':
        return { color: '#f44336', label: 'High', bgColor: '#ffebee' };
      case 'medium':
        return { color: '#ff9800', label: 'Medium', bgColor: '#fff3e0' };
      case 'low':
        return { color: '#4caf50', label: 'Low', bgColor: '#e8f5e8' };
      default:
        return { color: '#ff9800', label: 'Medium', bgColor: '#fff3e0' };
    }
  };

  // Helper function to get task type information
  const getTaskTypeInfo = (type) => {
    switch (type) {
      case 'attendance':
        return {
          icon: 'people',
          color: '#388e3c',
          label: 'Attendance',
          bgColor: '#e8f5e8'
        };
      case 'marks':
        return {
          icon: 'document-text',
          color: '#1976d2',
          label: 'Marks & Grades',
          bgColor: '#e3f2fd'
        };
      case 'homework':
        return {
          icon: 'school',
          color: '#ff9800',
          label: 'Homework',
          bgColor: '#fff3e0'
        };
      case 'meeting':
        return {
          icon: 'people-circle',
          color: '#9c27b0',
          label: 'Meeting',
          bgColor: '#f3e5f5'
        };
      case 'report':
        return {
          icon: 'bar-chart',
          color: '#f44336',
          label: 'Report',
          bgColor: '#ffebee'
        };
      case 'planning':
        return {
          icon: 'calendar',
          color: '#00bcd4',
          label: 'Planning',
          bgColor: '#e0f2f1'
        };
      default:
        return {
          icon: 'clipboard',
          color: '#666',
          label: 'General',
          bgColor: '#f5f5f5'
        };
    }
  };

  // Helper function to sort tasks by priority
  const sortTasksByPriority = (tasks) => {
    const priorityOrder = { high: 3, medium: 2, low: 1 };
    return [...tasks].sort((a, b) => {
      const aPriority = priorityOrder[a.priority] || 2;
      const bPriority = priorityOrder[b.priority] || 2;
      return bPriority - aPriority;
    });
  };

  // Use universal notification count hook for real-time badge updates
  // IMPORTANT: Using notificationCount for bell icon (system notifications ONLY)
  const { 
    totalCount = 0, 
    notificationCount = 0, 
    messageCount = 0, 
    loading: notificationLoading, 
    refresh: refreshNotificationCount 
  } = useUniversalNotificationCount({
    autoRefresh: true,
    realTime: true,
    context: 'TeacherDashboard-BellIcon', // For debugging purposes
    onCountChange: (counts) => {
      console.log('🔔 [TeacherDashboard] Notification counts updated:', counts);
      console.log('📊 [TeacherDashboard] Count usage: Bell icon shows notificationCount =', counts.notificationCount);
    }
  }) || {};
  
  // Use notificationCount for bell icon (EXCLUDES chat messages - system notifications only)
  const unreadCount = notificationCount;
  
  // Debug the notification count separation with clear explanation
  console.log('📱 TeacherDashboard - Notification counts breakdown:', {
    totalCount: totalCount + ' (messages + notifications combined)',
    notificationCount: notificationCount + ' (system notifications only - USED IN BELL ICON)',
    messageCount: messageCount + ' (chat messages only - NOT used in bell)',
    unreadCount: unreadCount + ' (what actually shows in bell icon)',
    notificationLoading,
    userId: user?.id,
    '⚠️ NOTE': 'Bell icon should ONLY show system notifications, NOT chat messages'
  });

  // No need for manual refresh - universal hook handles everything automatically
  
  // Function to fetch attendance analytics separately after dashboard loads
  const fetchAttendanceAnalytics = async (classMap, assignedSubjects, classTeacherClasses) => {
    if (!classMap) return;
    
    try {
      // Validate tenant access before fetching analytics
      const tenantValidation = await validateTenantAccess(user.id, tenantId);
      if (!tenantValidation.isValid) {
        console.error('❌ Tenant validation failed for attendance analytics:', tenantValidation.error);
        return; // Silent return for better UX
      }
      
      let totalAttendance = 0, totalDays = 0;
      let attendanceDataFetched = false;
      
      // Get attendance data for a sample of students for quicker loading with tenant isolation
      const tenantStudentQuery = createTenantQuery(tenantId, TABLES.STUDENTS);
      const tenantAttendanceQuery = createTenantQuery(tenantId, TABLES.STUDENT_ATTENDANCE);
      
      // Get class IDs from the class map for analytics
      const classIds = uniqueClassIds.slice(0, 2); // Only check first 2 classes for performance
      
      if (classIds.length > 0) {
        const { data: studentsData } = await tenantStudentQuery
          .select('id, tenant_id, class_id')
          .in('class_id', classIds)
          .limit(10) // Check up to 10 students total
          .execute();

        console.log(`📊 [ANALYTICS] Found ${studentsData?.length || 0} students in class ${classId}`);

        if (studentsData && studentsData.length > 0) {
          // Validate student data belongs to correct tenant
          const studentValidation = await validateDataTenancy(
            studentsData?.map(s => ({ 
              id: s.id, 
              tenant_id: s.tenant_id 
            })) || [],
            tenantId
          );
          
          if (!studentValidation) {
            console.error('❌ Student data validation failed in analytics: Students do not belong to tenant', tenantId);
            return; // Exit analytics function since validation failed
          }
          
          for (const student of studentsData) {
            const { data: attendanceData } = await tenantAttendanceQuery
              .select('status, tenant_id')
              .eq('student_id', student.id)
              .limit(10)
              .execute(); // Only check 10 most recent attendance records

            if (attendanceData && attendanceData.length > 0) {
              attendanceDataFetched = true;
              totalAttendance += attendanceData.filter(a => a.status === 'Present').length;
              totalDays += attendanceData.length;
              console.log(`📊 [ANALYTICS] Student ${student.name}: ${attendanceData.filter(a => a.status === 'Present').length}/${attendanceData.length} present`);
            }
          }
        }
      }
      
      if (attendanceDataFetched) {
        const calculatedRate = totalDays ? Math.round((totalAttendance / totalDays) * 100) : 92;
        console.log(`📊 [ANALYTICS] Calculated attendance rate: ${calculatedRate}% (${totalAttendance}/${totalDays})`);
        setAnalytics(prev => ({ 
          ...prev,
          attendanceRate: calculatedRate
        }));
      } else {
        console.log('📊 [ANALYTICS] No attendance data found, keeping default rate');
      }
    } catch (error) {
      console.log('📊 [ANALYTICS] Error calculating attendance analytics:', error);
    }
  };

  // Add real-time clock updates for time-sensitive stat cards
  useEffect(() => {
    // Update current time every minute to refresh next class logic
    const timer = setInterval(() => {
      setCurrentTime(new Date());
      
      // Only update stats if we have schedule data and teacher stats
      if (schedule.length > 0 && teacherStats.length >= 3) {
        console.log('🔄 [REAL_TIME] Updating next class display...');
        
        // Update just the Today's Classes stat card with new time calculation
        setTeacherStats(prevStats => {
          const updatedStats = [...prevStats];
          
          // Update the "Today's Classes" card (index 2)
          if (updatedStats[2]) {
            updatedStats[2] = {
              ...updatedStats[2],
              subtitle: (() => {
                if (schedule?.length === 0) return 'No classes today';
                
                const nextClass = getNextClass(schedule);
                if (!nextClass) return 'No more classes today';
                
                const formattedTime = formatTimeForDisplay(nextClass.start_time);
                return `Next: ${formattedTime}`;
              })()
            };
          }
          
          return updatedStats;
        });
      }
    }, 60000); // Update every minute

    return () => clearInterval(timer);
  }, [schedule]); // Re-setup timer when schedule changes

  if (loading) {
    return (
      <View style={styles.container}>
        <Header 
          title="Teacher Dashboard" 
          showNotifications={true}
          unreadCount={unreadCount}
          onNotificationsPress={() => navigation.navigate('TeacherNotifications')}
        />
        <ScrollView style={styles.scrollView} showsVerticalScrollIndicator={false}>
          {/* Welcome Section with skeleton loading */}
          <View style={styles.welcomeSection}>
            <View style={[styles.skeletonText, { width: '60%', height: 24, marginBottom: 8 }]} />
            <View style={[styles.skeletonText, { width: '40%', height: 16 }]} />
          </View>
          
          {/* School Details Card with skeleton loading */}
          <View style={styles.schoolDetailsSection}>
            <View style={styles.backgroundCircle1} />
            <View style={styles.backgroundCircle2} />
            <View style={styles.backgroundPattern} />
            
            <View style={styles.welcomeContent}>
              <View style={styles.schoolHeader}>
                <View style={[styles.logoPlaceholder, { backgroundColor: 'rgba(255, 255, 255, 0.1)' }]}>
                  <View style={styles.skeletonImage} />
                </View>
                <View style={styles.schoolInfo}>
                  <View style={[styles.skeletonText, { width: '80%', height: 20, backgroundColor: 'rgba(255, 255, 255, 0.2)' }]} />
                  <View style={[styles.skeletonText, { width: '50%', height: 14, backgroundColor: 'rgba(255, 255, 255, 0.2)', marginTop: 4 }]} />
                </View>
              </View>
              
              <View style={styles.dateContainer}>
                <View style={[styles.skeletonText, { width: '70%', height: 16, backgroundColor: 'rgba(255, 255, 255, 0.2)' }]} />
              </View>
            </View>
          </View>
          
          {/* Stats Card Skeletons */}
          <View style={styles.statsSection}>
            <View style={styles.statsSectionHeader}>
              <Ionicons name="analytics" size={20} color="#1976d2" />
              <Text style={styles.statsSectionTitle}>Quick Overview</Text>
            </View>
            
            <View style={styles.statsColumnContainer}>
              {teacherStats.map((stat, index) => (
                <StatCard key={index} {...stat} loading={loading} />
              ))}
            </View>
          </View>
          
          {/* Quick Actions Skeleton */}
          <View style={styles.section}>
            <View style={styles.sectionTitleContainer}>
              <View style={styles.sectionIcon}>
                <Ionicons name="flash" size={20} color="#1976d2" />
              </View>
              <Text style={styles.sectionTitle}>Quick Actions</Text>
            </View>
            <View style={styles.quickActionsGrid}>
              {[1, 2, 3, 4].map((i) => (
                <View key={i} style={[styles.quickActionCard, styles.skeletonCard]}>
                  <View style={[styles.skeletonCircle, { marginBottom: 10 }]} />
                  <View style={[styles.skeletonText, { width: '70%', height: 14 }]} />
                  <View style={[styles.skeletonText, { width: '90%', height: 12, marginTop: 4 }]} />
                </View>
              ))}
            </View>
          </View>
          
          {/* Loading message at bottom */}
          <View style={{ alignItems: 'center', paddingVertical: 30 }}>
            <ActivityIndicator size="large" color="#1976d2" />
            <Text style={{ marginTop: 10, color: '#1976d2', fontSize: 16 }}>Loading your dashboard...</Text>
            <Text style={{ marginTop: 4, color: '#666', fontSize: 14, textAlign: 'center', paddingHorizontal: 20 }}>Preparing your personalized dashboard with the latest data</Text>
          </View>
        </ScrollView>
      </View>
    );
  }
  if (error) {
    return (
      <View style={styles.container}>
        <Header 
          title="Teacher Dashboard" 
          showNotifications={true}
          onNotificationsPress={() => navigation.navigate('TeacherNotifications')}
        />
        <View style={{ flex: 1, justifyContent: 'center', alignItems: 'center' }}>
          <Text style={{ color: '#d32f2f', fontSize: 16, marginBottom: 20 }}>Error: {error}</Text>
          <TouchableOpacity style={{ backgroundColor: '#1976d2', paddingHorizontal: 20, paddingVertical: 10, borderRadius: 8 }} onPress={fetchDashboardData}>
            <Text style={{ color: '#fff', fontWeight: 'bold' }}>Retry</Text>
          </TouchableOpacity>
        </View>
      </View>
    );
  }

  return (
<<<<<<< HEAD
    <SafeAreaView style={styles.safeArea} edges={['top']}>
      <View style={styles.container}>
        <Header 
          title="Teacher Dashboard" 
          showNotifications={true}
          unreadCount={unreadCount}
          onNotificationsPress={() => navigation.navigate('TeacherNotifications')}
        />
        <ScrollView 
          style={styles.scrollView} 
          contentContainerStyle={styles.scrollViewContent}
          showsVerticalScrollIndicator={false}
          nestedScrollEnabled={true}
          refreshControl={
            <RefreshControl
              refreshing={refreshing}
              onRefresh={onRefresh}
              colors={['#FF9800']}
              progressBackgroundColor="#fff"
            />
          }
        >
=======
    <View style={styles.container}>
      <Header 
        title="Teacher Dashboard" 
        showNotifications={true}
        onNotificationsPress={() => navigation.navigate('TeacherNotifications')}
      />
      <ScrollView 
        style={styles.scrollView} 
        showsVerticalScrollIndicator={false}
        refreshControl={
          <RefreshControl
            refreshing={refreshing}
            onRefresh={onRefresh}
            colors={['#1976d2']}
            tintColor="#1976d2"
          />
        }
      >
>>>>>>> edc0e34e
        {/* Welcome Section at the very top */}
        <View style={styles.welcomeSection}>
          <Text style={styles.welcomeText}>
            Welcome back, {teacherProfile?.name || teacherProfile?.full_name || 'Teacher'}!
          </Text>
          <Text style={styles.dateText}>{new Date().toLocaleDateString('en-US', { weekday: 'long', year: 'numeric', month: 'long', day: 'numeric' })}</Text>
        </View>

        {/* School Details Card - AdminDashboard Style */}
        {schoolDetails && (
          <View style={styles.schoolDetailsSection}>
            {/* Decorative background elements */}
            <View style={styles.backgroundCircle1} />
            <View style={styles.backgroundCircle2} />
            <View style={styles.backgroundPattern} />
            
            <View style={styles.welcomeContent}>
              <View style={styles.schoolHeader}>
                {schoolDetails.logo_url ? (
                  <Image source={{ uri: schoolDetails.logo_url }} style={styles.schoolLogo} />
                ) : (
                  <View style={styles.logoPlaceholder}>
                    <Ionicons name="school" size={40} color="#fff" />
                  </View>
                )}
                <View style={styles.schoolInfo}>
                  <Text style={styles.schoolName}>
                    {schoolDetails.name || 'Maximus School'}
                  </Text>
                  <Text style={styles.schoolType}>
                    {schoolDetails.type || 'Educational Institution'}
                  </Text>
                </View>
              </View>
              
              <View style={styles.dateContainer}>
                <Ionicons name="calendar-outline" size={16} color="rgba(255,255,255,0.8)" />
                <Text style={styles.schoolDateText}>{new Date().toLocaleDateString('en-US', {
                  weekday: 'long',
                  year: 'numeric',
                  month: 'long',
                  day: 'numeric'
                })}</Text>
              </View>
            </View>
          </View>
        )}
        {/* Enhanced Stats Cards Section */}
        <View style={styles.statsSection}>
          <View style={styles.statsSectionHeader}>
            <Ionicons name="analytics" size={20} color="#1976d2" />
            <Text style={styles.statsSectionTitle}>Quick Overview</Text>
          </View>

          <View style={styles.statsColumnContainer}>
            {teacherStats[0] ? (
              <StatCard {...teacherStats[0]} loading={loading} />
            ) : (
              <StatCard
                title="My Students"
                value="0"
                icon="people"
                color="#2196F3"
                subtitle="Loading..."
                loading={loading}
              />
            )}

            {teacherStats[1] ? (
              <StatCard {...teacherStats[1]} loading={loading} />
            ) : (
              <StatCard
                title="My Subjects"
                value="0"
                icon="book"
                color="#4CAF50"
                subtitle="Loading..."
                loading={loading}
              />
            )}

            {teacherStats[2] ? (
              <StatCard {...teacherStats[2]} loading={loading} />
            ) : (
              <StatCard
                title="Today's Classes"
                value="0"
                icon="time"
                color="#FF9800"
                subtitle="Loading..."
                loading={loading}
              />
            )}

            {teacherStats[3] ? (
              <StatCard {...teacherStats[3]} loading={loading} />
            ) : (
              <StatCard
                title="Attendance Rate"
                value="0%"
                icon="checkmark-circle"
                color="#4CAF50"
                subtitle="Loading..."
                loading={loading}
              />
            )}
          </View>
        </View>

        {/* Quick Actions */}
        <View style={styles.section}>
          <View style={styles.sectionTitleContainer}>
            <View style={styles.sectionIcon}>
              <Ionicons name="flash" size={20} color="#1976d2" />
            </View>
            <Text style={styles.sectionTitle}>Quick Actions</Text>
          </View>
          <View style={styles.quickActionsGrid}>
            <TouchableOpacity
              style={styles.quickActionCard}
              onPress={() => navigation.navigate('TeacherTimetable')}
            >
              <View style={[styles.actionIcon, { backgroundColor: '#1976d2' }]}>
                <Ionicons name="calendar" size={24} color="#fff" />
              </View>
              <Text style={styles.actionTitle}>My Timetable</Text>
              <Text style={styles.actionSubtitle}>View weekly schedule</Text>
            </TouchableOpacity>

            <TouchableOpacity
              style={styles.quickActionCard}
              onPress={() => navigation.navigate('Attendance')}
            >
              <View style={[styles.actionIcon, { backgroundColor: '#4caf50' }]}>
                <Ionicons name="checkmark-circle" size={24} color="#fff" />
              </View>
              <Text style={styles.actionTitle}>Attendance</Text>
              <Text style={styles.actionSubtitle}>Mark student attendance</Text>
            </TouchableOpacity>

            <TouchableOpacity
              style={styles.quickActionCard}
              onPress={() => navigation.navigate('Marks')}
            >
              <View style={[styles.actionIcon, { backgroundColor: '#ff9800' }]}>
                <Ionicons name="document-text" size={24} color="#fff" />
              </View>
              <Text style={styles.actionTitle}>Marks & Exams</Text>
              <Text style={styles.actionSubtitle}>Manage assessments</Text>
            </TouchableOpacity>

            <TouchableOpacity
              style={styles.quickActionCard}
              onPress={() => navigation.navigate('ViewStudentInfo')}
            >
              <View style={[styles.actionIcon, { backgroundColor: '#9c27b0' }]}>
                <Ionicons name="people" size={24} color="#fff" />
              </View>
              <Text style={styles.actionTitle}>Students</Text>
              <Text style={styles.actionSubtitle}>View student info</Text>
            </TouchableOpacity>

            <TouchableOpacity
              style={styles.quickActionCard}
              onPress={() => navigation.navigate('ViewSubmissions')}
            >
              <View style={[styles.actionIcon, { backgroundColor: '#e91e63' }]}>
                <Ionicons name="document-text-outline" size={24} color="#fff" />
              </View>
              <Text style={styles.actionTitle}>Submissions</Text>
              <Text style={styles.actionSubtitle}>Grade assignments</Text>
            </TouchableOpacity>

            <TouchableOpacity
              style={styles.quickActionCard}
              onPress={() => navigation.navigate('LeaveApplication')}
            >
              <View style={[styles.actionIcon, { backgroundColor: '#4CAF50' }]}>
                <Ionicons name="calendar-outline" size={24} color="#fff" />
              </View>
              <Text style={styles.actionTitle}>Leave Request</Text>
              <Text style={styles.actionSubtitle}>Apply for leave</Text>
            </TouchableOpacity>

          </View>
        </View>

        {/* Today's Schedule below stats */}
        <View style={styles.section}>
          <View style={styles.sectionTitleContainer}>
            <View style={styles.sectionIcon}>
              <Ionicons name="calendar" size={20} color="#1976d2" />
            </View>
            <Text style={styles.sectionTitle}>Today's Schedule & Upcoming Classes</Text>
          </View>
          <View style={{ marginHorizontal: 4, marginTop: 8 }}>
            {schedule.length === 0 ? (
              <View style={styles.emptyScheduleContainer}>
                <Ionicons name="calendar-outline" size={48} color="#ccc" />
                <Text style={styles.emptyScheduleText}>No classes scheduled for today</Text>
                <Text style={styles.emptyScheduleSubtext}>Enjoy your free day!</Text>
              </View>
            ) : (
              groupedSchedule.map(group => (
                <View key={group.classKey} style={{ marginBottom: 8 }}>
                  <Text style={{ fontWeight: 'bold', fontSize: 15, color: '#1976d2', marginBottom: 4, marginLeft: 4 }}>
                    Class: {group.classKey}
                  </Text>
                  {group.items.map((item, index) => (
                    <TouchableOpacity
                      key={`schedule-${group.classKey}-${item.id || index}`}
                      style={styles.scheduleItem}
                      onPress={() => navigation.navigate('TeacherTimetable')}
                    >
                      <View style={styles.scheduleItemIcon}>
                        <Ionicons name="time" size={20} color="#1976d2" />
                      </View>
                      <View style={styles.scheduleItemContent}>
                        <Text style={styles.scheduleSubjectText}>{item.subject}</Text>
                        <Text style={styles.scheduleTimeText}>
                          {item.start_time} - {item.end_time} | Period {item.period_number}
                        </Text>
                      </View>
                      <Ionicons name="chevron-forward" size={20} color="#666" />
                    </TouchableOpacity>
                  ))}
                </View>
              ))
            )}
          </View>
        </View>
        {/* Enhanced Tasks Section */}
        <View style={styles.section}>
          <View style={styles.tasksHeader}>
            <View style={styles.tasksHeaderLeft}>
              <View style={styles.tasksIconContainer}>
                <Ionicons name="list-circle" size={24} color="#1976d2" />
              </View>
              <View>
                <Text style={styles.tasksTitle}>My Tasks</Text>
                <Text style={styles.tasksSubtitle}>
                  {(adminTaskList.length + personalTasks.length)} pending tasks
                </Text>
              </View>
            </View>
          </View>
          {/* Admin Tasks Section */}
          <View style={styles.tasksCategorySection}>
            <View style={styles.tasksCategoryHeader}>
              <View style={styles.tasksCategoryBadge}>
                <Ionicons name="shield-checkmark" size={16} color="#1976d2" />
                <Text style={styles.tasksCategoryTitle}>Admin Tasks</Text>
              </View>
              <View style={{ flexDirection: 'row', alignItems: 'center' }}>
                <View style={styles.tasksCategoryCount}>
                  <Text style={styles.tasksCategoryCountText}>
                    {showAllAdminTasks ? allAdminTasks.length : adminTaskList.length}
                  </Text>
                </View>
                {allAdminTasks.length > 3 && (
                  <TouchableOpacity
                    onPress={() => {
                      setShowAllAdminTasks(!showAllAdminTasks);
                      setAdminTaskList(showAllAdminTasks ? allAdminTasks.slice(0, 3) : allAdminTasks);
                    }}
                    style={styles.viewAllButton}
                    activeOpacity={0.8}
                  >
                    <Text style={styles.viewAllText}>
                      {showAllAdminTasks ? 'Show Less' : 'View All'}
                    </Text>
                    <Ionicons 
                      name={showAllAdminTasks ? 'chevron-up' : 'chevron-down'} 
                      size={14} 
                      color="#1976d2" 
                    />
                  </TouchableOpacity>
                )}
              </View>
            </View>

            <View style={styles.tasksContainer}>
              {adminTaskList.length === 0 && (
                <View style={styles.emptyTasksContainer}>
                  <Ionicons name="checkmark-done-circle" size={48} color="#e0e0e0" />
                  <Text style={styles.emptyTasksText}>All admin tasks completed!</Text>
                  <Text style={styles.emptyTasksSubtext}>Great job staying on top of your responsibilities</Text>
                </View>
              )}
              {sortTasksByPriority(adminTaskList).map((task, index) => {
                const priorityInfo = getPriorityInfo(task.priority);
                const typeInfo = getTaskTypeInfo(task.task_type || task.type);
                return (
                  <View key={`admin-task-${task.id || index}`} style={[styles.taskCard, { borderLeftColor: priorityInfo.color }]}>
                    <View style={styles.taskCardHeader}>
                      <View style={styles.taskCardContent}>
                        <View style={[styles.taskTypeIcon, { backgroundColor: typeInfo.color }]}>
                          <Ionicons
                            name={typeInfo.icon}
                            size={20}
                            color="#fff"
                          />
                        </View>
                        <View style={styles.taskInfo}>
                          <View style={styles.taskTitleRow}>
                            <Text style={styles.taskTitle}>{task.title || task.task_title || task.task || task.message}</Text>
                            <View style={[styles.priorityBadge, { backgroundColor: priorityInfo.bgColor }]}>
                              <Text style={[styles.priorityText, { color: priorityInfo.color }]}>
                                {priorityInfo.label}
                              </Text>
                            </View>
                          </View>
                          <View style={styles.taskMeta}>
                            <Ionicons name="calendar-outline" size={14} color="#666" />
                            <Text style={styles.taskDueDate}>
                              Due: {task.due_date || task.due ?
                                new Date(task.due_date || task.due).toLocaleDateString('en-US', {
                                  month: 'short',
                                  day: 'numeric',
                                  year: 'numeric'
                                }) :
                                new Date(task.created_at).toLocaleDateString('en-US', {
                                  month: 'short',
                                  day: 'numeric'
                                })
                              }
                            </Text>
                          </View>
                        </View>
                      </View>
                    </View>
                    <TouchableOpacity
                      onPress={() => handleCompleteAdminTask(task.id)}
                      style={styles.completeTaskButton}
                      activeOpacity={0.8}
                    >
                      <Ionicons name="checkmark-circle" size={18} color="#fff" />
                      <Text style={styles.completeTaskButtonText}>Done</Text>
                    </TouchableOpacity>
                  </View>
                );
              })}
            </View>
          </View>
          {/* Personal Tasks Section */}
          <View style={styles.tasksCategorySection}>
            <View style={styles.tasksCategoryHeader}>
              <View style={styles.tasksCategoryBadge}>
                <Ionicons name="person-circle" size={16} color="#4CAF50" />
                <Text style={[styles.tasksCategoryTitle, { color: '#4CAF50' }]}>Personal Tasks</Text>
              </View>
              <View style={styles.personalTasksHeaderRight}>
                <View style={[styles.tasksCategoryCount, { backgroundColor: '#4CAF50' }]}>
                  <Text style={styles.tasksCategoryCountText}>
                    {showAllPersonalTasks ? allPersonalTasks.length : personalTasks.length}
                  </Text>
                </View>
                {allPersonalTasks.length > 3 && (
                  <TouchableOpacity
                    onPress={() => {
                      setShowAllPersonalTasks(!showAllPersonalTasks);
                      setPersonalTasks(showAllPersonalTasks ? allPersonalTasks.slice(0, 3) : allPersonalTasks);
                    }}
                    style={[styles.viewAllButton, { backgroundColor: '#e8f5e8', marginLeft: 8, marginRight: 8 }]}
                    activeOpacity={0.8}
                  >
                    <Text style={[styles.viewAllText, { color: '#4CAF50' }]}>
                      {showAllPersonalTasks ? 'Show Less' : 'View All'}
                    </Text>
                    <Ionicons 
                      name={showAllPersonalTasks ? 'chevron-up' : 'chevron-down'} 
                      size={14} 
                      color="#4CAF50" 
                    />
                  </TouchableOpacity>
                )}
                <TouchableOpacity
                  onPress={() => setAddTaskModalVisible(true)}
                  style={styles.addPersonalTaskButton}
                  activeOpacity={0.8}
                >
                  <Ionicons name="add" size={16} color="#fff" style={{ marginRight: 4 }} />
                  <Text style={styles.addPersonalTaskButtonText}>Add Task</Text>
                </TouchableOpacity>
              </View>
            </View>
          {/* Inline Add Task Bar */}
          {/* This section is now redundant as the modal is rendered outside */}
          {/* {addTaskModalVisible && (
            <View style={{
              position: 'absolute',
              top: 0,
              left: 0,
              right: 0,
              bottom: 0,
              backgroundColor: 'rgba(0,0,0,0.18)',
              justifyContent: 'center',
              alignItems: 'center',
              zIndex: 1000
            }}>
              <View style={{
                backgroundColor: '#fff',
                borderRadius: 14,
                padding: 20,
                width: '85%',
                elevation: 4,
                maxWidth: 400,
              }}>
                <Text style={{ fontWeight: 'bold', fontSize: 18, marginBottom: 12 }}>Add New Task</Text>
                <TextInput
                  placeholder="Task description"
                  value={newTask.task}
                  onChangeText={text => setNewTask(t => ({ ...t, task: text }))}
                  style={{ borderWidth: 1, borderColor: '#e0e0e0', borderRadius: 8, padding: 10, marginBottom: 10, fontSize: 15 }}
                />
                <View style={{ flexDirection: 'row', marginBottom: 10 }}>
                  <TouchableOpacity onPress={() => setNewTask(t => ({ ...t, type: 'attendance' }))} style={{ backgroundColor: newTask.type === 'attendance' ? '#388e3c' : '#eee', borderRadius: 8, padding: 8, marginRight: 8 }}>
                    <Ionicons name="checkmark-circle" size={18} color={newTask.type === 'attendance' ? '#fff' : '#888'} />
                    <Text style={{ color: newTask.type === 'attendance' ? '#fff' : '#333', marginLeft: 4 }}>Attendance</Text>
                  </TouchableOpacity>
                  <TouchableOpacity onPress={() => setNewTask(t => ({ ...t, type: 'marks' }))} style={{ backgroundColor: newTask.type === 'marks' ? '#1976d2' : '#eee', borderRadius: 8, padding: 8, marginRight: 8 }}>
                    <Ionicons name="document-text" size={18} color={newTask.type === 'marks' ? '#fff' : '#888'} />
                    <Text style={{ color: newTask.type === 'marks' ? '#fff' : '#333', marginLeft: 4 }}>Marks</Text>
                  </TouchableOpacity>
                  <TouchableOpacity onPress={() => setNewTask(t => ({ ...t, type: 'homework' }))} style={{ backgroundColor: newTask.type === 'homework' ? '#ff9800' : '#eee', borderRadius: 8, padding: 8 }}>
                    <Ionicons name="cloud-upload" size={18} color={newTask.type === 'homework' ? '#fff' : '#888'} />
                    <Text style={{ color: newTask.type === 'homework' ? '#fff' : '#333', marginLeft: 4 }}>Homework</Text>
                  </TouchableOpacity>
                </View>
                <TouchableOpacity
                  onPress={() => setShowDatePicker(true)}
                  style={{
                    borderWidth: 1,
                    borderColor: '#e0e0e0',
                    borderRadius: 8,
                    padding: 10,
                    marginBottom: 10,
                    fontSize: 15,
                    backgroundColor: '#fafafa',
                  }}
                >
                  <Text style={{ color: newTask.due ? '#333' : '#aaa', fontSize: 15 }}>
                    {newTask.due ? newTask.due : 'Select Due Date'}
                  </Text>
                </TouchableOpacity>
                {showDatePicker && (
                  <DateTimePicker
                    value={newTask.due ? new Date(newTask.due) : new Date()}
                    mode="date"
                    display={Platform.OS === 'ios' ? 'spinner' : 'default'}
                    onChange={(event, selectedDate) => {
                      setShowDatePicker(false);
                      if (selectedDate) {
                        const yyyy = selectedDate.getFullYear();
                        const mm = String(selectedDate.getMonth() + 1).padStart(2, '0');
                        const dd = String(selectedDate.getDate()).padStart(2, '0');
                        setNewTask(t => ({ ...t, due: `${yyyy}-${mm}-${dd}` }));
                      }
                    }}
                  />
                )}
                <View style={{ flexDirection: 'row', justifyContent: 'flex-end', marginTop: 8 }}>
                  <TouchableOpacity
                    onPress={() => { setAddTaskModalVisible(false); setNewTask({ task: '', type: 'attendance', due: '' }); }}
                    style={{
                      backgroundColor: '#aaa',
                      borderRadius: 24,
                      paddingHorizontal: 20,
                      paddingVertical: 10,
                      marginRight: 10,
                      elevation: 2,
                      shadowColor: '#aaa',
                      shadowOpacity: 0.10,
                      shadowRadius: 4,
                    }}
                    activeOpacity={0.8}
                  >
                    <Text style={{ color: '#fff', fontWeight: 'bold', fontSize: 16 }}>Cancel</Text>
                  </TouchableOpacity>
                  <TouchableOpacity
                    onPress={handleAddTask}
                    style={{
                      backgroundColor: '#1976d2',
                      borderRadius: 24,
                      paddingHorizontal: 20,
                      paddingVertical: 10,
                      elevation: 2,
                      shadowColor: '#1976d2',
                      shadowOpacity: 0.10,
                      shadowRadius: 4,
                    }}
                    activeOpacity={0.8}
                  >
                    <Text style={{ color: '#fff', fontWeight: 'bold', fontSize: 16 }}>Add</Text>
                  </TouchableOpacity>
                </View>
              </View>
            </View>
          )} */}

            <View style={styles.tasksContainer}>
              {personalTasks.length === 0 && (
                <View style={styles.emptyTasksContainer}>
                  <Ionicons name="happy" size={48} color="#e0e0e0" />
                  <Text style={styles.emptyTasksText}>No personal tasks!</Text>
                  <Text style={styles.emptyTasksSubtext}>Add a task to get started with your personal organization</Text>
                </View>
              )}
              {sortTasksByPriority(personalTasks).map((task, index) => {
                const priorityInfo = getPriorityInfo(task.priority);
                const typeInfo = getTaskTypeInfo(task.task_type || task.type);
                return (
                  <View key={`personal-task-${task.id || index}`} style={[styles.taskCard, { borderLeftColor: priorityInfo.color }]}>
                    <View style={styles.taskCardHeader}>
                      <View style={styles.taskCardContent}>
                        <View style={[styles.taskTypeIcon, { backgroundColor: typeInfo.color }]}>
                          <Ionicons
                            name={typeInfo.icon}
                            size={20}
                            color="#fff"
                          />
                        </View>
                        <View style={styles.taskInfo}>
                          <View style={styles.taskTitleRow}>
                            <View style={styles.taskTitleContainer}>
                              <Text style={styles.taskTitle}>
                                {task.task_title || 'Untitled Task'}
                              </Text>
                              {task.task_description && task.task_description !== task.task_title && (
                                <Text style={styles.taskDescription} numberOfLines={2}>
                                  {task.task_description}
                                </Text>
                              )}
                            </View>
                            <View style={[styles.priorityBadge, { backgroundColor: priorityInfo.bgColor }]}>
                              <Text style={[styles.priorityText, { color: priorityInfo.color }]}>
                                {priorityInfo.label}
                              </Text>
                            </View>
                          </View>
                          <View style={styles.taskMeta}>
                            <Ionicons name="calendar-outline" size={14} color="#666" />
                            <Text style={styles.taskDueDate}>
                              Due: {task.due_date || task.due ?
                                new Date(task.due_date || task.due).toLocaleDateString('en-US', {
                                  month: 'short',
                                  day: 'numeric',
                                  year: 'numeric'
                                }) :
                                new Date(task.created_at).toLocaleDateString('en-US', {
                                  month: 'short',
                                  day: 'numeric'
                                })
                              }
                            </Text>
                          </View>
                        </View>
                      </View>
                    </View>
                    <TouchableOpacity
                      onPress={() => handleCompletePersonalTask(task.id)}
                      style={[styles.completeTaskButton, { backgroundColor: '#4CAF50' }]}
                      activeOpacity={0.8}
                    >
                      <Ionicons name="checkmark-circle" size={18} color="#fff" />
                      <Text style={styles.completeTaskButtonText}>Done</Text>
                    </TouchableOpacity>
                  </View>
                );
              })}
            </View>
          </View>
        </View>
        {/* Recent Notifications and Messages */}
        <View style={styles.section}>
          <View style={styles.sectionTitleContainer}>
            <View style={styles.sectionIcon}>
              <Ionicons name="notifications" size={20} color="#1976d2" />
            </View>
            <Text style={styles.sectionTitle}>Recent Notifications & Messages</Text>
          </View>
          <View style={{ marginHorizontal: 12, marginBottom: 18 }}>
            {notifications.map((note, index) => (
              <View key={`notification-${note.id || index}`} style={styles.notificationCard}>
                <Text style={{ color: '#1976d2', fontWeight: 'bold', fontSize: 15 }}>{note.message}</Text>
                <View style={{ flexDirection: 'row', alignItems: 'center', marginTop: 2 }}>
                  <Ionicons name="calendar" size={14} color="#888" style={{ marginRight: 4 }} />
                  <Text style={{ color: '#888', fontSize: 13 }}>
                    {note.created_at ? new Date(note.created_at).toLocaleDateString('en-GB', {
                      day: '2-digit',
                      month: '2-digit',
                      year: 'numeric'
                    }) : 'N/A'}
                  </Text>
                </View>
              </View>
            ))}
          </View>
        </View>
        {/* Analytics */}
        <View style={styles.section}>
          <View style={styles.sectionTitleContainer}>
            <View style={styles.sectionIcon}>
              <Ionicons name="analytics" size={20} color="#1976d2" />
            </View>
            <Text style={styles.sectionTitle}>Analytics</Text>
          </View>
          <View style={{ flexDirection: 'row', flexWrap: 'wrap', marginHorizontal: 8, marginBottom: 18 }}>
            <View style={styles.analyticsCard}>
              <Text style={{ fontWeight: 'bold', color: '#388e3c', fontSize: 16 }}>Attendance Rate</Text>
              <View style={{ flexDirection: 'row', alignItems: 'center', marginTop: 8 }}>
                <Ionicons name="checkmark-circle" size={22} color="#388e3c" style={{ marginRight: 6 }} />
                <Text style={{ color: '#1976d2', fontSize: 26, fontWeight: 'bold' }}>{analytics.attendanceRate}%</Text>
              </View>
              <View style={{ height: 6, backgroundColor: '#e0e0e0', borderRadius: 3, marginTop: 10 }}>
                <View style={{ width: `${analytics.attendanceRate}%`, height: 6, backgroundColor: '#388e3c', borderRadius: 3 }} />
              </View>
            </View>
            <View style={[styles.analyticsCard, { borderColor: '#fff3e0' }]}>
              <Text style={{ fontWeight: 'bold', color: '#ff9800', fontSize: 16 }}>Marks Distribution</Text>
              {analytics.marksDistribution.map(dist => (
                <View key={dist.label} style={{ flexDirection: 'row', alignItems: 'center', marginTop: 4 }}>
                  <View style={{ width: 16, height: 16, borderRadius: 8, backgroundColor: '#ff9800', marginRight: 6 }} />
                  <Text style={{ color: '#333', fontSize: 15 }}>{dist.label}: {dist.value}</Text>
                </View>
              ))}
            </View>
          </View>
        </View>
        {/* Assigned Classes & Subjects Summary */}
        <View style={styles.section}>
          <View style={styles.sectionTitleContainer}>
            <View style={styles.sectionIcon}>
              <Ionicons name="school" size={20} color="#1976d2" />
            </View>
            <Text style={styles.sectionTitle}>Assigned Classes & Subjects</Text>
          </View>
          <View style={{ marginHorizontal: 12, marginBottom: 12 }}>
            {Object.entries(assignedClasses).map(([className, subjects]) => (
              <View key={className} style={styles.classSubjectCard}>
                <Text style={{ fontWeight: 'bold', color: '#388e3c', fontSize: 15, marginBottom: 4 }}>Class {className}</Text>
                <View style={{ flexDirection: 'row', flexWrap: 'wrap' }}>
                  {subjects.map((subject, index) => (
                    <View key={`${className}-subject-${subject}-${index}`} style={{ backgroundColor: '#e3f2fd', borderRadius: 8, paddingHorizontal: 10, paddingVertical: 4, marginRight: 8, marginBottom: 6 }}>
                      <Text style={{ color: '#1976d2', fontWeight: 'bold' }}>{subject}</Text>
                    </View>
                  ))}
                </View>
              </View>
            ))}
          </View>
        </View>
        {/* Upcoming Events */}
        <View style={styles.section}>
          <View style={styles.sectionTitleContainer}>
            <View style={styles.sectionIcon}>
              <Ionicons name="calendar-outline" size={20} color="#1976d2" />
            </View>
            <Text style={styles.sectionTitle}>Upcoming Events</Text>
            <TouchableOpacity
              style={styles.addEventButton}
              onPress={() => Alert.alert('Add Event', 'Event management feature coming soon!')}
            >
              <Ionicons name="add-circle" size={24} color="#1976d2" />
            </TouchableOpacity>
          </View>

          {upcomingEvents.length === 0 ? (
            <View style={styles.emptyEventsContainer}>
              <Ionicons name="calendar-outline" size={48} color="#ccc" />
              <Text style={styles.emptyEventsText}>No upcoming events</Text>
              <Text style={styles.emptyEventsSubtext}>Your schedule is clear for now</Text>
            </View>
          ) : (
            <View style={styles.eventsContainer}>
              {upcomingEvents.map((event, index) => (
                <TouchableOpacity
                  key={`event-${event.id || index}`}
                  style={[styles.eventCard, { borderLeftColor: event.color }]}
                  onPress={() => {
                    Alert.alert(
                      event.title,
                      `${event.description}\n\nDate: ${new Date(event.date).toLocaleDateString('en-GB', {
                        weekday: 'long',
                        year: 'numeric',
                        month: 'long',
                        day: 'numeric'
                      })}\nTime: ${event.time}`,
                      [{ text: 'OK' }]
                    );
                  }}
                >
                  <View style={styles.eventHeader}>
                    <View style={[styles.eventIcon, { backgroundColor: event.color }]}>
                      <Ionicons name={event.icon} size={20} color="#fff" />
                    </View>
                    <View style={styles.eventInfo}>
                      <Text style={styles.eventTitle}>{event.title}</Text>
                      <Text style={styles.eventDescription} numberOfLines={2}>
                        {event.description}
                      </Text>
                    </View>
                    <View style={styles.eventMeta}>
                      <View style={[styles.priorityBadge, {
                        backgroundColor: event.priority === 'high' ? '#F44336' :
                                        event.priority === 'medium' ? '#FF9800' : '#4CAF50'
                      }]}>
                        <Text style={styles.priorityText}>
                          {event.priority?.toUpperCase()}
                        </Text>
                      </View>
                    </View>
                  </View>

                  <View style={styles.eventFooter}>
                    <View style={styles.eventDateTime}>
                      <Ionicons name="calendar" size={14} color="#666" />
                      <Text style={styles.eventDate}>
                        {new Date(event.date).toLocaleDateString('en-GB', {
                          day: 'numeric',
                          month: 'short'
                        })}
                      </Text>
                      <Ionicons name="time" size={14} color="#666" style={{ marginLeft: 12 }} />
                      <Text style={styles.eventTime}>{event.time}</Text>
                    </View>
                    <View style={[styles.eventTypeBadge, { backgroundColor: `${event.color}20` }]}>
                      <Text style={[styles.eventTypeText, { color: event.color }]}>
                        {event.type?.toUpperCase()}
                      </Text>
                    </View>
                  </View>
                </TouchableOpacity>
              ))}
            </View>
          )}
        </View>

        {/* Recent Activities */}
        <View style={styles.section}>
          <View style={styles.sectionTitleContainer}>
            <View style={styles.sectionIcon}>
              <Ionicons name="pulse" size={20} color="#1976d2" />
            </View>
            <Text style={styles.sectionTitle}>Recent Activities</Text>
          </View>
          <View style={{ marginHorizontal: 12, marginBottom: 12 }}>
            {recentActivities.map((act, index) => (
              <View key={`activity-${act.id || index}`} style={styles.activityCard}>
                <Text style={{ color: '#333', fontWeight: 'bold' }}>{act.activity}</Text>
                <Text style={{ color: '#888', marginTop: 2, fontSize: 13 }}>
                  {act.date ? new Date(act.date).toLocaleDateString('en-GB', {
                    day: '2-digit',
                    month: '2-digit',
                    year: 'numeric'
                  }) : 'N/A'}
                </Text>
              </View>
            ))}
                </View>
                </View>
        {/* Announcements */}
        <View style={styles.section}>
          <View style={styles.sectionTitleContainer}>
            <View style={styles.sectionIcon}>
              <Ionicons name="megaphone" size={20} color="#1976d2" />
            </View>
            <Text style={styles.sectionTitle}>Announcements</Text>
          </View>
          <View style={{ marginHorizontal: 12, marginBottom: 18 }}>
            {announcements.map((ann, index) => (
              <View key={`announcement-${ann.id || index}`} style={styles.announcementCard}>
                <Text style={{ color: '#388e3c', fontWeight: 'bold' }}>{ann.message}</Text>
              </View>
            ))}
          </View>
        </View>

      </ScrollView>
      {/* Add Task Modal rendered outside the ScrollView for proper centering */}
      {addTaskModalVisible && (
        <View style={{
          position: 'absolute',
          top: 0,
          left: 0,
          right: 0,
          bottom: 0,
          backgroundColor: 'rgba(0,0,0,0.18)',
          justifyContent: 'center',
          alignItems: 'center',
          zIndex: 1000
        }}>
          <View style={styles.addTaskModal}>
            <View style={styles.addTaskModalHeader}>
              <Text style={styles.addTaskModalTitle}>Create New Task</Text>
              <TouchableOpacity
                onPress={() => {
                  setAddTaskModalVisible(false);
                  setNewTask({ title: '', description: '', type: 'attendance', due: '', priority: 'medium' });
                }}
                style={styles.addTaskModalClose}
              >
                <Ionicons name="close" size={24} color="#666" />
              </TouchableOpacity>
            </View>

            <ScrollView
              style={styles.addTaskModalScrollView}
              contentContainerStyle={styles.addTaskModalContent}
              showsVerticalScrollIndicator={false}
              keyboardShouldPersistTaps="handled"
            >
              <Text style={styles.addTaskFieldLabel}>Task Title</Text>
              <TextInput
                placeholder="Enter task title (e.g., 'Mark attendance for Grade 5')"
                value={newTask.title}
                onChangeText={text => setNewTask(t => ({ ...t, title: text }))}
                style={styles.addTaskTitleInput}
                autoFocus={true}
              />
              
              <Text style={styles.addTaskFieldLabel}>Task Description (Optional)</Text>
              <TextInput
                placeholder="Enter additional details about the task..."
                value={newTask.description}
                onChangeText={text => setNewTask(t => ({ ...t, description: text }))}
                style={styles.addTaskInput}
                multiline={true}
                numberOfLines={3}
              />

              <Text style={styles.addTaskFieldLabel}>Category</Text>
              <View style={styles.addTaskTypeGrid}>
                <TouchableOpacity
                  onPress={() => setNewTask(t => ({ ...t, type: 'attendance' }))}
                  style={[styles.addTaskTypeButton, newTask.type === 'attendance' && { backgroundColor: '#388e3c' }]}
                >
                  <Ionicons name="people" size={18} color={newTask.type === 'attendance' ? '#fff' : '#388e3c'} />
                  <Text style={[styles.addTaskTypeText, newTask.type === 'attendance' && styles.addTaskTypeTextActive]}>
                    Attendance
                  </Text>
                </TouchableOpacity>
                <TouchableOpacity
                  onPress={() => setNewTask(t => ({ ...t, type: 'marks' }))}
                  style={[styles.addTaskTypeButton, newTask.type === 'marks' && { backgroundColor: '#1976d2' }]}
                >
                  <Ionicons name="document-text" size={18} color={newTask.type === 'marks' ? '#fff' : '#1976d2'} />
                  <Text style={[styles.addTaskTypeText, newTask.type === 'marks' && styles.addTaskTypeTextActive]}>
                    Marks
                  </Text>
                </TouchableOpacity>
                <TouchableOpacity
                  onPress={() => setNewTask(t => ({ ...t, type: 'homework' }))}
                  style={[styles.addTaskTypeButton, newTask.type === 'homework' && { backgroundColor: '#ff9800' }]}
                >
                  <Ionicons name="school" size={18} color={newTask.type === 'homework' ? '#fff' : '#ff9800'} />
                  <Text style={[styles.addTaskTypeText, newTask.type === 'homework' && styles.addTaskTypeTextActive]}>
                    Homework
                  </Text>
                </TouchableOpacity>
                <TouchableOpacity
                  onPress={() => setNewTask(t => ({ ...t, type: 'meeting' }))}
                  style={[styles.addTaskTypeButton, newTask.type === 'meeting' && { backgroundColor: '#9c27b0' }]}
                >
                  <Ionicons name="people-circle" size={18} color={newTask.type === 'meeting' ? '#fff' : '#9c27b0'} />
                  <Text style={[styles.addTaskTypeText, newTask.type === 'meeting' && styles.addTaskTypeTextActive]}>
                    Meeting
                  </Text>
                </TouchableOpacity>
                <TouchableOpacity
                  onPress={() => setNewTask(t => ({ ...t, type: 'report' }))}
                  style={[styles.addTaskTypeButton, newTask.type === 'report' && { backgroundColor: '#f44336' }]}
                >
                  <Ionicons name="bar-chart" size={18} color={newTask.type === 'report' ? '#fff' : '#f44336'} />
                  <Text style={[styles.addTaskTypeText, newTask.type === 'report' && styles.addTaskTypeTextActive]}>
                    Report
                  </Text>
                </TouchableOpacity>
                <TouchableOpacity
                  onPress={() => setNewTask(t => ({ ...t, type: 'planning' }))}
                  style={[styles.addTaskTypeButton, newTask.type === 'planning' && { backgroundColor: '#00bcd4' }]}
                >
                  <Ionicons name="calendar" size={18} color={newTask.type === 'planning' ? '#fff' : '#00bcd4'} />
                  <Text style={[styles.addTaskTypeText, newTask.type === 'planning' && styles.addTaskTypeTextActive]}>
                    Planning
                  </Text>
                </TouchableOpacity>
              </View>

              <Text style={styles.addTaskFieldLabel}>Priority</Text>
              <View style={styles.addTaskPriorityContainer}>
                <TouchableOpacity
                  onPress={() => setNewTask(t => ({ ...t, priority: 'high' }))}
                  style={[styles.addTaskPriorityButton, newTask.priority === 'high' && { backgroundColor: '#ffebee', borderColor: '#f44336' }]}
                >
                  <View style={[styles.addTaskPriorityDot, { backgroundColor: '#f44336' }]} />
                  <Text style={[styles.addTaskPriorityText, newTask.priority === 'high' && { color: '#f44336', fontWeight: '600' }]}>
                    High Priority
                  </Text>
                </TouchableOpacity>
                <TouchableOpacity
                  onPress={() => setNewTask(t => ({ ...t, priority: 'medium' }))}
                  style={[styles.addTaskPriorityButton, newTask.priority === 'medium' && { backgroundColor: '#fff3e0', borderColor: '#ff9800' }]}
                >
                  <View style={[styles.addTaskPriorityDot, { backgroundColor: '#ff9800' }]} />
                  <Text style={[styles.addTaskPriorityText, newTask.priority === 'medium' && { color: '#ff9800', fontWeight: '600' }]}>
                    Medium Priority
                  </Text>
                </TouchableOpacity>
                <TouchableOpacity
                  onPress={() => setNewTask(t => ({ ...t, priority: 'low' }))}
                  style={[styles.addTaskPriorityButton, newTask.priority === 'low' && { backgroundColor: '#e8f5e8', borderColor: '#4caf50' }]}
                >
                  <View style={[styles.addTaskPriorityDot, { backgroundColor: '#4caf50' }]} />
                  <Text style={[styles.addTaskPriorityText, newTask.priority === 'low' && { color: '#4caf50', fontWeight: '600' }]}>
                    Low Priority
                  </Text>
                </TouchableOpacity>
              </View>

              <Text style={styles.addTaskFieldLabel}>Due Date</Text>
              {Platform.OS === 'web' ? (
                <CrossPlatformDatePicker
                  label="Due Date"
                  value={newTask.due ? new Date(newTask.due) : new Date()}
                  onChange={(event, selectedDate) => {
                    if (selectedDate) {
                      const yyyy = selectedDate.getFullYear();
                      const mm = String(selectedDate.getMonth() + 1).padStart(2, '0');
                      const dd = String(selectedDate.getDate()).padStart(2, '0');
                      setNewTask(t => ({ ...t, due: `${yyyy}-${mm}-${dd}` }));
                    }
                  }}
                  mode="date"
                  placeholder="Select Due Date"
                  containerStyle={styles.addTaskDatePicker}
                />
              ) : (
                <>
                  <DatePickerButton
                    label="Due Date"
                    value={newTask.due ? new Date(newTask.due) : new Date()}
                    onPress={() => setShowDatePicker(true)}
                    placeholder="Select Due Date"
                    mode="date"
                    style={styles.addTaskDatePicker}
                    displayFormat={(date) => date.toLocaleDateString('en-US', {
                      weekday: 'short',
                      year: 'numeric',
                      month: 'short',
                      day: 'numeric'
                    })}
                  />
                  {showDatePicker && (
                    <CrossPlatformDatePicker
                      value={newTask.due ? new Date(newTask.due) : new Date()}
                      mode="date"
                      display={Platform.OS === 'ios' ? 'spinner' : 'default'}
                      onChange={(event, selectedDate) => {
                        setShowDatePicker(false);
                        if (selectedDate) {
                          const yyyy = selectedDate.getFullYear();
                          const mm = String(selectedDate.getMonth() + 1).padStart(2, '0');
                          const dd = String(selectedDate.getDate()).padStart(2, '0');
                          setNewTask(t => ({ ...t, due: `${yyyy}-${mm}-${dd}` }));
                        }
                      }}
                    />
                  )}
                </>
              )}
            </ScrollView>

            <View style={styles.addTaskModalActions}>
              <TouchableOpacity
                onPress={() => {
                  setAddTaskModalVisible(false);
                  setNewTask({ title: '', description: '', type: 'attendance', due: '', priority: 'medium' });
                }}
                style={styles.addTaskCancelButton}
                activeOpacity={0.8}
              >
                <Text style={styles.addTaskCancelButtonText}>Cancel</Text>
              </TouchableOpacity>
              <TouchableOpacity
                onPress={handleAddTask}
                style={[styles.addTaskCreateButton, (!newTask.title || !newTask.due) && styles.addTaskCreateButtonDisabled]}
                activeOpacity={0.8}
                disabled={!newTask.title || !newTask.due}
              >
                <Ionicons name="add-circle" size={20} color="#fff" style={{ marginRight: 6 }} />
                <Text style={styles.addTaskCreateButtonText}>Create Task</Text>
              </TouchableOpacity>
            </View>
          </View>
        </View>
      )}
      </View>
    </SafeAreaView>
  );
};

const styles = StyleSheet.create({
  safeArea: {
    flex: 1,
    backgroundColor: '#1976d2',
  },
  container: {
    flex: 1,
    backgroundColor: '#f5f5f5',
    ...Platform.select({
      web: {
        height: '100vh',
        overflow: 'hidden',
      },
    }),
  },
  scrollView: {
    flex: 1,
    ...Platform.select({
      web: {
        overflow: 'auto',
        height: '100%',
        WebkitOverflowScrolling: 'touch',
      }
    })
  },
  scrollViewContent: {
    flexGrow: 1,
    paddingBottom: Platform.OS === 'web' ? 40 : 20,
  },
  welcomeSection: {
    padding: 16,
    backgroundColor: '#fff',
    borderBottomWidth: 1,
    borderBottomColor: '#eee',
  },
  welcomeText: {
    fontSize: 24,
    fontWeight: 'bold',
    color: '#333',
  },
  dateText: {
    fontSize: 16,
    color: '#666',
    marginTop: 4,
  },
  statsSection: {
    backgroundColor: '#f8f9fa',
    borderRadius: 16,
    padding: 16,
    marginHorizontal: 16,
    marginTop: 20,
    marginBottom: 20,
    elevation: 2,
    shadowColor: '#000',
    shadowOffset: { width: 0, height: 2 },
    shadowOpacity: 0.08,
    shadowRadius: 4,
  },
  statsSectionHeader: {
    flexDirection: 'row',
    alignItems: 'center',
    marginBottom: 16,
  },
  statsSectionTitle: {
    fontSize: 18,
    fontWeight: '700',
    color: '#333',
    marginLeft: 8,
  },
  statsColumnContainer: {
    paddingHorizontal: 8,
  },
  quickActionsGrid: {
    flexDirection: 'row',
    flexWrap: 'wrap',
    justifyContent: 'space-around',
  },
  quickActionCard: {
    width: '45%', // Adjust as needed for 2 columns
    backgroundColor: '#fff',
    borderRadius: 12,
    padding: 16,
    marginVertical: 8,
    alignItems: 'center',
    elevation: 3,
    shadowColor: '#000',
    shadowOffset: { width: 0, height: 2 },
    shadowOpacity: 0.1,
    shadowRadius: 4,
  },
  actionIcon: {
    width: 60,
    height: 60,
    borderRadius: 30,
    justifyContent: 'center',
    alignItems: 'center',
    marginBottom: 10,
  },
  actionTitle: {
    fontSize: 14,
    fontWeight: 'bold',
    color: '#333',
    textAlign: 'center',
  },
  actionSubtitle: {
    fontSize: 12,
    color: '#666',
    marginTop: 4,
    textAlign: 'center',
  },
  // Enhanced section title style
  section: {
    backgroundColor: '#fff',
    borderRadius: 16,
    padding: 20,
    marginHorizontal: 8,
    marginBottom: 18,
    elevation: 4,
    shadowColor: '#1976d2',
    shadowOffset: { width: 0, height: 3 },
    shadowOpacity: 0.12,
    shadowRadius: 6,
    borderWidth: 1,
    borderColor: '#f0f4ff',
  },
  sectionTitle: {
    fontSize: 18,
    fontWeight: '700',
    color: '#1976d2',
    flex: 1,
    textAlign: 'left',
    letterSpacing: 0.3,
    lineHeight: 32,
  },
  sectionTitleContainer: {
    flexDirection: 'row',
    alignItems: 'center',
    marginBottom: 16,
    paddingBottom: 8,
    borderBottomWidth: 2,
    borderBottomColor: '#e3f2fd',
    minHeight: 32,
  },
  sectionIcon: {
    width: 32,
    height: 32,
    borderRadius: 16,
    backgroundColor: '#e3f2fd',
    alignItems: 'center',
    justifyContent: 'center',
    marginRight: 12,
    flexShrink: 0,
  },
  scheduleCard: {
    backgroundColor: '#fff',
    borderRadius: 12,
    padding: 16,
    marginRight: 14,
    minWidth: 170,
    elevation: 2,
    shadowColor: '#000',
    shadowOffset: { width: 0, height: 2 },
    shadowOpacity: 0.08,
    shadowRadius: 2,
    alignItems: 'flex-start',
  },
  scheduleTimeBox: {
    flexDirection: 'row',
    alignItems: 'center',
    marginBottom: 6,
  },
  scheduleTime: {
    fontSize: 15,
    color: '#1976d2',
    fontWeight: 'bold',
  },
  scheduleSubject: {
    fontSize: 16,
    fontWeight: 'bold',
    color: '#333',
    marginBottom: 2,
  },
  scheduleClass: {
    fontSize: 14,
    color: '#555',
    marginBottom: 2,
  },
  scheduleRoom: {
    fontSize: 13,
    color: '#888',
  },
  // Enhanced Tasks Section Styles
  tasksHeader: {
    flexDirection: 'row',
    alignItems: 'center',
    justifyContent: 'space-between',
    marginBottom: 20,
    paddingHorizontal: 4,
  },
  tasksHeaderLeft: {
    flexDirection: 'row',
    alignItems: 'center',
    flex: 1,
  },
  tasksIconContainer: {
    width: 48,
    height: 48,
    borderRadius: 24,
    backgroundColor: '#e3f2fd',
    alignItems: 'center',
    justifyContent: 'center',
    marginRight: 12,
  },
  tasksTitle: {
    fontSize: 20,
    fontWeight: '700',
    color: '#1976d2',
    marginBottom: 2,
  },
  tasksSubtitle: {
    fontSize: 14,
    color: '#666',
    fontWeight: '500',
  },

  tasksCategorySection: {
    marginBottom: 24,
  },
  tasksCategoryHeader: {
    flexDirection: 'row',
    alignItems: 'center',
    justifyContent: 'space-between',
    marginBottom: 12,
    paddingHorizontal: 4,
  },
  personalTasksHeaderRight: {
    flexDirection: 'row',
    alignItems: 'center',
  },
  tasksCategoryBadge: {
    flexDirection: 'row',
    alignItems: 'center',
    backgroundColor: '#f8f9fa',
    borderRadius: 20,
    paddingHorizontal: 12,
    paddingVertical: 6,
  },
  tasksCategoryTitle: {
    fontSize: 16,
    fontWeight: '600',
    color: '#1976d2',
    marginLeft: 6,
  },
  tasksCategoryCount: {
    backgroundColor: '#1976d2',
    borderRadius: 12,
    minWidth: 24,
    height: 24,
    alignItems: 'center',
    justifyContent: 'center',
    paddingHorizontal: 8,
  },
  tasksCategoryCountText: {
    color: '#fff',
    fontSize: 12,
    fontWeight: '600',
  },
  addPersonalTaskButton: {
    flexDirection: 'row',
    alignItems: 'center',
    backgroundColor: '#4CAF50',
    borderRadius: 20,
    paddingHorizontal: 12,
    paddingVertical: 6,
    marginLeft: 8,
    elevation: 2,
    shadowColor: '#4CAF50',
    shadowOffset: { width: 0, height: 2 },
    shadowOpacity: 0.15,
    shadowRadius: 4,
  },
  addPersonalTaskButtonText: {
    color: '#fff',
    fontSize: 12,
    fontWeight: '600',
  },


  tasksContainer: {
    paddingHorizontal: 8,
  },
  emptyTasksContainer: {
    alignItems: 'center',
    paddingVertical: 32,
    paddingHorizontal: 20,
  },
  emptyTasksText: {
    fontSize: 16,
    fontWeight: '600',
    color: '#666',
    marginTop: 12,
    marginBottom: 4,
  },
  emptyTasksSubtext: {
    fontSize: 14,
    color: '#999',
    textAlign: 'center',
    lineHeight: 20,
  },
  taskCard: {
    backgroundColor: '#fff',
    borderRadius: 16,
    padding: 18,
    marginBottom: 14,
    elevation: 3,
    shadowColor: '#1976d2',
    shadowOffset: { width: 0, height: 2 },
    shadowOpacity: 0.1,
    shadowRadius: 8,
    borderWidth: 1,
    borderColor: '#f0f4ff',
    position: 'relative',
    overflow: 'hidden',
  },
  taskCardHeader: {
    marginBottom: 12,
  },
  taskCardContent: {
    flexDirection: 'row',
    alignItems: 'flex-start',
  },
  taskTitleRow: {
    flexDirection: 'row',
    alignItems: 'center',
    justifyContent: 'space-between',
    marginBottom: 4,
  },
  taskTypeIcon: {
    width: 40,
    height: 40,
    borderRadius: 20,
    alignItems: 'center',
    justifyContent: 'center',
    marginRight: 12,
  },
  taskInfo: {
    flex: 1,
  },
  taskTitleContainer: {
    flex: 1,
    marginRight: 8,
  },
  taskTitle: {
    fontSize: 16,
    fontWeight: '700',
    color: '#1976d2',
    lineHeight: 22,
    marginBottom: 2,
  },
  taskDescription: {
    fontSize: 14,
    fontWeight: '400',
    color: '#666',
    lineHeight: 18,
    marginTop: 2,
  },
  priorityBadge: {
    borderRadius: 12,
    paddingHorizontal: 8,
    paddingVertical: 3,
    alignSelf: 'flex-start',
  },
  priorityText: {
    fontSize: 11,
    fontWeight: '600',
    textTransform: 'uppercase',
    letterSpacing: 0.5,
  },
  taskMeta: {
    flexDirection: 'row',
    alignItems: 'center',
  },
  taskDueDate: {
    fontSize: 13,
    color: '#666',
    marginLeft: 6,
    fontWeight: '500',
  },
  completeTaskButton: {
    flexDirection: 'row',
    alignItems: 'center',
    backgroundColor: '#1976d2',
    borderRadius: 20,
    paddingHorizontal: 14,
    paddingVertical: 8,
    alignSelf: 'flex-end',
  },
  completeTaskButtonText: {
    color: '#fff',
    fontWeight: '600',
    fontSize: 14,
    marginLeft: 4,
  },
  // Enhanced Add Task Modal Styles
  addTaskModal: {
    backgroundColor: '#fff',
    borderRadius: 20,
    width: '90%',
    maxWidth: 420,
    maxHeight: '85%',
    elevation: 8,
    shadowColor: '#000',
    shadowOffset: { width: 0, height: 4 },
    shadowOpacity: 0.15,
    shadowRadius: 12,
  },
  addTaskModalHeader: {
    flexDirection: 'row',
    alignItems: 'center',
    justifyContent: 'space-between',
    padding: 20,
    paddingBottom: 16,
    borderBottomWidth: 1,
    borderBottomColor: '#f0f0f0',
  },
  addTaskModalTitle: {
    fontSize: 20,
    fontWeight: '700',
    color: '#1976d2',
  },
  addTaskModalClose: {
    width: 32,
    height: 32,
    borderRadius: 16,
    backgroundColor: '#f5f5f5',
    alignItems: 'center',
    justifyContent: 'center',
  },
  addTaskModalScrollView: {
    maxHeight: '70%', // Limit height to allow for header and actions
  },
  addTaskModalContent: {
    padding: 20,
    paddingBottom: 10, // Reduced bottom padding since actions are outside
  },
  addTaskFieldLabel: {
    fontSize: 16,
    fontWeight: '600',
    color: '#333',
    marginBottom: 8,
    marginTop: 16,
  },
  addTaskTitleInput: {
    borderWidth: 1,
    borderColor: '#e0e0e0',
    borderRadius: 12,
    padding: 14,
    fontSize: 16,
    backgroundColor: '#fafafa',
    fontWeight: '500',
    color: '#333',
  },
  addTaskInput: {
    borderWidth: 1,
    borderColor: '#e0e0e0',
    borderRadius: 12,
    padding: 12,
    fontSize: 15,
    backgroundColor: '#fafafa',
    textAlignVertical: 'top',
    minHeight: 80,
    color: '#666',
  },
  addTaskTypeGrid: {
    flexDirection: 'row',
    flexWrap: 'wrap',
    justifyContent: 'space-between',
    marginBottom: 8,
  },
  addTaskTypeButton: {
    width: '48%',
    flexDirection: 'row',
    alignItems: 'center',
    justifyContent: 'center',
    backgroundColor: '#f8f9fa',
    borderRadius: 12,
    padding: 10,
    marginBottom: 8,
    borderWidth: 2,
    borderColor: 'transparent',
  },
  addTaskTypeText: {
    fontSize: 12,
    fontWeight: '600',
    color: '#666',
    marginLeft: 4,
  },
  addTaskTypeTextActive: {
    color: '#fff',
  },
  addTaskPriorityContainer: {
    marginBottom: 8,
  },
  addTaskPriorityButton: {
    flexDirection: 'row',
    alignItems: 'center',
    backgroundColor: '#f8f9fa',
    borderRadius: 12,
    padding: 12,
    marginBottom: 8,
    borderWidth: 2,
    borderColor: 'transparent',
  },
  addTaskPriorityDot: {
    width: 12,
    height: 12,
    borderRadius: 6,
    marginRight: 12,
  },
  addTaskPriorityText: {
    fontSize: 15,
    fontWeight: '500',
    color: '#666',
  },
  addTaskDatePicker: {
    flexDirection: 'row',
    alignItems: 'center',
    backgroundColor: '#fafafa',
    borderWidth: 1,
    borderColor: '#e0e0e0',
    borderRadius: 12,
    padding: 12,
    marginBottom: 8,
  },
  addTaskDateText: {
    flex: 1,
    fontSize: 16,
    color: '#aaa',
    marginLeft: 8,
  },
  addTaskDateTextSelected: {
    color: '#333',
    fontWeight: '500',
  },
  addTaskModalActions: {
    flexDirection: 'row',
    justifyContent: 'space-between',
    paddingHorizontal: 20,
    paddingBottom: 20,
    paddingTop: 8,
  },
  addTaskCancelButton: {
    flex: 1,
    backgroundColor: '#f5f5f5',
    borderRadius: 12,
    paddingVertical: 14,
    alignItems: 'center',
    marginRight: 8,
  },
  addTaskCancelButtonText: {
    color: '#666',
    fontWeight: '600',
    fontSize: 16,
  },
  addTaskCreateButton: {
    flex: 1,
    flexDirection: 'row',
    backgroundColor: '#1976d2',
    borderRadius: 12,
    paddingVertical: 14,
    alignItems: 'center',
    justifyContent: 'center',
    marginLeft: 8,
    elevation: 2,
    shadowColor: '#1976d2',
    shadowOpacity: 0.15,
    shadowRadius: 4,
  },
  addTaskCreateButtonDisabled: {
    backgroundColor: '#ccc',
    elevation: 0,
    shadowOpacity: 0,
  },
  addTaskCreateButtonText: {
    color: '#fff',
    fontWeight: '600',
    fontSize: 16,
  },

  // Enhanced Class Performance Styles
  sectionHeader: {
    flexDirection: 'row',
    alignItems: 'center',
    justifyContent: 'space-between',
    marginHorizontal: 0, // Remove horizontal margin to align with section padding
    marginBottom: 12,
    paddingHorizontal: 2, // Add small padding to prevent button from touching edges
  },
  viewAllButton: {
    flexDirection: 'row',
    alignItems: 'center',
    paddingHorizontal: 10,
    paddingVertical: 6,
    backgroundColor: '#e3f2fd',
    borderRadius: 16,
    maxWidth: 120, // Limit button width to prevent overflow
    justifyContent: 'center',
  },
  viewAllText: {
    color: '#1976d2',
    fontSize: 13,
    fontWeight: '600',
    marginRight: 4,
    textAlign: 'center',
  },
  emptyState: {
    alignItems: 'center',
    justifyContent: 'center',
    paddingVertical: 40,
    paddingHorizontal: 20,
  },
  emptyStateText: {
    fontSize: 18,
    fontWeight: '600',
    color: '#666',
    marginTop: 12,
    textAlign: 'center',
  },
  emptyStateSubtext: {
    fontSize: 14,
    color: '#999',
    marginTop: 8,
    textAlign: 'center',
    lineHeight: 20,
  },
  // Empty Schedule Styles
  emptyScheduleContainer: {
    alignItems: 'center',
    paddingVertical: 40,
    backgroundColor: '#fff',
    borderRadius: 12,
    marginHorizontal: 4,
  },
  emptyScheduleText: {
    fontSize: 16,
    color: '#666',
    marginTop: 12,
    fontWeight: '600',
  },
  emptyScheduleSubtext: {
    fontSize: 14,
    color: '#999',
    marginTop: 4,
  },

  // Events Section Styles
  addEventButton: {
    padding: 4,
  },
  emptyEventsContainer: {
    alignItems: 'center',
    paddingVertical: 40,
    backgroundColor: '#fff',
    borderRadius: 12,
    marginHorizontal: 12,
  },
  emptyEventsText: {
    fontSize: 16,
    color: '#666',
    marginTop: 12,
    fontWeight: '600',
  },
  emptyEventsSubtext: {
    fontSize: 14,
    color: '#999',
    marginTop: 4,
  },
  eventsContainer: {
    marginHorizontal: 12,
    marginBottom: 12,
  },
  eventCard: {
    backgroundColor: '#fff',
    borderRadius: 16,
    padding: 18,
    marginBottom: 14,
    elevation: 3,
    shadowColor: '#1976d2',
    shadowOffset: { width: 0, height: 2 },
    shadowOpacity: 0.1,
    shadowRadius: 6,
    borderWidth: 1,
    borderColor: '#f0f4ff',
    position: 'relative',
    overflow: 'hidden',
  },
  eventHeader: {
    flexDirection: 'row',
    alignItems: 'flex-start',
    marginBottom: 12,
  },
  eventIcon: {
    width: 40,
    height: 40,
    borderRadius: 20,
    justifyContent: 'center',
    alignItems: 'center',
    marginRight: 12,
  },
  eventInfo: {
    flex: 1,
    marginRight: 8,
  },
  eventTitle: {
    fontSize: 16,
    fontWeight: 'bold',
    color: '#333',
    marginBottom: 4,
  },
  eventDescription: {
    fontSize: 14,
    color: '#444',
    lineHeight: 20,
    marginTop: 2,
    fontWeight: '500',
    minHeight: 20,
  },
  eventMeta: {
    alignItems: 'flex-end',
  },
  priorityBadge: {
    paddingHorizontal: 8,
    paddingVertical: 4,
    borderRadius: 12,
    minWidth: 60,
    alignItems: 'center',
  },
  priorityText: {
    fontSize: 10,
    fontWeight: 'bold',
    color: '#fff',
  },
  eventFooter: {
    flexDirection: 'row',
    justifyContent: 'space-between',
    alignItems: 'center',
  },
  eventDateTime: {
    flexDirection: 'row',
    alignItems: 'center',
  },
  eventDate: {
    fontSize: 12,
    color: '#666',
    marginLeft: 4,
  },
  eventTime: {
    fontSize: 12,
    color: '#666',
    marginLeft: 4,
  },
  eventTypeBadge: {
    paddingHorizontal: 8,
    paddingVertical: 4,
    borderRadius: 8,
  },
  eventTypeText: {
    fontSize: 10,
    fontWeight: '600',
  },

  // New card styles to replace blue bars
  scheduleItem: {
    backgroundColor: '#fff',
    borderRadius: 14,
    padding: 16,
    marginBottom: 10,
    flexDirection: 'row',
    alignItems: 'center',
    elevation: 3,
    shadowColor: '#1976d2',
    shadowOffset: { width: 0, height: 2 },
    shadowOpacity: 0.1,
    shadowRadius: 6,
    borderWidth: 1,
    borderColor: '#f0f4ff',
  },

  scheduleItemIcon: {
    backgroundColor: '#e3f2fd',
    borderRadius: 20,
    width: 40,
    height: 40,
    alignItems: 'center',
    justifyContent: 'center',
    marginRight: 12,
  },

  scheduleItemContent: {
    flex: 1,
    justifyContent: 'center',
  },

  scheduleSubjectText: {
    color: '#333',
    fontWeight: 'bold',
    fontSize: 15,
    lineHeight: 20,
  },

  scheduleTimeText: {
    color: '#888',
    fontSize: 13,
    lineHeight: 18,
    marginTop: 2,
  },

  notificationCard: {
    backgroundColor: '#fff',
    borderRadius: 16,
    padding: 16,
    marginBottom: 12,
    elevation: 3,
    shadowColor: '#1976d2',
    shadowOffset: { width: 0, height: 2 },
    shadowOpacity: 0.1,
    shadowRadius: 6,
    borderWidth: 1,
    borderColor: '#f0f4ff',
  },

  analyticsCard: {
    borderRadius: 16,
    padding: 20,
    margin: 6,
    minWidth: 160,
    flex: 1,
    elevation: 3,
    shadowColor: '#1976d2',
    shadowOffset: { width: 0, height: 2 },
    shadowOpacity: 0.1,
    shadowRadius: 6,
    backgroundColor: '#fff',
    borderWidth: 1,
    borderColor: '#e8f5e8',
  },

  classSubjectCard: {
    backgroundColor: '#fff',
    borderRadius: 14,
    padding: 16,
    marginBottom: 12,
    elevation: 2,
    shadowColor: '#1976d2',
    shadowOffset: { width: 0, height: 2 },
    shadowOpacity: 0.08,
    shadowRadius: 4,
    borderWidth: 1,
    borderColor: '#f0f4ff',
  },

  activityCard: {
    backgroundColor: '#fff',
    borderRadius: 14,
    padding: 16,
    marginBottom: 12,
    elevation: 2,
    shadowColor: '#1976d2',
    shadowOffset: { width: 0, height: 2 },
    shadowOpacity: 0.08,
    shadowRadius: 4,
    borderWidth: 1,
    borderColor: '#f0f4ff',
  },

  announcementCard: {
    backgroundColor: '#fff',
    borderRadius: 14,
    padding: 16,
    marginBottom: 12,
    elevation: 2,
    shadowColor: '#1976d2',
    shadowOffset: { width: 0, height: 2 },
    shadowOpacity: 0.08,
    shadowRadius: 4,
    borderWidth: 1,
    borderColor: '#f0f4ff',
  },

  // AdminDashboard-style School Details Section
  schoolDetailsSection: {
    marginVertical: 12,
    marginHorizontal: 16,
    borderRadius: 20,
    backgroundColor: '#667eea',
    shadowColor: '#667eea',
    shadowOffset: {
      width: 0,
      height: 8,
    },
    shadowOpacity: 0.3,
    shadowRadius: 16,
    elevation: 12,
    position: 'relative',
    overflow: 'hidden',
  },
  backgroundCircle1: {
    position: 'absolute',
    width: 150,
    height: 150,
    borderRadius: 75,
    backgroundColor: 'rgba(255, 255, 255, 0.1)',
    top: -50,
    right: -30,
  },
  backgroundCircle2: {
    position: 'absolute',
    width: 100,
    height: 100,
    borderRadius: 50,
    backgroundColor: 'rgba(255, 255, 255, 0.08)',
    bottom: -20,
    left: -20,
  },
  backgroundPattern: {
    position: 'absolute',
    top: 0,
    left: 0,
    right: 0,
    bottom: 0,
    backgroundColor: 'rgba(118, 75, 162, 0.6)',
  },
  welcomeContent: {
    padding: 24,
    zIndex: 1,
  },
  schoolHeader: {
    flexDirection: 'row',
    alignItems: 'center',
    marginBottom: 10,
  },
  schoolLogo: {
    width: 60,
    height: 60,
    borderRadius: 30,
    marginRight: 15,
  },
  logoPlaceholder: {
    width: 60,
    height: 60,
    borderRadius: 30,
    backgroundColor: 'rgba(255, 255, 255, 0.2)',
    justifyContent: 'center',
    alignItems: 'center',
    marginRight: 15,
  },
  schoolInfo: {
    flex: 1,
  },
  schoolName: {
    fontSize: 20,
    fontWeight: 'bold',
    color: '#fff',
    marginBottom: 2,
  },
  schoolType: {
    fontSize: 14,
    color: 'rgba(255, 255, 255, 0.8)',
  },
  dateContainer: {
    flexDirection: 'row',
    alignItems: 'center',
    marginTop: 8,
    paddingTop: 12,
    borderTopWidth: 1,
    borderTopColor: 'rgba(255, 255, 255, 0.2)',
  },
  schoolDateText: {
    fontSize: 16,
    color: '#ffffff',
    marginLeft: 8,
    fontWeight: '500',
  },
  
  // Skeleton loading styles for better UX during loading
  skeletonText: {
    backgroundColor: '#e0e0e0',
    borderRadius: 4,
    height: 16,
  },
  skeletonImage: {
    backgroundColor: 'rgba(255, 255, 255, 0.3)',
    borderRadius: 30,
    width: 40,
    height: 40,
  },
  skeletonCard: {
    opacity: 0.7,
  },
  skeletonCircle: {
    backgroundColor: '#e0e0e0',
    borderRadius: 30,
    width: 60,
    height: 60,
  },

  // Debug Section Styles
  debugContainer: {
    backgroundColor: '#fff3cd',
    borderRadius: 8,
    padding: 12,
    marginBottom: 12,
    borderWidth: 1,
    borderColor: '#ffeaa7',
  },
  debugLabel: {
    fontSize: 14,
    fontWeight: 'bold',
    color: '#856404',
    marginBottom: 8,
  },
});

export default TeacherDashboard;<|MERGE_RESOLUTION|>--- conflicted
+++ resolved
@@ -1432,7 +1432,6 @@
   }
 
   return (
-<<<<<<< HEAD
     <SafeAreaView style={styles.safeArea} edges={['top']}>
       <View style={styles.container}>
         <Header 
@@ -1455,26 +1454,6 @@
             />
           }
         >
-=======
-    <View style={styles.container}>
-      <Header 
-        title="Teacher Dashboard" 
-        showNotifications={true}
-        onNotificationsPress={() => navigation.navigate('TeacherNotifications')}
-      />
-      <ScrollView 
-        style={styles.scrollView} 
-        showsVerticalScrollIndicator={false}
-        refreshControl={
-          <RefreshControl
-            refreshing={refreshing}
-            onRefresh={onRefresh}
-            colors={['#1976d2']}
-            tintColor="#1976d2"
-          />
-        }
-      >
->>>>>>> edc0e34e
         {/* Welcome Section at the very top */}
         <View style={styles.welcomeSection}>
           <Text style={styles.welcomeText}>
