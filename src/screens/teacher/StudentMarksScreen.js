import React, { useState, useEffect } from 'react';
import {
  View,
  Text,
  StyleSheet,
  SectionList,
  TouchableOpacity,
  ScrollView,
  RefreshControl,
  ActivityIndicator,
  Dimensions,
  Platform,
  Alert,
  Modal,
} from 'react-native';
import Header from '../../components/Header';
import { supabase, TABLES } from '../../utils/supabase';
import { format } from 'date-fns';
import { CrossPlatformBarChart } from '../../components/CrossPlatformChart';
import { Ionicons } from '@expo/vector-icons';

const StudentMarksScreen = ({ navigation, route }) => {
  const { student } = route.params;
  const [examMarks, setExamMarks] = useState([]);
  const [loading, setLoading] = useState(true);
  const [refreshing, setRefreshing] = useState(false);
  const [selectedExam, setSelectedExam] = useState(null);
  const [selectedSubject, setSelectedSubject] = useState(null);
  const [modalVisible, setModalVisible] = useState(false);

  // Load marks data
  const loadMarksData = async () => {
    try {
      setLoading(true);
      
      // Get marks for the student with subject and exam information
      const { data: marksData, error: marksError } = await supabase
        .from(TABLES.MARKS)
        .select(`
          *,
          subjects(name),
<<<<<<< HEAD
          exams(name, start_date)
=======
          exams(name, start_date, end_date)
>>>>>>> 185d6bd5
        `)
        .eq('student_id', student.id)
        .order('created_at', { ascending: false });

      if (marksError) throw marksError;

      // Group marks by exam
      const examGroups = {};
      marksData.forEach(mark => {
        const examName = mark.exams?.name || 'Class Test';
<<<<<<< HEAD
        const examDate = mark.exams?.start_date || mark.exam_date || new Date().toISOString();
=======
        const examDate = mark.exams?.start_date || mark.exams?.end_date || mark.exam_date || new Date().toISOString();
>>>>>>> 185d6bd5
        
        if (!examGroups[examName]) {
          examGroups[examName] = {
            exam: examName,
            date: examDate,
            data: []
          };
        }
        
        examGroups[examName].data.push({
          subject: mark.subjects?.name || 'Unknown Subject',
          marks: mark.marks_obtained || 0,
          total: mark.max_marks || 100,
          subjectId: mark.subject_id
        });
      });

      // Convert to array and sort by date
      const processedExams = Object.values(examGroups).sort((a, b) => 
        new Date(b.date) - new Date(a.date)
      );

      setExamMarks(processedExams);
    } catch (error) {
      console.error('Error loading marks data:', error);
      Alert.alert('Error', 'Failed to load marks data. Please try again.');
    } finally {
      setLoading(false);
    }
  };

  // Subscribe to real-time updates
  useEffect(() => {
    loadMarksData();

    const subscription = supabase
      .channel('marks-updates')
      .on('postgres_changes', {
        event: '*',
        schema: 'public',
        table: TABLES.MARKS
      }, () => {
        loadMarksData();
      })
      .subscribe();

    return () => {
      subscription.unsubscribe();
    };
  }, []);

  // Get exam totals
  const getExamTotals = (exam, data) => {
    const total = data.reduce((sum, s) => sum + s.marks, 0);
    const maxTotal = data.reduce((sum, s) => sum + s.total, 0);
    const percent = maxTotal ? ((total / maxTotal) * 100).toFixed(1) : '0.0';
    return { total, maxTotal, percent };
  };

  // Handle exam selection
  const handleExamSelect = (exam) => {
    setSelectedExam(exam);
    setSelectedSubject(null);
    setModalVisible(true);
  };

  // Handle subject selection
  const handleSubjectSelect = (subject) => {
    setSelectedSubject(subject);
  };

  return (
    <View style={styles.container}>
      <Header title={`${student.name}'s Marks`} showBack={true} />
      
      {loading ? (
        <View style={styles.loadingContainer}>
          <ActivityIndicator size="large" color="#1976d2" />
        </View>
      ) : (
        examMarks.length === 0 ? (
          <View style={styles.noDataContainer}>
            <Ionicons name="book-outline" size={64} color="#E3F2FD" />
            <Text style={styles.noDataText}>No marks found</Text>
            <Text style={styles.noDataSubtext}>Marks will appear here once they are entered by teachers</Text>
          </View>
        ) : (
          <SectionList
            sections={examMarks}
            keyExtractor={(item, index) => item.subject + index}
            refreshControl={
              <RefreshControl
                refreshing={refreshing}
                onRefresh={() => {
                  setRefreshing(true);
                  loadMarksData().finally(() => setRefreshing(false));
                }}
                colors={['#1976d2']}
                tintColor="#1976d2"
              />
            }
            ListHeaderComponent={() => (
              <View style={styles.headerContainer}>
                {/* Student Info Card */}
                <View style={styles.studentInfoCard}>
                  <View style={styles.studentAvatarContainer}>
                    <View style={styles.studentAvatar}>
                      <Text style={styles.studentAvatarText}>
                        {student.name?.charAt(0).toUpperCase() || 'S'}
                      </Text>
                    </View>
                  </View>
                  <View style={styles.studentDetails}>
                    <Text style={styles.studentName}>{student.name}</Text>
                    <Text style={styles.studentInfo}>Roll No: {student.roll_no || 'N/A'}</Text>
                    <Text style={styles.studentInfo}>Class: {student.classes?.class_name || 'N/A'}</Text>
                  </View>
                  <View style={styles.statsContainer}>
                    <View style={styles.statItem}>
                      <Text style={styles.statNumber}>{examMarks.length}</Text>
                      <Text style={styles.statLabel}>Exams</Text>
                    </View>
                    <View style={styles.statDivider} />
                    <View style={styles.statItem}>
                      <Text style={styles.statNumber}>
                        {examMarks.reduce((sum, exam) => sum + exam.data.length, 0)}
                      </Text>
                      <Text style={styles.statLabel}>Subjects</Text>
                    </View>
                  </View>
                </View>

                {/* Performance Chart */}
                <View style={styles.chartCard}>
                  <Text style={styles.sectionTitle}>📊 Performance Overview</Text>
                  <CrossPlatformBarChart
                    data={{
                      labels: examMarks.map(exam => exam.exam.length > 12 ? exam.exam.substring(0, 12) + '...' : exam.exam),
                      datasets: [{
                        data: examMarks.map(exam => {
                          const { percent } = getExamTotals(exam.exam, exam.data);
                          return parseFloat(percent);
                        })
                      }]
                    }}
                    width={Dimensions.get('window').width - 64}
                    height={220}
                    chartConfig={{
                      backgroundColor: '#ffffff',
                      backgroundGradientFrom: '#f8f9ff',
                      backgroundGradientTo: '#ffffff',
                      decimalPlaces: 1,
                      color: (opacity = 1) => `rgba(25, 118, 210, ${opacity})`,
                      labelColor: (opacity = 1) => `rgba(0, 0, 0, ${opacity * 0.8})`,
                      style: {
                        borderRadius: 16
                      },
                      propsForBackgroundLines: {
                        strokeWidth: 1,
                        stroke: '#E3F2FD',
                        strokeDasharray: '5,5'
                      }
                    }}
                    style={{
                      marginVertical: 12,
                      borderRadius: 16
                    }}
                    showValuesOnTopOfBars
                  />
                </View>

                {/* Section Header */}
                <View style={styles.examsSectionHeader}>
                  <Text style={styles.sectionTitle}>📚 Detailed Exam Results</Text>
                  <Text style={styles.sectionSubtitle}>Tap on any exam to view detailed breakdown</Text>
                </View>
              </View>
            )}
            renderSectionHeader={() => null}
            renderItem={({ section: { exam, data, date } }) => {
              const { total, maxTotal, percent } = getExamTotals(exam, data);
              const getGradeColor = (percentage) => {
                if (percentage >= 90) return '#4CAF50'; // Green
                if (percentage >= 80) return '#8BC34A'; // Light Green
                if (percentage >= 70) return '#FFC107'; // Yellow
                if (percentage >= 60) return '#FF9800'; // Orange
                if (percentage >= 50) return '#FF5722'; // Deep Orange
                return '#F44336'; // Red
              };
              const getGradeLetter = (percentage) => {
                if (percentage >= 90) return 'A+';
                if (percentage >= 80) return 'A';
                if (percentage >= 70) return 'B+';
                if (percentage >= 60) return 'B';
                if (percentage >= 50) return 'C';
                return 'F';
              };
              
              return (
                <TouchableOpacity
                  style={[
                    styles.examContainer,
                    {
                      borderLeftWidth: 4,
                      borderLeftColor: getGradeColor(parseFloat(percent)),
                    }
                  ]}
                  onPress={() => handleExamSelect(exam)}
                  activeOpacity={0.7}
                >
                  {/* Exam Header */}
                  <View style={styles.examHeader}>
                    <View style={styles.examHeaderLeft}>
                      <View style={[
                        styles.examIconContainer,
                        { 
                          backgroundColor: getGradeColor(parseFloat(percent)) + '20',
                          borderColor: getGradeColor(parseFloat(percent)) + '40',
                        }
                      ]}>
                        <Ionicons name="school" size={22} color={getGradeColor(parseFloat(percent))} />
                      </View>
                      <View style={styles.examInfo}>
                        <Text style={styles.examText} numberOfLines={2}>{exam}</Text>
                        <Text style={styles.examDateText} numberOfLines={1}>
                          📅 {format(new Date(date), 'dd MMM yyyy')}
                        </Text>
                        <Text style={styles.examSubjectsText}>
                          📚 {data.length} subjects
                        </Text>
                      </View>
                    </View>
                    <View style={styles.examHeaderRight}>
                      <View style={[
                        styles.gradeCircle, 
                        { backgroundColor: getGradeColor(parseFloat(percent)) }
                      ]}>
                        <Text style={styles.gradeText}>{getGradeLetter(parseFloat(percent))}</Text>
                      </View>
                      <Text style={styles.percentageText}>{percent}%</Text>
                      <Text style={styles.totalMarksText} numberOfLines={1}>{total}/{maxTotal}</Text>
                    </View>
                  </View>

                  {/* Subjects List */}
                  <View style={styles.subjectsContainer}>
                    {data.map((subject, index) => {
                      const percentage = subject.total > 0 ? ((subject.marks / subject.total) * 100) : 0;
                      const getSubjectGradeColor = (percentage) => {
                        if (percentage >= 90) return '#4CAF50';
                        if (percentage >= 80) return '#8BC34A';
                        if (percentage >= 70) return '#FFC107';
                        if (percentage >= 60) return '#FF9800';
                        if (percentage >= 50) return '#FF5722';
                        return '#F44336';
                      };
                      const getSubjectGradeLetter = (percentage) => {
                        if (percentage >= 90) return 'A+';
                        if (percentage >= 80) return 'A';
                        if (percentage >= 70) return 'B+';
                        if (percentage >= 60) return 'B';
                        if (percentage >= 50) return 'C';
                        return 'F';
                      };
                      
                      return (
                        <TouchableOpacity 
                          key={index}
                          style={styles.subjectRow}
                          onPress={() => handleSubjectSelect(subject)}
                          activeOpacity={0.7}
                        >
                          <View style={styles.subjectLeft}>
                            <View style={[
                              styles.subjectIndicator, 
                              { backgroundColor: getSubjectGradeColor(percentage) }
                            ]} />
                            <View style={styles.subjectIconContainer}>
                              <Ionicons name="book" size={16} color={getSubjectGradeColor(percentage)} />
                            </View>
                            <View style={styles.subjectDetails}>
                              <Text style={styles.subjectText} numberOfLines={1}>{subject.subject}</Text>
                              <Text style={styles.subjectMetaText}>
                                {percentage >= 75 ? 'Excellent' : percentage >= 60 ? 'Good' : percentage >= 40 ? 'Average' : 'Needs Improvement'}
                              </Text>
                            </View>
                          </View>
                          <View style={styles.subjectRight}>
                            <View style={[
                              styles.subjectGradeChip,
                              { backgroundColor: getSubjectGradeColor(percentage) }
                            ]}>
                              <Text style={styles.subjectGradeText}>{getSubjectGradeLetter(percentage)}</Text>
                            </View>
                            <Text style={styles.marksText}>{subject.marks}/{subject.total}</Text>
                            <Text style={[styles.percentageLabel, { color: getSubjectGradeColor(percentage) }]}>
                              {percentage.toFixed(1)}%
                            </Text>
                          </View>
                        </TouchableOpacity>
                      );
                    })}
                  </View>
                </TouchableOpacity>
              );
            }}
            contentContainerStyle={styles.sectionListContent}
            showsVerticalScrollIndicator={false}
          />
        )
      )}

      {/* Enhanced Exam Details Modal */}
      <Modal
        visible={modalVisible}
        transparent={true}
        animationType="slide"
        onRequestClose={() => setModalVisible(false)}
      >
        <View style={styles.modalOverlay}>
          <View style={styles.modalContent}>
            <View style={styles.modalHeader}>
              <View style={styles.modalTitleContainer}>
                <Ionicons name="document-text" size={24} color="#1976d2" />
                <Text style={styles.modalTitle}>{selectedExam}</Text>
              </View>
              <TouchableOpacity
                style={styles.closeBtn}
                onPress={() => setModalVisible(false)}
                hitSlop={{ top: 10, bottom: 10, left: 10, right: 10 }}
              >
                <Ionicons name="close" size={24} color="#666" />
              </TouchableOpacity>
            </View>
            
            <ScrollView style={styles.modalScrollView} showsVerticalScrollIndicator={false}>
              {examMarks.find(exam => exam.exam === selectedExam)?.data?.map((subject, index) => {
                const percentage = subject.total > 0 ? ((subject.marks / subject.total) * 100) : 0;
                const getSubjectGradeColor = (percentage) => {
                  if (percentage >= 90) return '#4CAF50';
                  if (percentage >= 80) return '#8BC34A';
                  if (percentage >= 70) return '#FFC107';
                  if (percentage >= 60) return '#FF9800';
                  if (percentage >= 50) return '#FF5722';
                  return '#F44336';
                };
                const getGradeLetter = (percentage) => {
                  if (percentage >= 90) return 'A+';
                  if (percentage >= 80) return 'A';
                  if (percentage >= 70) return 'B+';
                  if (percentage >= 60) return 'B';
                  if (percentage >= 50) return 'C';
                  return 'F';
                };
                
                return (
                  <View key={index} style={styles.modalSubjectCard}>
                    <View style={styles.modalSubjectHeader}>
                      <View style={styles.modalSubjectLeft}>
                        <View style={[styles.modalSubjectIndicator, { backgroundColor: getSubjectGradeColor(percentage) }]} />
                        <Text style={styles.modalSubjectName}>{subject.subject}</Text>
                      </View>
                      <View style={[styles.modalGradeChip, { backgroundColor: getSubjectGradeColor(percentage) }]}>
                        <Text style={styles.modalGradeText}>{getGradeLetter(percentage)}</Text>
                      </View>
                    </View>
                    <View style={styles.modalMarksRow}>
                      <View style={styles.modalMarksItem}>
                        <Text style={styles.modalMarksLabel}>Marks Obtained</Text>
                        <Text style={styles.modalMarksValue}>{subject.marks}</Text>
                      </View>
                      <View style={styles.modalMarksItem}>
                        <Text style={styles.modalMarksLabel}>Total Marks</Text>
                        <Text style={styles.modalMarksValue}>{subject.total}</Text>
                      </View>
                      <View style={styles.modalMarksItem}>
                        <Text style={styles.modalMarksLabel}>Percentage</Text>
                        <Text style={[styles.modalPercentageValue, { color: getSubjectGradeColor(percentage) }]}>
                          {percentage.toFixed(1)}%
                        </Text>
                      </View>
                    </View>
                  </View>
                );
              })}
            </ScrollView>
          </View>
        </View>
      </Modal>
    </View>
  );
};

const styles = StyleSheet.create({
  container: {
    flex: 1,
    backgroundColor: '#f5f5f5',
  },
  loadingContainer: {
    flex: 1,
    justifyContent: 'center',
    alignItems: 'center',
  },
  scrollContent: {
    padding: 16,
  },
  chartContainer: {
    marginBottom: 24,
  },
  sectionTitle: {
    fontSize: 18,
    fontWeight: 'bold',
    color: '#1976d2',
    marginBottom: 12,
  },
  marksList: {
    marginBottom: 24,
  },
  examHeaderContainer: {
    flexDirection: 'row',
    justifyContent: 'space-between',
    alignItems: 'center',
    padding: 16,
    backgroundColor: '#fff',
    borderRadius: 12,
    marginBottom: 8,
    elevation: 2,
    shadowColor: '#000',
    shadowOffset: { width: 0, height: 2 },
    shadowOpacity: 0.1,
    shadowRadius: 4,
  },
  examInfo: {
    flex: 1,
    justifyContent: 'center',
  },
  examText: {
    fontSize: 16,
    fontWeight: 'bold',
    color: '#333',
    marginBottom: 4,
  },
  examDateText: {
    fontSize: 12,
    color: '#666',
    marginBottom: 2,
  },
  examSubjectsText: {
    fontSize: 12,
    color: '#666',
  },
  dateText: {
    fontSize: 14,
    color: '#666',
    marginLeft: 8,
  },
  examSummary: {
    alignItems: 'flex-end',
  },
  totalText: {
    fontSize: 14,
    color: '#666',
  },
  percentText: {
    fontSize: 16,
    color: '#1976d2',
    fontWeight: 'bold',
  },
  subjectRow: {
    flexDirection: 'row',
    justifyContent: 'space-between',
    alignItems: 'center',
    padding: 12,
    backgroundColor: '#f8f9fa',
    borderRadius: 8,
    marginHorizontal: 16,
    marginBottom: 6,
    borderLeftWidth: 0,
  },
  subjectText: {
    fontSize: 15,
    color: '#333',
  },
  marksText: {
    fontSize: 15,
    color: '#1976d2',
    fontWeight: 'bold',
  },
  modalOverlay: {
    flex: 1,
    justifyContent: 'center',
    alignItems: 'center',
    backgroundColor: 'rgba(0, 0, 0, 0.5)',
  },
  modalContent: {
    backgroundColor: '#fff',
    borderRadius: 12,
    padding: 20,
    width: '90%',
    maxHeight: '80%',
  },
  modalHeader: {
    flexDirection: 'row',
    justifyContent: 'space-between',
    alignItems: 'center',
    marginBottom: 16,
  },
  closeBtn: {
    padding: 8,
  },
  modalTitle: {
    fontSize: 18,
    fontWeight: 'bold',
    color: '#1976d2',
  },
  modalItem: {
    flexDirection: 'row',
    justifyContent: 'space-between',
    alignItems: 'center',
    padding: 12,
    backgroundColor: '#f8f9fa',
    borderRadius: 8,
    marginBottom: 8,
  },
  noDataContainer: {
    alignItems: 'center',
    justifyContent: 'center',
    paddingVertical: 60,
  },
  noDataText: {
    fontSize: 18,
    color: '#666',
    marginTop: 12,
    fontWeight: 'bold',
  },
  noDataSubtext: {
    fontSize: 14,
    color: '#999',
    marginTop: 4,
    textAlign: 'center',
    lineHeight: 20,
    paddingHorizontal: 20,
  },
  // New styles for improved UI
  sectionListContent: {
    paddingBottom: 20,
  },
  headerContainer: {
    padding: 16,
  },
  studentInfoCard: {
    flexDirection: 'row',
    backgroundColor: '#fff',
    borderRadius: 16,
    padding: 20,
    marginBottom: 16,
    elevation: 3,
    shadowColor: '#000',
    shadowOffset: { width: 0, height: 2 },
    shadowOpacity: 0.1,
    shadowRadius: 6,
  },
  studentAvatarContainer: {
    marginRight: 16,
  },
  studentAvatar: {
    width: 60,
    height: 60,
    borderRadius: 30,
    backgroundColor: '#1976d2',
    justifyContent: 'center',
    alignItems: 'center',
    elevation: 2,
    shadowColor: '#1976d2',
    shadowOffset: { width: 0, height: 2 },
    shadowOpacity: 0.3,
    shadowRadius: 4,
  },
  studentAvatarText: {
    fontSize: 24,
    fontWeight: 'bold',
    color: '#fff',
  },
  studentDetails: {
    flex: 1,
    justifyContent: 'center',
  },
  studentName: {
    fontSize: 20,
    fontWeight: 'bold',
    color: '#333',
    marginBottom: 4,
  },
  studentInfo: {
    fontSize: 14,
    color: '#666',
    marginBottom: 2,
  },
  statsContainer: {
    flexDirection: 'row',
    alignItems: 'center',
  },
  statItem: {
    alignItems: 'center',
    paddingHorizontal: 12,
  },
  statNumber: {
    fontSize: 18,
    fontWeight: 'bold',
    color: '#1976d2',
  },
  statLabel: {
    fontSize: 12,
    color: '#666',
    marginTop: 2,
  },
  statDivider: {
    width: 1,
    height: 30,
    backgroundColor: '#E3F2FD',
  },
  chartCard: {
    backgroundColor: '#fff',
    borderRadius: 16,
    padding: 16,
    marginBottom: 16,
    elevation: 2,
    shadowColor: '#000',
    shadowOffset: { width: 0, height: 2 },
    shadowOpacity: 0.1,
    shadowRadius: 4,
  },
  examsSectionHeader: {
    marginBottom: 12,
  },
  sectionSubtitle: {
    fontSize: 14,
    color: '#666',
    marginTop: 4,
  },
  examHeaderLeft: {
    flexDirection: 'row',
    alignItems: 'center',
    flex: 1,
  },
  examIconContainer: {
    width: 40,
    height: 40,
    borderRadius: 20,
    backgroundColor: '#E3F2FD',
    justifyContent: 'center',
    alignItems: 'center',
    marginRight: 12,
  },
  examMetaRow: {
    flexDirection: 'row',
    alignItems: 'center',
    marginTop: 4,
  },
  subjectCount: {
    fontSize: 12,
    color: '#666',
    marginLeft: 4,
  },
  examHeaderRight: {
    alignItems: 'center',
  },
  gradeCircle: {
    width: 36,
    height: 36,
    borderRadius: 18,
    justifyContent: 'center',
    alignItems: 'center',
    marginBottom: 4,
  },
  gradeText: {
    fontSize: 14,
    fontWeight: 'bold',
    color: '#fff',
  },
  percentageText: {
    fontSize: 14,
    fontWeight: 'bold',
    color: '#333',
    marginBottom: 2,
  },
  totalMarksText: {
    fontSize: 12,
    color: '#666',
  },
  subjectLeft: {
    flexDirection: 'row',
    alignItems: 'center',
    flex: 1,
  },
  subjectIndicator: {
    width: 4,
    height: 20,
    borderRadius: 2,
    marginRight: 12,
  },
  subjectRight: {
    alignItems: 'flex-end',
  },
  percentageLabel: {
    fontSize: 12,
    fontWeight: 'bold',
    marginTop: 2,
  },
  modalTitleContainer: {
    flexDirection: 'row',
    alignItems: 'center',
  },
  modalScrollView: {
    maxHeight: 400,
  },
  modalSubjectCard: {
    backgroundColor: '#f8f9fa',
    borderRadius: 12,
    padding: 16,
    marginBottom: 12,
    borderLeft: 4,
    borderLeftColor: '#1976d2',
  },
  modalSubjectHeader: {
    flexDirection: 'row',
    justifyContent: 'space-between',
    alignItems: 'center',
    marginBottom: 12,
  },
  modalSubjectLeft: {
    flexDirection: 'row',
    alignItems: 'center',
    flex: 1,
  },
  modalSubjectIndicator: {
    width: 4,
    height: 20,
    borderRadius: 2,
    marginRight: 12,
  },
  modalSubjectName: {
    fontSize: 16,
    fontWeight: 'bold',
    color: '#333',
  },
  modalGradeChip: {
    paddingHorizontal: 12,
    paddingVertical: 4,
    borderRadius: 12,
    minWidth: 40,
    alignItems: 'center',
  },
  modalGradeText: {
    fontSize: 12,
    fontWeight: 'bold',
    color: '#fff',
  },
  modalMarksRow: {
    flexDirection: 'row',
    justifyContent: 'space-between',
  },
  modalMarksItem: {
    alignItems: 'center',
    flex: 1,
  },
  modalMarksLabel: {
    fontSize: 12,
    color: '#666',
    marginBottom: 4,
  },
  modalMarksValue: {
    fontSize: 16,
    fontWeight: 'bold',
    color: '#333',
  },
  modalPercentageValue: {
    fontSize: 16,
    fontWeight: 'bold',
  },
  // Additional styles for enhanced UI
  examMetaItem: {
    flexDirection: 'row',
    alignItems: 'center',
    marginRight: 16,
  },
  examDuration: {
    fontSize: 12,
    color: '#666',
    marginLeft: 4,
  },
  viewDetailsChip: {
    flexDirection: 'row',
    alignItems: 'center',
    backgroundColor: '#E3F2FD',
    paddingHorizontal: 8,
    paddingVertical: 4,
    borderRadius: 12,
    marginTop: 4,
  },
  viewDetailsText: {
    fontSize: 10,
    color: '#1976d2',
    fontWeight: '600',
    marginRight: 4,
  },
  subjectIconContainer: {
    width: 32,
    height: 32,
    borderRadius: 16,
    backgroundColor: '#E3F2FD',
    justifyContent: 'center',
    alignItems: 'center',
    marginRight: 12,
    borderWidth: 1,
    borderColor: '#E3F2FD',
  },
  subjectDetails: {
    flex: 1,
  },
  subjectMetaRow: {
    flexDirection: 'row',
    alignItems: 'center',
    marginTop: 4,
  },
  subjectMetaText: {
    fontSize: 11,
    color: '#666',
    marginLeft: 4,
    fontStyle: 'italic',
  },
  subjectGradeChip: {
    paddingHorizontal: 8,
    paddingVertical: 3,
    borderRadius: 10,
    marginBottom: 4,
    minWidth: 32,
    alignItems: 'center',
    elevation: 1,
    shadowColor: '#000',
    shadowOffset: { width: 0, height: 1 },
    shadowOpacity: 0.2,
    shadowRadius: 2,
  },
  subjectGradeText: {
    fontSize: 11,
    fontWeight: 'bold',
    color: '#fff',
  },
  // New container styles
  examContainer: {
    backgroundColor: '#fff',
    borderRadius: 16,
    marginHorizontal: 16,
    marginBottom: 16,
    elevation: 3,
    shadowColor: '#000',
    shadowOffset: { width: 0, height: 3 },
    shadowOpacity: 0.15,
    shadowRadius: 6,
    overflow: 'hidden',
  },
  examHeader: {
    flexDirection: 'row',
    justifyContent: 'space-between',
    alignItems: 'center',
    padding: 16,
    borderBottomWidth: 1,
    borderBottomColor: '#f0f0f0',
  },
  subjectsContainer: {
    paddingTop: 8,
    paddingBottom: 8,
  },
  metaText: {
    fontSize: 11,
    color: '#666',
    marginLeft: 4,
  },
});

export default StudentMarksScreen;<|MERGE_RESOLUTION|>--- conflicted
+++ resolved
@@ -39,11 +39,7 @@
         .select(`
           *,
           subjects(name),
-<<<<<<< HEAD
-          exams(name, start_date)
-=======
           exams(name, start_date, end_date)
->>>>>>> 185d6bd5
         `)
         .eq('student_id', student.id)
         .order('created_at', { ascending: false });
@@ -54,11 +50,7 @@
       const examGroups = {};
       marksData.forEach(mark => {
         const examName = mark.exams?.name || 'Class Test';
-<<<<<<< HEAD
-        const examDate = mark.exams?.start_date || mark.exam_date || new Date().toISOString();
-=======
         const examDate = mark.exams?.start_date || mark.exams?.end_date || mark.exam_date || new Date().toISOString();
->>>>>>> 185d6bd5
         
         if (!examGroups[examName]) {
           examGroups[examName] = {
