--- conflicted
+++ resolved
@@ -205,43 +205,19 @@
   // Enhanced save function
   const saveMarks = async (currentMarks = marks, showAlert = true) => {
     try {
-<<<<<<< HEAD
-      // According to schema.txt, users table has tenant_id NOT NULL (line 540)
-      // Get tenant_id directly from users table using authenticated user's ID
-      const { data: userData, error: userError } = await supabase
-=======
       // Get current user's tenant_id for RLS policy compliance
       const { data: currentUser } = await supabase
->>>>>>> ccdfa526
         .from(TABLES.USERS)
         .select('tenant_id')
         .eq('id', user.id)
         .single();
       
-<<<<<<< HEAD
-      if (userError) {
-        console.error('Error fetching user tenant_id:', userError);
-        Alert.alert('Error', `Failed to get user information: ${userError.message}`);
-        return;
-      }
-      
-      if (!userData || !userData.tenant_id) {
-        console.error('No tenant_id found for user:', user.id);
-        Alert.alert('Error', 'No tenant information found for this user. Please contact support.');
-        return;
-      }
-      
-      const tenant_id = userData.tenant_id;
-      console.log('Retrieved tenant_id from users table:', tenant_id);
-
-=======
       const userTenantId = currentUser?.tenant_id;
       
       if (!userTenantId) {
         throw new Error('User tenant information not found');
       }
       
->>>>>>> ccdfa526
       const marksToSave = [];
       
       Object.entries(currentMarks).forEach(([cellKey, value]) => {
@@ -256,11 +232,7 @@
               marks_obtained: markValue,
               max_marks: 100,
               exam_id: null,
-<<<<<<< HEAD
-              tenant_id: tenant_id // Add tenant_id from resolved source
-=======
               tenant_id: userTenantId
->>>>>>> ccdfa526
             });
           }
         }
