--- conflicted
+++ resolved
@@ -142,18 +142,12 @@
     }
     
     try {
-<<<<<<< HEAD
-      console.log('⚡ [OPTIMIZED] Fetching existing attendance with minimal query...');
-      
-      // OPTIMIZATION: Only select the fields we actually need
-=======
       console.log('🔍 [DEBUG] Fetching existing attendance...');
       console.log('🔍 [DEBUG] Class ID:', selectedClass);
       console.log('🔍 [DEBUG] Date:', selectedDate);
       console.log('🔍 [DEBUG] Student IDs:', students.map(s => s.id));
       
       // Get existing attendance records
->>>>>>> 548e9ad3
       const { data: attendanceData, error: attendanceError } = await supabase
         .from(TABLES.STUDENT_ATTENDANCE)
         .select('student_id, status')  // Only get what we need
@@ -162,26 +156,6 @@
 
       if (attendanceError) throw attendanceError;
 
-<<<<<<< HEAD
-      // Create attendance mark object efficiently
-      const mark = {};
-      if (attendanceData && attendanceData.length > 0) {
-        attendanceData.forEach(record => {
-          // Only include records for students in our current class
-          if (students.find(s => s.id === record.student_id)) {
-            mark[record.student_id] = record.status;
-          }
-        });
-      }
-      
-      console.log(`⚡ [OPTIMIZED] Loaded ${Object.keys(mark).length} existing attendance records`);
-      setAttendanceMark(mark);
-
-    } catch (err) {
-      console.error('Error fetching attendance:', err);
-      // Don't fail completely, just set empty state
-      setAttendanceMark({});
-=======
       console.log('🔍 [DEBUG] Found attendance records:', attendanceData?.length || 0);
       console.log('🔍 [DEBUG] Attendance data:', JSON.stringify(attendanceData, null, 2));
 
@@ -197,7 +171,6 @@
 
     } catch (err) {
       console.error('❌ [ERROR] Error fetching attendance:', err);
->>>>>>> 548e9ad3
     }
   };
 
@@ -292,37 +265,17 @@
         return;
       }
 
-      // Build attendance records ONLY from attendanceMark state
-      const attendanceRecords = [];
-      
-      // Loop through ONLY the keys in attendanceMark (students that were explicitly marked)
-      Object.keys(attendanceMark).forEach(studentId => {
-        const status = attendanceMark[studentId];
-        
-        // Only add if status is Present or Absent
-        if (status === 'Present' || status === 'Absent') {
-          attendanceRecords.push({
-            student_id: studentId,
-            class_id: selectedClass,
-            date: selectedDate,
-            status: status,
-            marked_by: user.id
-          });
-        }
+      // Get explicitly marked students (those with Present/Absent status)
+      const explicitlyMarkedStudents = students.filter(student => {
+        const status = attendanceMark[student.id];
+        return status === 'Present' || status === 'Absent';
       });
 
-      if (attendanceRecords.length === 0) {
+      if (explicitlyMarkedStudents.length === 0) {
         Alert.alert('No Attendance Marked', 'Please mark at least one student as Present or Absent before submitting.');
         return;
       }
 
-<<<<<<< HEAD
-      // Simple confirmation
-      const markedStudentNames = attendanceRecords.map(record => {
-        const student = students.find(s => s.id === record.student_id);
-        return `${student?.name || 'Unknown'} - ${record.status}`;
-      });
-=======
       // Ensure we have teacher info with tenant_id
       if (!teacherInfo?.tenant_id) {
         Alert.alert('Error', 'Teacher information not loaded properly. Please try again.');
@@ -396,187 +349,14 @@
 
       // Send absence notifications in the background (non-blocking)
       const absentStudents = attendanceRecords.filter(record => record.status === 'Absent');
->>>>>>> 548e9ad3
-      
-      Alert.alert(
-        'Confirm Attendance',
-        `Save attendance for ${attendanceRecords.length} student(s)?\n\n${markedStudentNames.join('\n')}`,
-        [
-          { text: 'Cancel', style: 'cancel' },
-          { 
-            text: 'Save', 
-            onPress: async () => {
-              try {
-                // Debug: Show exactly what we're sending
-                console.log('🔍 [DEBUG] Records being sent to database:');
-                attendanceRecords.forEach((record, index) => {
-                  const student = students.find(s => s.id === record.student_id);
-                  console.log(`   ${index + 1}. ${student?.name}: ${record.status}`);
-                });
-                console.log(`🔍 [DEBUG] Total records: ${attendanceRecords.length}`);
-                
-                // CLEAN SLATE APPROACH: Complete wipe and rebuild with optimized batch processing
-                console.log('🧨 [CLEAN SLATE] Step 1: Complete database cleanup for this date/class...');
-                
-                // STEP 1: Delete ALL existing attendance for this class/date to start fresh
-                const { error: wipeError } = await supabase
-                  .from(TABLES.STUDENT_ATTENDANCE)
-                  .delete()
-                  .eq('class_id', selectedClass)
-                  .eq('date', selectedDate);
-                
-                if (wipeError) {
-                  console.error('❌ [CLEAN SLATE] Failed to wipe existing data:', wipeError);
-                  // Continue anyway, might be no existing data
-                } else {
-                  console.log('✅ [CLEAN SLATE] Successfully wiped existing attendance data');
-                }
-                
-                console.log('🧨 [CLEAN SLATE] Step 2: Inserting ONLY explicitly marked students...');
-                
-                // STEP 2: Use single batch insert to avoid multiple round trips
-                // Prepare records with all required fields to avoid triggers
-                const cleanRecords = attendanceRecords.map(record => ({
-                  student_id: record.student_id,
-                  class_id: record.class_id,
-                  date: record.date,
-                  status: record.status,
-                  marked_by: record.marked_by,
-                  created_at: new Date().toISOString(),
-                  updated_at: new Date().toISOString()
-                }));
-                
-                console.log('🧨 [CLEAN SLATE] Records to insert:', cleanRecords.length);
-                cleanRecords.forEach((record, index) => {
-                  const student = students.find(s => s.id === record.student_id);
-                  console.log(`   ${index + 1}. ${student?.name}: ${record.status}`);
-                });
-                
-                // Single batch insert - much faster than individual inserts
-                const { data: batchInsertData, error: batchInsertError } = await supabase
-                  .from(TABLES.STUDENT_ATTENDANCE)
-                  .insert(cleanRecords)
-                  .select('id, student_id, status');
-                
-                if (batchInsertError) {
-                  console.error('❌ [CLEAN SLATE] Batch insert failed:', batchInsertError);
-                  
-                  // Fallback: Try inserting one by one if batch fails
-                  console.log('🔄 [CLEAN SLATE] Fallback: Individual inserts...');
-                  let successCount = 0;
-                  
-                  for (const record of cleanRecords) {
-                    try {
-                      const { error: singleError } = await supabase
-                        .from(TABLES.STUDENT_ATTENDANCE)
-                        .insert([record]);
-                      
-                      if (!singleError) {
-                        successCount++;
-                        const student = students.find(s => s.id === record.student_id);
-                        console.log(`✅ [FALLBACK] Saved ${student?.name}: ${record.status}`);
-                      } else {
-                        const student = students.find(s => s.id === record.student_id);
-                        console.error(`❌ [FALLBACK] Failed ${student?.name}:`, singleError);
-                      }
-                    } catch (e) {
-                      console.error('❌ [FALLBACK] Exception:', e);
-                    }
-                  }
-                  
-                  if (successCount === 0) {
-                    throw new Error('Failed to save any attendance records');
-                  }
-                  
-                  console.log(`✅ [FALLBACK] Saved ${successCount}/${cleanRecords.length} records`);
-                  
-                } else {
-                  console.log(`✅ [CLEAN SLATE] Batch insert successful: ${batchInsertData?.length || cleanRecords.length} records`);
-                  console.log('   Inserted records:', batchInsertData);
-                }
-                
-                // Verify what was actually saved
-                console.log('🔍 [DEBUG] Verifying what was actually saved...');
-                const { data: savedRecords, error: verifyError } = await supabase
-                  .from(TABLES.STUDENT_ATTENDANCE)
-                  .select(`
-                    student_id,
-                    status,
-                    students(name)
-                  `)
-                  .eq('class_id', selectedClass)
-                  .eq('date', selectedDate);
-                
-                if (verifyError) {
-                  console.error('❌ [DEBUG] Verify error:', verifyError);
-                } else {
-                  console.log(`🔍 [DEBUG] Total records in DB after save: ${savedRecords?.length || 0}`);
-                  if (savedRecords) {
-                    savedRecords.forEach((record, index) => {
-                      console.log(`   ${index + 1}. ${record.students?.name || 'Unknown'}: ${record.status}`);
-                    });
-                    
-                    const absentCount = savedRecords.filter(r => r.status === 'Absent').length;
-                    const presentCount = savedRecords.filter(r => r.status === 'Present').length;
-                    
-                    console.log(`🔍 [DEBUG] Final count - Present: ${presentCount}, Absent: ${absentCount}`);
-                    
-                    if (savedRecords.length > attendanceRecords.length) {
-                      console.log('🚨 [DEBUG] PROBLEM DETECTED!');
-                      console.log('🚨 [DEBUG] More records in database than we sent!');
-                      console.log('🚨 [DEBUG] This means database triggers are adding extra records!');
-                    }
-                  }
-                }
-
-                Alert.alert('Success', `Attendance saved for ${attendanceRecords.length} student(s)!`);
-                
-                // Send notifications for absent students
-                const absentRecords = attendanceRecords.filter(record => record.status === 'Absent');
-                if (absentRecords.length > 0) {
-                  console.log(`📧 [NOTIFICATIONS] Sending absence notifications for ${absentRecords.length} students`);
-                  
-                  try {
-                    // Prepare absent students data for notifications
-                    const absentStudents = absentRecords.map(record => ({
-                      studentId: record.student_id,
-                      date: record.date,
-                      markedBy: record.marked_by
-                    }));
-                    
-                    // Get tenant_id from user or use a default
-                    const tenantId = user.tenant_id || '00000000-0000-0000-0000-000000000001';
-                    
-                    // Send notifications asynchronously
-                    createBulkAttendanceNotifications(absentStudents, tenantId)
-                      .then((result) => {
-                        if (result.success) {
-                          console.log(`✅ [NOTIFICATIONS] Successfully sent ${result.successCount} notifications`);
-                        } else {
-                          console.warn(`⚠️ [NOTIFICATIONS] Notification sending failed:`, result.error);
-                        }
-                      })
-                      .catch((error) => {
-                        console.error('❌ [NOTIFICATIONS] Error sending notifications:', error);
-                      });
-                  } catch (notificationError) {
-                    console.error('❌ [NOTIFICATIONS] Error preparing notifications:', notificationError);
-                  }
-                } else {
-                  console.log('📧 [NOTIFICATIONS] No absent students - no notifications to send');
-                }
-                
-              } catch (innerErr) {
-                console.error('❌ [DEBUG] Error:', innerErr);
-                Alert.alert('Error', `Failed to save attendance: ${innerErr.message}`);
-              }
-            }
-          }
-        ]
-      );
-      
-    } catch (err) {
-      Alert.alert('Error', err.message);
+      if (absentStudents.length > 0) {
+        console.log(`📧 Sending absence notifications for ${absentStudents.length} students`);
+        // TODO: Add notification sending logic here
+      }
+      
+    } catch (error) {
+      console.error('Error saving attendance:', error);
+      Alert.alert('Error', `Failed to save attendance: ${error.message}`);
     } finally {
       setLoading(false);
     }
@@ -594,11 +374,6 @@
         .from(TABLES.STUDENTS)
         .select('id, name, admission_no')
         .eq('class_id', viewClass);
-
-      if (!viewStudents || viewStudents.length === 0) {
-        setViewAttendance([]);
-        return;
-      }
 
       if (!viewStudents || viewStudents.length === 0) {
         setViewAttendance([]);
@@ -1638,28 +1413,16 @@
     flexDirection: 'row',
     alignItems: 'center',
     backgroundColor: '#e3f2fd',
-<<<<<<< HEAD
-    borderWidth: 1,
-    borderColor: '#2196F3',
-    borderRadius: 8,
-    padding: 12,
-    marginBottom: 16,
-=======
     borderRadius: 8,
     padding: 12,
     marginBottom: 16,
     borderLeftWidth: 4,
     borderLeftColor: '#2196F3',
->>>>>>> 548e9ad3
   },
   instructionText: {
     flex: 1,
     fontSize: 13,
-<<<<<<< HEAD
-    color: '#1565C0',
-=======
     color: '#1976d2',
->>>>>>> 548e9ad3
     marginLeft: 8,
     lineHeight: 18,
   },
