import React, { useState, useEffect } from 'react';
import { View, Text, StyleSheet, TouchableOpacity, ScrollView, Modal, ActivityIndicator, Alert } from 'react-native';
import { Ionicons } from '@expo/vector-icons';
import { LineChart } from 'react-native-chart-kit';
import * as Print from 'expo-print';
import * as Sharing from 'expo-sharing';
import { useAuth } from '../../utils/AuthContext';
import { supabase, TABLES, dbHelpers } from '../../utils/supabase';
import { 
  useTenantAccess,
  tenantDatabase,
  createTenantQuery,
  getCachedTenantId
} from '../../utils/tenantHelpers';
import Header from '../../components/Header';

// Helper function to get grade color
const getGradeColor = (percentage) => {
  if (percentage >= 90) return '#4CAF50'; // Green for A+
  if (percentage >= 80) return '#8BC34A'; // Light green for A
  if (percentage >= 70) return '#FFC107'; // Yellow for B+
  if (percentage >= 60) return '#FF9800'; // Orange for B
  if (percentage >= 50) return '#FF5722'; // Deep orange for C
  if (percentage >= 40) return '#F44336'; // Red for D
  return '#9E9E9E'; // Grey for F
};

// Helper function to get letter grade
const getLetterGrade = (percentage) => {
  if (percentage >= 90) return 'A+';
  if (percentage >= 80) return 'A';
  if (percentage >= 70) return 'B+';
  if (percentage >= 60) return 'B';
  if (percentage >= 50) return 'C';
  if (percentage >= 40) return 'D';
  return 'F';
};

export default function StudentMarks({ navigation }) {
  const { user } = useAuth();
  // 🚀 ENHANCED: Use enhanced tenant system
  const { tenantId, isReady, error: tenantError } = useTenantAccess();
  const [loading, setLoading] = useState(true);
  const [error, setError] = useState(null);
  const [marksData, setMarksData] = useState([]);
  const [studentData, setStudentData] = useState(null);
  const [selectedExam, setSelectedExam] = useState(null);
  const [showChart, setShowChart] = useState(false);
  const [studentInfo, setStudentInfo] = useState(null);
  const [schoolDetails, setSchoolDetails] = useState(null);

  // 🚀 ENHANCED: Tenant validation helper
  const validateTenant = async () => {
    const cachedTenantId = await getCachedTenantId();
    if (!cachedTenantId) {
      throw new Error('Tenant context not available');
    }
    return { valid: true, tenantId: cachedTenantId };
  };

  // 🚀 ENHANCED: Wait for both user and tenant readiness
  useEffect(() => {
    console.log('🚀 Enhanced StudentMarks useEffect triggered');
    console.log('🚀 User state:', user);
    console.log('🚀 Tenant ready:', isReady);
    if (user && isReady) {
      console.log('🚀 User and tenant ready, starting enhanced marks data fetch...');
      fetchMarksData();
      fetchSchoolDetails();
    } else {
      console.log('⚠️ Waiting for user and tenant context...');
    }
  }, [user, isReady]);

  const fetchSchoolDetails = async () => {
    try {
<<<<<<< HEAD
      // 🚀 ENHANCED: Use tenant validation and helpers
      const { valid, tenantId: effectiveTenantId } = await validateTenant();
      if (!valid) {
        console.error('❌ Tenant validation failed for school details');
        return;
      }

      const schoolQuery = await tenantDatabase.read({
        table: TABLES.SCHOOL_DETAILS,
        select: '*',
        single: true,
        tenantId: effectiveTenantId
      });
=======
      const { data, error } = await dbHelpers.getSchoolDetails();
>>>>>>> 0791f2bb
      
      if (schoolQuery.data && !schoolQuery.error) {
        setSchoolDetails(schoolQuery.data);
        console.log('✅ Enhanced tenant-aware school details loaded');
      }
    } catch (err) {
      console.error('Error fetching school details:', err);
      // Don't set error state here to avoid blocking marks display
    }
  };

  // 🚀 ENHANCED: Set up real-time subscriptions with tenant readiness
  useEffect(() => {
    if (!user || !isReady) {
      console.log('⚠️ Real-time subscriptions waiting for user and tenant readiness');
      return;
    }

    console.log('🚀 Setting up enhanced tenant-aware real-time subscriptions');
    const subscriptions = [];

    // Subscribe to marks changes
    const marksSubscription = supabase
      .channel('student-marks-updates')
      .on('postgres_changes', {
        event: '*',
        schema: 'public',
        table: TABLES.MARKS
      }, (payload) => {
        console.log('🚀 Marks change detected:', payload);
        // Refresh data when marks are updated
        fetchMarksData();
      })
      .subscribe();

    subscriptions.push(marksSubscription);

    // Subscribe to exams changes
    const examsSubscription = supabase
      .channel('student-exams-updates')
      .on('postgres_changes', {
        event: '*',
        schema: 'public',
        table: TABLES.EXAMS
      }, (payload) => {
        console.log('🚀 Exams change detected:', payload);
        // Refresh data when exams are updated
        fetchMarksData();
      })
      .subscribe();

    subscriptions.push(examsSubscription);

    // Cleanup subscriptions
    return () => {
      subscriptions.forEach(subscription => {
        supabase.removeChannel(subscription);
      });
    };
  }, [user, isReady]);

  const fetchMarksData = async () => {
    try {
      setLoading(true);
      setError(null);

      console.log('🚀 === ENHANCED MARKS DATA FETCH ===');
      console.log('User ID:', user.id);

      // 🚀 ENHANCED: Validate tenant access
      const { valid, tenantId: effectiveTenantId } = await validateTenant();
      if (!valid) {
        console.error('❌ Tenant validation failed');
        setError('Tenant context not available');
        return;
      }

      console.log('🚀 Using effective tenant ID:', effectiveTenantId);

      // Get student data using enhanced tenant query via users table
      const userQuery = createTenantQuery(effectiveTenantId, TABLES.USERS)
        .select(`
          id,
          email,
          linked_student_id,
          students!users_linked_student_id_fkey(
            *,
            classes(class_name, section)
          )
        `)
        .eq('email', user.email)
        .single();

      const { data: userData, error: userError } = await userQuery;
      if (userError || !userData || !userData.linked_student_id) {
        console.error('Student data error:', userError);
        throw new Error('Student data not found or user not linked to student');
      }

      const student = userData.students;
      if (!student) {
        throw new Error('Student profile not found');
      }

      setStudentData(student);
      setStudentInfo({
        name: student.name || 'Unknown Student',
        class: student.classes?.class_name || 'N/A',
        rollNo: student.roll_no || 'N/A',
        section: student.classes?.section || '',
        profilePicUrl: '',
        dob: student.dob ? new Date(student.dob).toLocaleDateString() : 'N/A',
        gender: student.gender || 'N/A',
        address: student.address || 'N/A'
      });
      console.log('🚀 Enhanced tenant-aware student data:', { id: student.id, class_id: student.class_id });

      // Get marks data using enhanced tenant query
      const marksQuery = createTenantQuery(effectiveTenantId, TABLES.MARKS)
        .select(`
          *,
          exams(
            id,
            name,
            start_date,
            end_date,
            class_id
          ),
          subjects(
            id,
            name,
            class_id,
            is_optional
          )
        `)
        .eq('student_id', student.id)
        .order('created_at', { ascending: false });

      const { data: marks, error: marksError } = await marksQuery;

      console.log('Marks query result:', { marks, marksError });

      if (marksError && marksError.code !== '42P01') {
        console.error('Marks error:', marksError);
        throw marksError;
      }

      // Process marks data according to schema
      let processedMarks = [];
      if (marks && marks.length > 0) {
        processedMarks = marks.map(mark => {
          const marksObtained = parseFloat(mark.marks_obtained) || 0;
          const maxMarks = parseFloat(mark.max_marks) || 100;
          const percentage = maxMarks > 0 ? Math.round((marksObtained / maxMarks) * 100) : 0;

          return {
            id: mark.id,
            examName: mark.exams?.name || 'Unknown Exam',
            examDate: mark.exams?.start_date || new Date().toISOString().split('T')[0],
            examEndDate: mark.exams?.end_date || mark.exams?.start_date,
            examType: 'Exam', // Schema doesn't have exam_type, using default
            subject: mark.subjects?.name || 'Unknown Subject',
            subjectId: mark.subject_id,
            examId: mark.exam_id,
            marksObtained: marksObtained,
            totalMarks: maxMarks,
            percentage: percentage,
            grade: mark.grade || getLetterGrade(percentage),
            remarks: mark.remarks || '',
            isOptional: mark.subjects?.is_optional || false,
            academicYear: mark.exams?.academic_year || mark.subjects?.academic_year
          };
        });
      } else {
        console.log('No marks found, adding test data');
        // Add test marks data
        processedMarks = [
          {
            id: 'test-1',
            examName: 'Mid-Term Examination',
            examDate: '2024-03-15',
            examType: 'Mid-Term',
            subject: 'Mathematics',
            marksObtained: 85,
            totalMarks: 100,
            percentage: 85,
            grade: 'A',
            remarks: 'Excellent performance'
          },
          {
            id: 'test-2',
            examName: 'Mid-Term Examination',
            examDate: '2024-03-16',
            examType: 'Mid-Term',
            subject: 'Science',
            marksObtained: 78,
            totalMarks: 100,
            percentage: 78,
            grade: 'B+',
            remarks: 'Good work'
          },
          {
            id: 'test-3',
            examName: 'Unit Test 1',
            examDate: '2024-02-20',
            examType: 'Unit Test',
            subject: 'English',
            marksObtained: 92,
            totalMarks: 100,
            percentage: 92,
            grade: 'A+',
            remarks: 'Outstanding'
          },
          {
            id: 'test-4',
            examName: 'Unit Test 1',
            examDate: '2024-02-22',
            examType: 'Unit Test',
            subject: 'Social Studies',
            marksObtained: 68,
            totalMarks: 100,
            percentage: 68,
            grade: 'B',
            remarks: 'Can improve'
          }
        ];
      }

      setMarksData(processedMarks);

      // Get upcoming exams using enhanced tenant system
      try {
        const today = new Date().toISOString().split('T')[0];
        const examsQuery = createTenantQuery(effectiveTenantId, TABLES.EXAMS)
          .select(`
            id,
            name,
            start_date,
            end_date,
            remarks,
            class_id,
            academic_year
          `)
          .eq('class_id', student.class_id)
          .gte('start_date', today)
          .order('start_date', { ascending: true })
          .limit(5);

        const { data: upcomingExams, error: examsError } = await examsQuery;

        if (!examsError && upcomingExams) {
          console.log('Upcoming exams:', upcomingExams);
        }
      } catch (examsErr) {
        console.log('Upcoming exams fetch error:', examsErr);
      }

      // Get class averages for comparison using enhanced tenant system
      try {
        const classMarksQuery = createTenantQuery(effectiveTenantId, TABLES.MARKS)
          .select(`
            marks_obtained,
            max_marks,
            subject_id,
            exam_id
          `);

        const { data: classMarks, error: classMarksError } = await classMarksQuery;

        if (!classMarksError && classMarks && classMarks.length > 0) {
          console.log('Class marks for comparison:', classMarks.length, 'records');
          // Filter for same class if needed
          const sameClassMarks = classMarks.filter(mark => {
            // Add any class filtering logic here if needed
            return true; // For now, include all marks
          });
          console.log('Same class marks:', sameClassMarks.length, 'records');
        }
      } catch (classErr) {
        console.log('Class average calculation error:', classErr);
      }

    } catch (err) {
      console.error('Marks fetch error:', err);
      setError(err.message);
    } finally {
      setLoading(false);
    }
  };

  // Calculate overall statistics
  const calculateStats = () => {
    if (marksData.length === 0) return { average: 0, highest: 0, lowest: 0, totalExams: 0 };

    const percentages = marksData.map(mark => mark.percentage);
    const average = Math.round(percentages.reduce((sum, p) => sum + p, 0) / percentages.length);
    const highest = Math.max(...percentages);
    const lowest = Math.min(...percentages);

    return {
      average,
      highest,
      lowest,
      totalExams: marksData.length
    };
  };

  // Group marks by exam
  const groupByExam = () => {
    const groups = {};
    marksData.forEach(mark => {
      const key = `${mark.examName} (${mark.examDate})`;
      if (!groups[key]) {
        groups[key] = {
          examName: mark.examName,
          examDate: mark.examDate,
          examType: mark.examType,
          subjects: []
        };
      }
      groups[key].subjects.push(mark);
    });
    return Object.values(groups);
  };

  const stats = calculateStats();
  const examGroups = groupByExam();

  // Refresh data function for header
  const refreshData = async (showLoading = false) => {
    if (showLoading) {
      setLoading(true);
    }
    try {
      await fetchMarksData();
      await fetchSchoolDetails();
    } catch (error) {
      console.error('Error refreshing data:', error);
      setError('Failed to refresh data. Please try again.');
    } finally {
      if (showLoading) {
        setLoading(false);
      }
    }
  };

  // Download Report Card Function
  const downloadReportCard = async () => {
    try {
      // Get school information from dynamic schoolDetails or fallback
      const schoolInfo = {
        name: schoolDetails?.name || "ABC School",
        address: schoolDetails?.address || "123 Education Street, Learning City",
        phone: schoolDetails?.phone || "+1 (555) 123-4567",
        email: schoolDetails?.email || "info@abcschool.edu"
      };

      // Calculate overall grade
      const overallGrade = getLetterGrade(stats.average);
      const gradeColor = getGradeColor(stats.average);

      // Group marks by subject for better presentation
      const subjectGroups = {};
      marksData.forEach(mark => {
        if (!subjectGroups[mark.subject]) {
          subjectGroups[mark.subject] = [];
        }
        subjectGroups[mark.subject].push(mark);
      });

      // Calculate subject averages
      const subjectAverages = Object.keys(subjectGroups).map(subject => {
        const marks = subjectGroups[subject];
        const average = marks.reduce((sum, mark) => sum + mark.percentage, 0) / marks.length;
        return {
          subject,
          average: Math.round(average),
          grade: getLetterGrade(Math.round(average)),
          totalMarks: marks.reduce((sum, mark) => sum + mark.marksObtained, 0),
          maxMarks: marks.reduce((sum, mark) => sum + mark.totalMarks, 0),
          examCount: marks.length
        };
      });

      // Create beautiful HTML report card
      const htmlContent = `
        <!DOCTYPE html>
        <html>
        <head>
          <meta charset="UTF-8">
          <meta name="viewport" content="width=device-width, initial-scale=1.0">
          <title>Student Report Card</title>
          <style>
            * {
              margin: 0;
              padding: 0;
              box-sizing: border-box;
            }

            body {
              font-family: 'Arial', sans-serif;
              line-height: 1.6;
              color: #333;
              background: linear-gradient(135deg, #667eea 0%, #764ba2 100%);
              min-height: 100vh;
              padding: 20px;
            }

            .report-card {
              max-width: 800px;
              margin: 0 auto;
              background: white;
              border-radius: 20px;
              box-shadow: 0 20px 40px rgba(0,0,0,0.1);
              overflow: hidden;
            }

            .header {
              background: linear-gradient(135deg, #1976d2 0%, #1565c0 100%);
              color: white;
              padding: 15px;
              text-align: center;
              position: relative;
            }

            .header::before {
              content: '';
              position: absolute;
              top: 0;
              left: 0;
              right: 0;
              bottom: 0;
              background: url('data:image/svg+xml,<svg xmlns="http://www.w3.org/2000/svg" viewBox="0 0 100 100"><defs><pattern id="grain" width="100" height="100" patternUnits="userSpaceOnUse"><circle cx="25" cy="25" r="1" fill="rgba(255,255,255,0.1)"/><circle cx="75" cy="75" r="1" fill="rgba(255,255,255,0.1)"/><circle cx="50" cy="10" r="0.5" fill="rgba(255,255,255,0.1)"/><circle cx="10" cy="60" r="0.5" fill="rgba(255,255,255,0.1)"/><circle cx="90" cy="40" r="0.5" fill="rgba(255,255,255,0.1)"/></pattern></defs><rect width="100" height="100" fill="url(%23grain)"/></svg>');
              opacity: 0.3;
            }

            .school-logo {
              width: 50px;
              height: 50px;
              background: rgba(255,255,255,0.2);
              border-radius: 50%;
              margin: 0 auto 10px;
              display: flex;
              align-items: center;
              justify-content: center;
              font-size: 24px;
              font-weight: bold;
              position: relative;
              z-index: 1;
            }

            .school-name {
              font-size: 20px;
              font-weight: bold;
              margin-bottom: 3px;
              position: relative;
              z-index: 1;
            }

            .school-details {
              font-size: 12px;
              opacity: 0.9;
              position: relative;
              z-index: 1;
            }

            .student-info {
              padding: 15px;
              background: #f8f9fa;
              border-bottom: 2px solid #e9ecef;
            }

            .student-card {
              display: flex;
              align-items: center;
              gap: 20px;
            }

            .student-avatar {
              width: 60px;
              height: 60px;
              background: linear-gradient(135deg, #667eea 0%, #764ba2 100%);
              border-radius: 50%;
              display: flex;
              align-items: center;
              justify-content: center;
              color: white;
              font-size: 24px;
              font-weight: bold;
              box-shadow: 0 5px 10px rgba(0,0,0,0.1);
              flex-shrink: 0;
            }

            .student-details {
              flex: 1;
            }

            .student-details h2 {
              font-size: 24px;
              color: #1976d2;
              margin-bottom: 10px;
              margin-top: 0;
            }

            .student-meta {
              display: grid;
              grid-template-columns: repeat(2, 1fr);
              gap: 10px;
              font-size: 14px;
              color: #666;
            }

            .overall-performance {
              padding: 30px;
              text-align: center;
              background: linear-gradient(135deg, #f8f9fa 0%, #e9ecef 100%);
            }

            .grade-circle {
              width: 120px;
              height: 120px;
              border-radius: 50%;
              background: ${gradeColor};
              color: white;
              display: flex;
              flex-direction: column;
              align-items: center;
              justify-content: center;
              margin: 0 auto 20px;
              box-shadow: 0 15px 30px rgba(0,0,0,0.2);
              position: relative;
            }

            .grade-circle::before {
              content: '';
              position: absolute;
              top: -5px;
              left: -5px;
              right: -5px;
              bottom: -5px;
              border-radius: 50%;
              background: linear-gradient(45deg, transparent, rgba(255,255,255,0.3), transparent);
            }

            .grade-letter {
              font-size: 36px;
              font-weight: bold;
            }

            .grade-percentage {
              font-size: 18px;
              opacity: 0.9;
            }

            .performance-stats {
              display: grid;
              grid-template-columns: repeat(3, 1fr);
              gap: 20px;
              margin-top: 20px;
            }

            .stat-item {
              text-align: center;
              padding: 15px;
              background: white;
              border-radius: 10px;
              box-shadow: 0 5px 15px rgba(0,0,0,0.1);
            }

            .stat-value {
              font-size: 24px;
              font-weight: bold;
              color: #1976d2;
            }

            .stat-label {
              font-size: 12px;
              color: #666;
              margin-top: 5px;
            }

            .performance-stats {
              display: grid;
              grid-template-columns: repeat(3, 1fr);
              gap: 20px;
              margin-top: 20px;
            }

            .stat-item {
              text-align: center;
              padding: 15px;
              background: white;
              border-radius: 10px;
              box-shadow: 0 5px 15px rgba(0,0,0,0.1);
            }

            .stat-value {
              font-size: 24px;
              font-weight: bold;
              color: #1976d2;
            }

            .stat-label {
              font-size: 12px;
              color: #666;
              margin-top: 5px;
            }

            .section-title {
              font-size: 20px;
              font-weight: bold;
              color: #1976d2;
              margin-bottom: 20px;
              text-align: center;
            }

            .exams-section {
              padding: 15px;
              background: #f8f9fa;
            }

            .exam-table {
              width: 100%;
              border-collapse: collapse;
              background: white;
              border-radius: 10px;
              overflow: hidden;
              box-shadow: 0 5px 15px rgba(0,0,0,0.1);
            }

            .exam-table th {
              background: #1976d2;
              color: white;
              padding: 8px 10px;
              text-align: left;
              font-weight: bold;
              font-size: 14px;
            }

            .exam-table td {
              padding: 6px 10px;
              border-bottom: 1px solid #e9ecef;
              font-size: 13px;
            }

            .exam-table tr:last-child td {
              border-bottom: none;
            }

            .exam-table tr:nth-child(even) {
              background: #f8f9fa;
            }

            .grade-badge {
              padding: 4px 12px;
              border-radius: 15px;
              color: white;
              font-weight: bold;
              font-size: 12px;
            }

            .footer {
              padding: 10px 15px;
              background: #1976d2;
              color: white;
              text-align: center;
            }

            .footer-text {
              font-size: 12px;
              opacity: 0.9;
            }

            .print-date {
              margin-top: 5px;
              font-size: 10px;
              opacity: 0.7;
            }

            @media print {
              body {
                background: white;
                padding: 0;
              }

              .report-card {
                box-shadow: none;
                border-radius: 0;
              }
            }
          </style>
        </head>
        <body>
          <div class="report-card">
            <!-- Header -->
            <div class="header">
              <div class="school-logo">🎓</div>
              <div class="school-name">${schoolInfo.name}</div>
              <div class="school-details">
                ${schoolInfo.address}<br>
                ${schoolInfo.phone}
              </div>
            </div>

            <!-- Student Information -->
            <div class="student-info">
              <div class="student-card">
                <div class="student-avatar">
                  ${studentData?.name ? studentData.name.charAt(0).toUpperCase() : 'S'}
                </div>
                <div class="student-details">
                  <h2>${studentData?.name || 'Student Name'}</h2>
                  <div class="student-meta">
                    <div><strong>Class:</strong> ${studentData?.classes?.class_name || 'N/A'}</div>
                    <div><strong>Section:</strong> ${studentData?.classes?.section || 'N/A'}</div>
                    <div><strong>DOB:</strong> ${studentData?.dob ? new Date(studentData.dob).toLocaleDateString() : 'N/A'}</div>
                    <div><strong>Academic Year:</strong> ${new Date().getFullYear()}</div>
                  </div>
                </div>
              </div>
            </div>





            <!-- Detailed Exam Results -->
            <div class="exams-section">
              <h3 class="section-title">📋 Detailed Exam Results</h3>
              <table class="exam-table">
                <thead>
                  <tr>
                    <th>Exam</th>
                    <th>Subject</th>
                    <th>Marks Obtained</th>
                    <th>Total Marks</th>
                    <th>Percentage</th>
                    <th>Grade</th>
                  </tr>
                </thead>
                <tbody>
                  ${marksData.map(mark => `
                    <tr>
                      <td>${mark.examName}</td>
                      <td>${mark.subject}</td>
                      <td>${mark.marksObtained}</td>
                      <td>${mark.totalMarks}</td>
                      <td>${mark.percentage}%</td>
                      <td>
                        <span class="grade-badge" style="background-color: ${getGradeColor(mark.percentage)}">
                          ${mark.grade}
                        </span>
                      </td>
                    </tr>
                  `).join('')}
                </tbody>
              </table>
            </div>

            <!-- Footer -->
            <div class="footer">
              <div class="footer-text">
                This report card is generated electronically and contains confidential student information.
              </div>
              <div class="print-date">
                Generated on: ${new Date().toLocaleDateString()} at ${new Date().toLocaleTimeString()}
              </div>
            </div>
          </div>
        </body>
        </html>
      `;

      // Generate PDF
      const { uri } = await Print.printToFileAsync({
        html: htmlContent,
        width: 612,
        height: 792,
        margins: {
          left: 20,
          top: 20,
          right: 20,
          bottom: 20,
        },
      });

      // Share the PDF
      await Sharing.shareAsync(uri, {
        mimeType: 'application/pdf',
        dialogTitle: 'Share Report Card',
        UTI: 'com.adobe.pdf',
      });

    } catch (error) {
      console.error('Error generating report card:', error);
      Alert.alert('Error', 'Failed to generate report card. Please try again.');
    }
  };

  // 🚀 ENHANCED: Show tenant loading states
  if (!isReady || loading) {
    const loadingText = !isReady ? 'Initializing secure tenant context...' : 'Loading marks data...';
    const subText = !isReady ? 'Setting up secure access to your academic records' : 'Please wait while we fetch your marks';
    
    return (
      <View style={styles.container}>
        <Header 
          title="Marks & Grades" 
          showBack={true} 
          showProfile={true}
          studentInfo={studentInfo}
          onRefresh={() => refreshData(true)}
        />
        <View style={[styles.loadingContainer, { padding: 20 }]}>
          <ActivityIndicator size="large" color="#9C27B0" />
          <Text style={styles.loadingText}>{loadingText}</Text>
          <Text style={styles.loadingSubText}>{subText}</Text>
        </View>
      </View>
    );
  }

  // 🚀 ENHANCED: Show enhanced error states with tenant context
  if (error || tenantError) {
    const errorMessage = tenantError || error;
    const isTenantError = !!tenantError;
    
    return (
      <View style={styles.container}>
        <Header 
          title="Marks & Grades" 
          showBack={true} 
          showProfile={true}
          studentInfo={studentInfo}
          onRefresh={() => refreshData(true)}
        />
        <View style={[styles.errorContainer, { padding: 20 }]}>
          <Ionicons name="alert-circle" size={48} color="#F44336" />
          <Text style={styles.errorTitle}>
            {isTenantError ? 'Tenant Access Error' : 'Failed to Load Marks'}
          </Text>
          <Text style={styles.errorText}>{errorMessage}</Text>
          {isTenantError && (
            <View style={styles.tenantErrorInfo}>
              <Text style={styles.tenantErrorText}>Tenant ID: {tenantId || 'Not available'}</Text>
              <Text style={styles.tenantErrorText}>Status: {isReady ? 'Ready' : 'Not Ready'}</Text>
            </View>
          )}
          <TouchableOpacity style={styles.retryButton} onPress={fetchMarksData}>
            <Ionicons name="refresh" size={20} color="#fff" style={{ marginRight: 8 }} />
            <Text style={styles.retryButtonText}>Retry</Text>
          </TouchableOpacity>
        </View>
      </View>
    );
  }

  return (
    <View style={styles.container}>
      <Header 
        title="Marks & Grades" 
        showBack={true} 
        showProfile={true}
        studentInfo={studentInfo}
        onRefresh={() => refreshData(true)}
      />
      <ScrollView contentContainerStyle={{ padding: 16 }}>

        {/* Overall Statistics */}
        <View style={styles.statsContainer}>
          <Text style={styles.sectionTitle}>Performance Overview</Text>
          <View style={styles.statsGrid}>
            <View style={[styles.statCard, { backgroundColor: '#E8F5E8' }]}>
              <Ionicons name="trending-up" size={24} color="#4CAF50" />
              <Text style={styles.statNumber}>{stats.average}%</Text>
              <Text style={styles.statLabel}>Average</Text>
            </View>
            <View style={[styles.statCard, { backgroundColor: '#E3F2FD' }]}>
              <Ionicons name="trophy" size={24} color="#2196F3" />
              <Text style={styles.statNumber}>{stats.highest}%</Text>
              <Text style={styles.statLabel}>Highest</Text>
            </View>
            <View style={[styles.statCard, { backgroundColor: '#FFF3E0' }]}>
              <Ionicons name="bar-chart" size={24} color="#FF9800" />
              <Text style={styles.statNumber}>{stats.lowest}%</Text>
              <Text style={styles.statLabel}>Lowest</Text>
            </View>
            <View style={[styles.statCard, { backgroundColor: '#F3E5F5' }]}>
              <Ionicons name="document-text" size={24} color="#9C27B0" />
              <Text style={styles.statNumber}>{stats.totalExams}</Text>
              <Text style={styles.statLabel}>Total Exams</Text>
            </View>
          </View>
        </View>

        {/* Grade Card */}
        <View style={styles.gradeCard}>
          <Text style={styles.gradeCardTitle}>Overall Grade</Text>
          <Text style={[styles.gradeText, { color: getGradeColor(stats.average) }]}>
            {getLetterGrade(stats.average)}
          </Text>
          <Text style={styles.gradePercentage}>{stats.average}%</Text>
        </View>

        {/* Exam Results */}
        <View style={styles.examResultsContainer}>
          <Text style={styles.sectionTitle}>Exam Results</Text>
          {examGroups.length === 0 ? (
            <View style={styles.emptyContainer}>
              <Ionicons name="document-text-outline" size={64} color="#ccc" />
              <Text style={styles.emptyText}>No exam results available</Text>
              <Text style={styles.emptySubtext}>
                Your exam results will appear here once they are published.
              </Text>
            </View>
          ) : (
            examGroups.map((exam, index) => (
              <TouchableOpacity
                key={index}
                style={styles.examCard}
                onPress={() => setSelectedExam(exam)}
              >
                <View style={styles.examHeader}>
                  <View>
                    <Text style={styles.examName}>{exam.examName}</Text>
                    <Text style={styles.examDate}>
                      {new Date(exam.examDate).toLocaleDateString()} • {exam.examType}
                    </Text>
                  </View>
                  <Ionicons name="chevron-forward" size={20} color="#666" />
                </View>
                <View style={styles.subjectsPreview}>
                  {exam.subjects.slice(0, 3).map((subject, idx) => (
                    <View key={idx} style={styles.subjectChip}>
                      <Text style={styles.subjectName}>{subject.subject}</Text>
                      <Text style={[styles.subjectGrade, { color: getGradeColor(subject.percentage) }]}>
                        {subject.grade}
                      </Text>
                    </View>
                  ))}
                  {exam.subjects.length > 3 && (
                    <Text style={styles.moreSubjects}>+{exam.subjects.length - 3} more</Text>
                  )}
                </View>
              </TouchableOpacity>
            ))
          )}
        </View>

        {/* Download Report Card Button */}
        {marksData.length > 0 && (
          <View style={styles.downloadSection}>
            <TouchableOpacity
              style={styles.downloadButton}
              onPress={downloadReportCard}
            >
              <View style={styles.downloadButtonContent}>
                <Ionicons name="download" size={24} color="#fff" />
                <Text style={styles.downloadButtonText}>Download Report Card</Text>
              </View>
            </TouchableOpacity>
          </View>
        )}
      </ScrollView>

      {/* Exam Detail Modal */}
      <Modal
        visible={!!selectedExam}
        transparent
        animationType="slide"
        onRequestClose={() => setSelectedExam(null)}
      >
        <View style={styles.modalOverlay}>
          <View style={styles.modalContent}>
            {selectedExam && (
              <>
                <View style={styles.modalHeader}>
                  <View>
                    <Text style={styles.modalTitle}>{selectedExam.examName}</Text>
                    <Text style={styles.modalSubtitle}>
                      {new Date(selectedExam.examDate).toLocaleDateString()} • {selectedExam.examType}
                    </Text>
                  </View>
                  <TouchableOpacity
                    style={styles.modalCloseButton}
                    onPress={() => setSelectedExam(null)}
                  >
                    <Ionicons name="close" size={24} color="#666" />
                  </TouchableOpacity>
                </View>

                <ScrollView style={styles.modalScrollView}>
                  {selectedExam.subjects.map((subject, index) => (
                    <View key={index} style={styles.subjectDetailCard}>
                      <View style={styles.subjectDetailHeader}>
                        <Text style={styles.subjectDetailName}>{subject.subject}</Text>
                        <View style={[styles.gradeChip, { backgroundColor: getGradeColor(subject.percentage) }]}>
                          <Text style={styles.gradeChipText}>{subject.grade}</Text>
                        </View>
                      </View>
                      <View style={styles.marksRow}>
                        <Text style={styles.marksText}>
                          {subject.marksObtained} / {subject.totalMarks}
                        </Text>
                        <Text style={styles.percentageText}>{subject.percentage}%</Text>
                      </View>
                      {subject.remarks && (
                        <Text style={styles.remarksText}>{subject.remarks}</Text>
                      )}
                    </View>
                  ))}
                </ScrollView>
              </>
            )}
          </View>
        </View>
      </Modal>
    </View>
  );
}

const styles = StyleSheet.create({
  container: {
    flex: 1,
    backgroundColor: '#f5f5f5',
  },
  sectionTitle: {
    fontSize: 18,
    fontWeight: 'bold',
    color: '#333',
    marginBottom: 12,
  },
  statsContainer: {
    marginBottom: 20,
  },
  statsGrid: {
    flexDirection: 'row',
    flexWrap: 'wrap',
    justifyContent: 'space-between',
  },
  statCard: {
    width: '48%',
    padding: 16,
    borderRadius: 12,
    alignItems: 'center',
    marginBottom: 8,
  },
  statNumber: {
    fontSize: 24,
    fontWeight: 'bold',
    color: '#333',
    marginTop: 4,
  },
  statLabel: {
    fontSize: 12,
    color: '#666',
    marginTop: 2,
  },
  gradeCard: {
    backgroundColor: '#fff',
    padding: 24,
    borderRadius: 16,
    alignItems: 'center',
    marginBottom: 20,
    elevation: 2,
    shadowColor: '#000',
    shadowOffset: { width: 0, height: 2 },
    shadowOpacity: 0.1,
    shadowRadius: 4,
  },
  gradeCardTitle: {
    fontSize: 16,
    color: '#666',
    marginBottom: 8,
  },
  gradeText: {
    fontSize: 48,
    fontWeight: 'bold',
  },
  gradePercentage: {
    fontSize: 18,
    color: '#666',
    marginTop: 4,
  },
  examResultsContainer: {
    marginBottom: 20,
  },
  examCard: {
    backgroundColor: '#fff',
    padding: 16,
    borderRadius: 12,
    marginBottom: 12,
    elevation: 2,
    shadowColor: '#000',
    shadowOffset: { width: 0, height: 2 },
    shadowOpacity: 0.1,
    shadowRadius: 4,
  },
  examHeader: {
    flexDirection: 'row',
    justifyContent: 'space-between',
    alignItems: 'center',
    marginBottom: 12,
  },
  examName: {
    fontSize: 16,
    fontWeight: 'bold',
    color: '#333',
  },
  examDate: {
    fontSize: 14,
    color: '#666',
    marginTop: 2,
  },
  subjectsPreview: {
    flexDirection: 'row',
    flexWrap: 'wrap',
    alignItems: 'center',
  },
  subjectChip: {
    flexDirection: 'row',
    alignItems: 'center',
    backgroundColor: '#f5f5f5',
    paddingHorizontal: 8,
    paddingVertical: 4,
    borderRadius: 12,
    marginRight: 8,
    marginBottom: 4,
  },
  subjectName: {
    fontSize: 12,
    color: '#666',
    marginRight: 4,
  },
  subjectGrade: {
    fontSize: 12,
    fontWeight: 'bold',
  },
  moreSubjects: {
    fontSize: 12,
    color: '#999',
    fontStyle: 'italic',
  },
  emptyContainer: {
    alignItems: 'center',
    justifyContent: 'center',
    paddingVertical: 40,
  },
  emptyText: {
    fontSize: 18,
    fontWeight: 'bold',
    color: '#666',
    marginTop: 16,
    textAlign: 'center',
  },
  emptySubtext: {
    fontSize: 14,
    color: '#999',
    marginTop: 8,
    textAlign: 'center',
    lineHeight: 20,
  },
  modalOverlay: {
    flex: 1,
    backgroundColor: 'rgba(0,0,0,0.5)',
    justifyContent: 'flex-end',
  },
  modalContent: {
    backgroundColor: '#fff',
    borderTopLeftRadius: 20,
    borderTopRightRadius: 20,
    maxHeight: '80%',
    paddingTop: 20,
  },
  modalHeader: {
    flexDirection: 'row',
    justifyContent: 'space-between',
    alignItems: 'flex-start',
    paddingHorizontal: 20,
    paddingBottom: 16,
    borderBottomWidth: 1,
    borderBottomColor: '#eee',
  },
  modalTitle: {
    fontSize: 20,
    fontWeight: 'bold',
    color: '#333',
  },
  modalSubtitle: {
    fontSize: 14,
    color: '#666',
    marginTop: 2,
  },
  modalCloseButton: {
    padding: 4,
  },
  modalScrollView: {
    paddingHorizontal: 20,
    paddingTop: 16,
  },
  subjectDetailCard: {
    backgroundColor: '#f9f9f9',
    padding: 16,
    borderRadius: 12,
    marginBottom: 12,
  },
  subjectDetailHeader: {
    flexDirection: 'row',
    justifyContent: 'space-between',
    alignItems: 'center',
    marginBottom: 8,
  },
  subjectDetailName: {
    fontSize: 16,
    fontWeight: 'bold',
    color: '#333',
  },
  gradeChip: {
    paddingHorizontal: 8,
    paddingVertical: 4,
    borderRadius: 12,
  },
  gradeChipText: {
    color: '#fff',
    fontSize: 12,
    fontWeight: 'bold',
  },
  marksRow: {
    flexDirection: 'row',
    justifyContent: 'space-between',
    alignItems: 'center',
    marginBottom: 4,
  },
  marksText: {
    fontSize: 14,
    color: '#666',
  },
  percentageText: {
    fontSize: 16,
    fontWeight: 'bold',
    color: '#333',
  },
  remarksText: {
    fontSize: 12,
    color: '#999',
    fontStyle: 'italic',
    marginTop: 4,
  },
  // 🚀 ENHANCED: Loading and error state styles
  loadingContainer: {
    flex: 1,
    justifyContent: 'center',
    alignItems: 'center',
  },
  loadingText: {
    fontSize: 18,
    color: '#9C27B0',
    marginTop: 16,
    fontWeight: '600',
    textAlign: 'center',
  },
  loadingSubText: {
    fontSize: 14,
    color: '#666',
    marginTop: 8,
    textAlign: 'center',
    paddingHorizontal: 20,
  },
  errorContainer: {
    flex: 1,
    justifyContent: 'center',
    alignItems: 'center',
  },
  errorTitle: {
    fontSize: 20,
    color: '#F44336',
    fontWeight: 'bold',
    marginTop: 16,
    textAlign: 'center',
  },
  errorText: {
    fontSize: 16,
    color: '#666',
    textAlign: 'center',
    marginTop: 8,
    marginBottom: 20,
    paddingHorizontal: 20,
  },
  tenantErrorInfo: {
    backgroundColor: '#f8f9fa',
    padding: 16,
    borderRadius: 8,
    marginBottom: 20,
    borderWidth: 1,
    borderColor: '#dee2e6',
  },
  tenantErrorText: {
    fontSize: 14,
    color: '#495057',
    textAlign: 'center',
    marginVertical: 2,
  },
  retryButton: {
    backgroundColor: '#9C27B0',
    paddingHorizontal: 24,
    paddingVertical: 12,
    borderRadius: 8,
    flexDirection: 'row',
    alignItems: 'center',
    elevation: 2,
    shadowColor: '#000',
    shadowOffset: { width: 0, height: 2 },
    shadowOpacity: 0.25,
    shadowRadius: 4,
  },
  retryButtonText: {
    color: '#fff',
    fontSize: 16,
    fontWeight: 'bold',
  },
  downloadSection: {
    padding: 20,
    paddingTop: 10,
  },
  downloadButton: {
    backgroundColor: '#1976d2',
    borderRadius: 16,
    elevation: 4,
    shadowColor: '#000',
    shadowOffset: { width: 0, height: 4 },
    shadowOpacity: 0.3,
    shadowRadius: 8,
  },
  downloadButtonContent: {
    flexDirection: 'row',
    alignItems: 'center',
    justifyContent: 'center',
    paddingVertical: 16,
    paddingHorizontal: 24,
  },
  downloadButtonText: {
    color: '#fff',
    fontSize: 18,
    fontWeight: 'bold',
    marginLeft: 12,
  },
});<|MERGE_RESOLUTION|>--- conflicted
+++ resolved
@@ -74,23 +74,7 @@
 
   const fetchSchoolDetails = async () => {
     try {
-<<<<<<< HEAD
-      // 🚀 ENHANCED: Use tenant validation and helpers
-      const { valid, tenantId: effectiveTenantId } = await validateTenant();
-      if (!valid) {
-        console.error('❌ Tenant validation failed for school details');
-        return;
-      }
-
-      const schoolQuery = await tenantDatabase.read({
-        table: TABLES.SCHOOL_DETAILS,
-        select: '*',
-        single: true,
-        tenantId: effectiveTenantId
-      });
-=======
       const { data, error } = await dbHelpers.getSchoolDetails();
->>>>>>> 0791f2bb
       
       if (schoolQuery.data && !schoolQuery.error) {
         setSchoolDetails(schoolQuery.data);
