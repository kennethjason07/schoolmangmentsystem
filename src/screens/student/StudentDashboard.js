--- conflicted
+++ resolved
@@ -776,27 +776,6 @@
               <Text style={styles.sectionTitle}>Upcoming Events</Text>
             </View>
             <View style={styles.eventsContainer}>
-<<<<<<< HEAD
-              {events.map((event, index) => {
-                const eventTitle = event?.title || 'Event';
-                const eventDescription = event?.description || 'No description';
-                const eventDate = event?.date || new Date().toISOString().split('T')[0];
-                const eventTime = event?.time || '09:00';
-                const eventColor = event?.color || '#FF9800';
-                
-                return (
-                  <View key={index} style={styles.eventCard}>
-                    <View style={[styles.eventIcon, { backgroundColor: eventColor }]}>
-                      <Ionicons name="calendar" size={20} color="#fff" />
-                    </View>
-                    <View style={styles.eventInfo}>
-                      <Text style={styles.eventTitle}>{eventTitle}</Text>
-                      <Text style={styles.eventDescription}>{eventDescription}</Text>
-                      <Text style={styles.eventDateTime}>
-                        {formatDateToDDMMYYYY(eventDate)} • {eventTime}
-                      </Text>
-                    </View>
-=======
               {events.map((event, index) => (
                 <View key={index} style={styles.eventCard}>
                   <View style={[styles.eventIcon, { backgroundColor: event.color }]}>
@@ -808,10 +787,9 @@
                     <Text style={styles.eventDateTime}>
                       {event.date ? formatDateToDDMMYYYY(event.date) : 'Not available'} • {event.time || 'Not available'}
                     </Text>
->>>>>>> 185d6bd5
                   </View>
-                );
-              })}
+                </View>
+              ))}
             </View>
           </View>
         )}
