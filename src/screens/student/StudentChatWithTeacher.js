--- conflicted
+++ resolved
@@ -1009,7 +1009,6 @@
                       style={[
                         styles.teacherCard,
                         item.role === 'class_teacher' && styles.classTeacherCard,
-<<<<<<< HEAD
                         hasUnread && styles.unreadTeacherCard
                       ]}
                       onPress={() => {
@@ -1024,11 +1023,6 @@
                         }
                         fetchMessages(item);
                       }}
-=======
-(unreadCounts[item.userId] || unreadCounts[item.id]) && styles.unreadTeacherCard
-                      ]} 
-                      onPress={() => fetchMessages(item)}
->>>>>>> d7ac73c6
                     >
                       <View style={[
                         styles.teacherAvatar,
