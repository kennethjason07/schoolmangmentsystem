--- conflicted
+++ resolved
@@ -1,9 +1,5 @@
 import React, { useState, useRef, useEffect } from 'react';
-<<<<<<< HEAD
 import { View, Text, StyleSheet, FlatList, TouchableOpacity, TextInput, KeyboardAvoidingView, Platform, Image, ActivityIndicator, Alert, Keyboard, RefreshControl, Linking, ScrollView } from 'react-native';
-=======
-import { View, Text, StyleSheet, FlatList, TouchableOpacity, TextInput, KeyboardAvoidingView, Platform, Image, ActivityIndicator, Alert, Keyboard, RefreshControl, Linking } from 'react-native';
->>>>>>> 6d0e69b1
 import { Ionicons } from '@expo/vector-icons';
 import * as Animatable from 'react-native-animatable';
 import * as DocumentPicker from 'expo-document-picker';
@@ -1415,15 +1411,9 @@
               <Ionicons name="arrow-back" size={24} color="#1976d2" />
             </TouchableOpacity>
             <Ionicons name="person-circle" size={32} color="#1976d2" style={{ marginRight: 8 }} />
-<<<<<<< HEAD
             <View style={styles.chatHeaderInfo}>
               <Text style={styles.chatHeaderName} numberOfLines={1}>{selectedTeacher.name}</Text>
               <Text style={styles.chatHeaderSubject} numberOfLines={1}>{selectedTeacher.subject}</Text>
-=======
-            <View style={{ flex: 1 }}>
-              <Text style={styles.teacherName}>{selectedTeacher.name}</Text>
-              <Text style={styles.teacherSubject}>{selectedTeacher.subject}</Text>
->>>>>>> 6d0e69b1
             </View>
             <TouchableOpacity onPress={handleCall} style={styles.callButton}>
               <Ionicons name="call" size={24} color="#4CAF50" />
@@ -1863,7 +1853,6 @@
   
   // Chat Styles
   chatHeader: { flexDirection: 'row', alignItems: 'center', backgroundColor: '#fff', padding: 12, borderBottomWidth: 1, borderColor: '#eee' },
-<<<<<<< HEAD
   chatHeaderInfo: {
     flex: 1,
     marginRight: 8,
@@ -1878,13 +1867,6 @@
     fontSize: 14,
     color: '#666',
     marginTop: 0,
-=======
-  callButton: {
-    padding: 8,
-    borderRadius: 20,
-    backgroundColor: '#f0f8f0',
-    marginLeft: 8,
->>>>>>> 6d0e69b1
   },
   chatList: { flexGrow: 1, padding: 16 },
   messageRow: { flexDirection: 'row', marginBottom: 10 },
