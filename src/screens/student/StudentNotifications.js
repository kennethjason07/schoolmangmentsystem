import React, { useEffect, useState } from 'react';
import { View, Text, StyleSheet, FlatList, TouchableOpacity, TextInput, ActivityIndicator, Alert, RefreshControl } from 'react-native';
import { Ionicons } from '@expo/vector-icons';
import { useNavigation } from '@react-navigation/native';
import { useAuth } from '../../utils/AuthContext';
import { supabase, TABLES, dbHelpers } from '../../utils/supabase';
import Header from '../../components/Header';

const FILTERS = [
  { key: 'all', label: 'All' },
  { key: 'unread', label: 'Unread' },
  { key: 'read', label: 'Read' },
  { key: 'important', label: 'Important' },
];

const StudentNotifications = () => {
  const { user } = useAuth();
  const [notifications, setNotifications] = useState([]);
  const [filter, setFilter] = useState('all');
  const [search, setSearch] = useState('');
  const [loading, setLoading] = useState(true);
  const [refreshing, setRefreshing] = useState(false);
  const [error, setError] = useState(null);
  const navigation = useNavigation();

  // Fetch notifications from Supabase with read status
  const fetchNotifications = async () => {
    try {
      setLoading(true);
      setError(null);

      console.log('=== FETCHING STUDENT NOTIFICATIONS ===');
      console.log('User ID:', user.id);
      console.log('Linked Student ID:', user.linked_student_id);

<<<<<<< HEAD
      // Use linked_student_id if available, fallback to user.id
      const studentId = user.linked_student_id || user.id;
      console.log('🔍 [STUDENT NOTIFICATIONS] Fetching notifications for student ID:', studentId);

      // Get notifications with recipients for this student ONLY
=======
      // Fetch all notifications from admins (role_id = 1) - all notification types
      // Filter out leave notifications manually below
>>>>>>> 54c9c37c
      const { data: notificationsData, error: notifError } = await supabase
        .from('notifications')
        .select(`
          id,
          message,
          type,
          created_at,
          sent_by,
          delivery_status,
          delivery_mode,
          users!sent_by(
            id,
            role_id,
            full_name
          )
        `)
<<<<<<< HEAD
        .eq('recipient_type', 'Student')
        .eq('recipient_id', studentId)
        .order('sent_at', { ascending: false })
=======
        .in('type', ['General', 'Urgent', 'Fee Reminder', 'Event', 'Homework', 'Attendance', 'Absentee', 'Exam', 'GRADE_ENTERED', 'HOMEWORK_UPLOADED'])
        .eq('users.role_id', 1)
        .order('created_at', { ascending: false })
>>>>>>> 54c9c37c
        .limit(50);
      

      console.log(`✅ [STUDENT NOTIFICATIONS] Found ${notificationsData?.length || 0} notifications for student ${user.id}`);

      if (notifError) {
        console.error('❌ [STUDENT NOTIFICATIONS] Error fetching notifications:', notifError);
        throw notifError;
      }

      if (!notificationsData || notificationsData.length === 0) {
        console.log('No notifications found for this student, showing empty list');
        setNotifications([]);
        return;
      }

      // Update delivery status to 'Sent' for any InApp notifications that are still 'Pending'
      const pendingNotifications = notificationsData.filter(n => 
        n.delivery_status === 'Pending' && n.delivery_mode === 'InApp'
      );
      
      if (pendingNotifications.length > 0) {
        console.log(`🔄 Updating ${pendingNotifications.length} notifications from Pending to Sent status`);
        
        const { error: updateError } = await supabase
          .from('notifications')
          .update({
            delivery_status: 'Sent',
            sent_at: new Date().toISOString()
          })
          .in('id', pendingNotifications.map(n => n.id))
          .eq('delivery_mode', 'InApp');
        
        if (updateError) {
          console.error('Error updating notification status:', updateError);
        } else {
          console.log('✅ Successfully updated notification delivery status');
          // Update the local data to reflect the change
          notificationsData.forEach(n => {
            if (pendingNotifications.some(p => p.id === n.id)) {
              n.delivery_status = 'Sent';
              n.sent_at = new Date().toISOString();
            }
          });
        }
      }

      // Get read status for these notifications from notification_recipients table
      const notificationIds = notificationsData.map(n => n.id);
      let readStatusData = [];
      
      if (notificationIds.length > 0) {
        const { data: readData } = await supabase
          .from('notification_recipients')
          .select('notification_id, is_read, id')
          .eq('recipient_id', user.id)
          .eq('recipient_type', 'Student')
          .in('notification_id', notificationIds);
        
        readStatusData = readData || [];
        
        // Create recipient records for notifications that don't have them yet
        const missingRecords = notificationsData.filter(notification => 
          !readStatusData.some(record => record.notification_id === notification.id)
        );
        
        if (missingRecords.length > 0) {
          console.log(`📝 Creating recipient records for ${missingRecords.length} notifications`);
          
          const newRecords = missingRecords.map(notification => ({
            notification_id: notification.id,
            recipient_id: user.id,
            recipient_type: 'Student',
            is_read: false,
            delivery_status: 'Sent' // Mark as sent since we're showing it to the student
          }));
          
          const { data: insertedRecords, error: insertError } = await supabase
            .from('notification_recipients')
            .insert(newRecords)
            .select('notification_id, is_read, id');
          
          if (insertError) {
            console.error('Error creating recipient records:', insertError);
          } else {
            console.log(`✅ Created ${insertedRecords?.length || 0} new recipient records`);
            // Add the new records to our read status data
            readStatusData = [...readStatusData, ...(insertedRecords || [])];
          }
        }
      }

      // Log all notifications to debug what we're getting
      console.log('Raw notifications from database:', notificationsData.map(n => ({
        id: n.id,
        type: n.type,
        message: n.message.substring(0, 100),
        sender_role: n.users?.role_id,
        sender_name: n.users?.full_name
      })));

      // Filter out leave notifications (which might be marked as General but contain leave-related content)
      const filteredNotifications = notificationsData.filter(notification => {
        const message = notification.message.toLowerCase();
        const isLeaveNotification = message.includes('leave') || 
                                   message.includes('absent') || 
                                   message.includes('vacation') || 
                                   message.includes('sick') ||
                                   message.includes('time off');
        
        if (isLeaveNotification) {
          console.log(`🚫 Filtering out leave notification: ${notification.message.substring(0, 50)}...`);
          return false;
        }
        return true;
      });

      console.log(`📋 After filtering: ${filteredNotifications.length} out of ${notificationsData.length} notifications`);

      // Transform the data to match the expected format
      const transformedNotifications = filteredNotifications.map(notification => {
        const readRecord = readStatusData.find(r => r.notification_id === notification.id);
        
        return {
          id: notification.id,
          title: notification.message.substring(0, 50) + (notification.message.length > 50 ? '...' : ''),
          message: notification.message,
          type: notification.type || 'General',
          created_at: notification.created_at,
          read: readRecord?.is_read || false,
          date: notification.created_at,
          important: notification.type === 'Urgent' || notification.type === 'Exam',
          recipientId: readRecord?.id || null,
          delivery_status: notification.delivery_status,
          delivery_mode: notification.delivery_mode,
          sender: notification.users
        };
      });

      console.log(`✅ [STUDENT NOTIFICATIONS] Transformed ${transformedNotifications.length} notifications`);
      setNotifications(transformedNotifications);

    } catch (err) {
      console.error('Error in fetchNotifications:', err);
      setError(err.message);
    } finally {
      setLoading(false);
    }
  };

  useEffect(() => {
    fetchNotifications();
    // Real-time subscription
    const notifSub = supabase
      .channel('student-notifications')
      .on('postgres_changes', { event: '*', schema: 'public', table: TABLES.NOTIFICATIONS }, fetchNotifications)
      .subscribe();
    return () => {
      notifSub.unsubscribe();
    };
  }, []);

  // Handle pull-to-refresh
  const onRefresh = async () => {
    try {
      setRefreshing(true);
      await fetchNotifications();
    } catch (err) {
      console.error('Error refreshing notifications:', err);
    } finally {
      setRefreshing(false);
    }
  };

  const filteredNotifications = notifications.filter(n => {
    if (filter === 'unread') return !n.read;
    if (filter === 'read') return n.read;
    if (filter === 'important') return n.important;
    return true;
  }).filter(n =>
    (n.title || '').toLowerCase().includes(search.toLowerCase()) ||
    (n.message || '').toLowerCase().includes(search.toLowerCase())
  );

  const markAsRead = async (id) => {
    try {
      console.log('=== MARKING NOTIFICATION AS READ ===');
      console.log('Notification ID:', id);
      console.log('User ID:', user.id);

      // Find the notification to get its recipient record
      const notification = notifications.find(n => n.id === id);
      console.log('Found notification:', notification);

      if (notification?.recipientId) {
        // Update existing recipient record
        console.log('Updating existing recipient record:', notification.recipientId);
        const { error: updateError } = await supabase
          .from('notification_recipients')
          .update({
            is_read: true
          })
          .eq('id', notification.recipientId);

        if (updateError) {
          console.error('Update error:', updateError);
          throw updateError;
        }
      } else {
        // Create new recipient record
        console.log('Creating new recipient record');
        const { error: insertError } = await supabase
          .from('notification_recipients')
          .insert({
            notification_id: id,
            recipient_id: user.id,
            recipient_type: 'Student', // Valid values: 'Student', 'Parent' (capitalized)
            is_read: true,
            delivery_status: 'Sent' // Valid values: 'Pending', 'Sent', 'Failed' (capitalized)
          });

        if (insertError) {
          console.error('Insert error:', insertError);
          throw insertError;
        }
      }

      // Update local state
      setNotifications(notifications =>
        notifications.map(n => n.id === id ? { ...n, read: true } : n)
      );

      console.log('✅ Successfully marked notification as read');
      
      // Force a slight delay and trigger navigation event to refresh dashboard
      setTimeout(() => {
        console.log('Triggering navigation state change...');
        // This will help ensure the dashboard refreshes when we go back
        navigation.setParams({ refreshTrigger: Date.now() });
      }, 100);
    } catch (err) {
      console.error('Mark as read error:', err);
      Alert.alert('Error', 'Failed to mark as read.');
    }
  };

  const renderNotification = ({ item }) => {
    const getTypeColor = (type) => {
      switch (type) {
        case 'Urgent': return '#F44336';
        case 'Fee Reminder': return '#FF9800';
        case 'General': return '#4CAF50';
        case 'Event': return '#9C27B0';
        case 'Homework': return '#2196F3';
        case 'Attendance': return '#607D8B';
        case 'Absentee': return '#E91E63';
        case 'Exam': return '#FF5722';
        case 'GRADE_ENTERED': return '#00BCD4';
        case 'HOMEWORK_UPLOADED': return '#795548';
        default: return '#9E9E9E';
      }
    };

    const getDeliveryStatusColor = (status) => {
      switch (status) {
        case 'Sent': return '#4CAF50';
        case 'Pending': return '#FF9800';
        case 'Failed': return '#F44336';
        default: return '#9E9E9E';
      }
    };

    return (
      <View style={[styles.card, item.read ? styles.cardRead : styles.cardUnread]}>
        <View style={styles.cardHeader}>
          <Ionicons name={item.read ? 'mail-open' : 'mail'} size={22} color={item.read ? '#888' : '#1976d2'} style={{ marginRight: 10 }} />
          <Text style={[styles.title, item.read && { color: '#888' }]}>{item.title}</Text>
          {item.important && (
            <Ionicons name="star" size={18} color="#FFD700" style={{ marginLeft: 6 }} />
          )}
          <Text style={styles.date}>{item.date ? (item.date.split('T')[0] || item.date) : ''}</Text>
        </View>
        
        {/* Type and Delivery Status Badges */}
        <View style={styles.badgeRow}>
          <View style={[styles.typeBadge, { backgroundColor: getTypeColor(item.type) }]}>
            <Text style={styles.badgeText}>{item.type.toUpperCase()}</Text>
          </View>
          {item.delivery_status && (
            <View style={[styles.statusBadge, { backgroundColor: getDeliveryStatusColor(item.delivery_status) }]}>
              <Text style={styles.badgeText}>{item.delivery_status}</Text>
            </View>
          )}
          {item.delivery_mode && item.delivery_mode !== 'InApp' && (
            <View style={[styles.modeBadge, { backgroundColor: '#9C27B0' }]}>
              <Text style={styles.badgeText}>{item.delivery_mode}</Text>
            </View>
          )}
        </View>
        
        <Text style={styles.message}>{item.message}</Text>
        <View style={styles.actionsRow}>
          {!item.read && (
            <TouchableOpacity style={styles.actionBtn} onPress={() => markAsRead(item.id)}>
              <Ionicons name="mail-open" size={18} color="#388e3c" />
              <Text style={styles.actionText}>Mark as Read</Text>
            </TouchableOpacity>
          )}
        </View>
      </View>
    );
  };

  if (loading) {
    return (
      <View style={styles.container}>
        <ActivityIndicator size="large" color="#1976d2" style={{ marginTop: 40 }} />
      </View>
    );
  }
  if (error) {
    return (
      <View style={styles.container}>
        <Text style={{ color: '#d32f2f', fontSize: 16, marginBottom: 12, textAlign: 'center' }}>Error: {error}</Text>
        <TouchableOpacity onPress={fetchNotifications} style={{ backgroundColor: '#1976d2', padding: 12, borderRadius: 8, alignSelf: 'center' }}>
          <Text style={{ color: '#fff', fontWeight: 'bold' }}>Retry</Text>
        </TouchableOpacity>
      </View>
    );
  }

  return (
    <View style={styles.container}>
      <Header title="Notifications" showBack={true} showProfile={false} />
      <View style={styles.contentContainer}>
        <View style={styles.filterRow}>
        {FILTERS.map(f => (
          <TouchableOpacity
            key={f.key}
            style={[styles.filterBtn, filter === f.key && styles.filterBtnActive]}
            onPress={() => setFilter(f.key)}
          >
            <Text style={[styles.filterText, filter === f.key && styles.filterTextActive]}>{f.label}</Text>
            {f.key === 'important' && (
              <Ionicons name="star" size={15} color="#FFD700" style={{ marginLeft: 4 }} />
            )}
          </TouchableOpacity>
        ))}
      </View>
      <TextInput
        style={styles.searchInput}
        placeholder="Search notifications..."
        value={search}
        onChangeText={setSearch}
        placeholderTextColor="#aaa"
      />
      <FlatList
        data={filteredNotifications}
        keyExtractor={item => item.id}
        renderItem={renderNotification}
        contentContainerStyle={{ paddingBottom: 24 }}
        ListEmptyComponent={<Text style={{ color: '#888', textAlign: 'center', marginTop: 40 }}>No notifications found.</Text>}
        showsVerticalScrollIndicator={false}
        refreshControl={
          <RefreshControl
            refreshing={refreshing}
            onRefresh={onRefresh}
            colors={['#1976d2']}
            tintColor="#1976d2"
          />
        }
      />
      </View>
    </View>
  );
};

const styles = StyleSheet.create({
  container: {
    flex: 1,
    backgroundColor: '#f5f7fa',
  },
  contentContainer: {
    flex: 1,
    padding: 16,
  },
  header: {
    fontSize: 24,
    fontWeight: 'bold',
    color: '#1976d2',
    letterSpacing: 0.5,
    flex: 1,
    marginBottom: 0,
  },
  filterRow: {
    flexDirection: 'row',
    marginBottom: 10,
    justifyContent: 'center',
  },
  filterBtn: {
    paddingHorizontal: 16,
    paddingVertical: 7,
    borderRadius: 20,
    backgroundColor: '#e3eaf2',
    marginHorizontal: 4,
    flexDirection: 'row',
    alignItems: 'center',
  },
  filterBtnActive: {
    backgroundColor: '#1976d2',
  },
  filterText: {
    color: '#1976d2',
    fontWeight: 'bold',
    fontSize: 14,
  },
  filterTextActive: {
    color: '#fff',
  },
  searchInput: {
    backgroundColor: '#fff',
    borderRadius: 10,
    paddingHorizontal: 14,
    paddingVertical: 10,
    fontSize: 15,
    marginBottom: 14,
    borderWidth: 1,
    borderColor: '#e3eaf2',
    color: '#222',
  },
  card: {
    backgroundColor: '#fff',
    borderRadius: 14,
    padding: 16,
    marginBottom: 14,
    elevation: 2,
    shadowColor: '#1976d2',
    shadowOffset: { width: 0, height: 2 },
    shadowOpacity: 0.08,
    shadowRadius: 4,
    borderWidth: 1,
    borderColor: '#e3eaf2',
  },
  cardUnread: {
    borderLeftWidth: 5,
    borderLeftColor: '#1976d2',
  },
  cardRead: {
    borderLeftWidth: 5,
    borderLeftColor: '#bdbdbd',
  },
  cardHeader: {
    flexDirection: 'row',
    alignItems: 'center',
    marginBottom: 6,
  },
  title: {
    fontSize: 16,
    fontWeight: 'bold',
    flex: 1,
    color: '#222',
  },
  date: {
    color: '#888',
    fontSize: 13,
    marginLeft: 8,
  },
  message: {
    color: '#333',
    fontSize: 15,
    marginBottom: 8,
    marginTop: 2,
  },
  actionsRow: {
    flexDirection: 'row',
    justifyContent: 'flex-end',
    alignItems: 'center',
  },
  actionBtn: {
    flexDirection: 'row',
    alignItems: 'center',
    paddingHorizontal: 10,
    paddingVertical: 6,
    borderRadius: 8,
    backgroundColor: '#e3eaf2',
    marginLeft: 8,
  },
  actionText: {
    color: '#1976d2',
    fontWeight: 'bold',
    marginLeft: 4,
    fontSize: 13,
  },
  badgeRow: {
    flexDirection: 'row',
    marginBottom: 8,
    marginTop: 4,
  },
  typeBadge: {
    paddingHorizontal: 8,
    paddingVertical: 4,
    borderRadius: 12,
    marginRight: 6,
  },
  statusBadge: {
    paddingHorizontal: 8,
    paddingVertical: 4,
    borderRadius: 12,
    marginRight: 6,
  },
  modeBadge: {
    paddingHorizontal: 8,
    paddingVertical: 4,
    borderRadius: 12,
    marginRight: 6,
  },
  badgeText: {
    color: '#fff',
    fontSize: 10,
    fontWeight: 'bold',
  },
});

export default StudentNotifications; 

//comment vbvbhsbvihbvhbifbvhbj

//comment fjlkdjlfsjflkjslk<|MERGE_RESOLUTION|>--- conflicted
+++ resolved
@@ -33,16 +33,8 @@
       console.log('User ID:', user.id);
       console.log('Linked Student ID:', user.linked_student_id);
 
-<<<<<<< HEAD
-      // Use linked_student_id if available, fallback to user.id
-      const studentId = user.linked_student_id || user.id;
-      console.log('🔍 [STUDENT NOTIFICATIONS] Fetching notifications for student ID:', studentId);
-
-      // Get notifications with recipients for this student ONLY
-=======
       // Fetch all notifications from admins (role_id = 1) - all notification types
       // Filter out leave notifications manually below
->>>>>>> 54c9c37c
       const { data: notificationsData, error: notifError } = await supabase
         .from('notifications')
         .select(`
@@ -59,15 +51,9 @@
             full_name
           )
         `)
-<<<<<<< HEAD
-        .eq('recipient_type', 'Student')
-        .eq('recipient_id', studentId)
-        .order('sent_at', { ascending: false })
-=======
         .in('type', ['General', 'Urgent', 'Fee Reminder', 'Event', 'Homework', 'Attendance', 'Absentee', 'Exam', 'GRADE_ENTERED', 'HOMEWORK_UPLOADED'])
         .eq('users.role_id', 1)
         .order('created_at', { ascending: false })
->>>>>>> 54c9c37c
         .limit(50);
       
 
