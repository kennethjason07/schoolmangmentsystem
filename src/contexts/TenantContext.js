import React, { createContext, useContext, useEffect, useState } from 'react';
import { supabase } from '../utils/supabase';
import AsyncStorage from '@react-native-async-storage/async-storage';

const TenantContext = createContext({});

export const useTenant = () => {
  const context = useContext(TenantContext);
  if (!context) {
    throw new Error('useTenant must be used within a TenantProvider');
  }
  return context;
};

export const TenantProvider = ({ children }) => {
  const [currentTenant, setCurrentTenant] = useState(null);
  const [availableTenants, setAvailableTenants] = useState([]);
  const [loading, setLoading] = useState(true);
  const [error, setError] = useState(null);

  // Load tenant data from storage on app start
  useEffect(() => {
    loadTenantFromStorage();
  }, []);

  // Load tenant information from AsyncStorage
  const loadTenantFromStorage = async () => {
    try {
      setLoading(true);
      const storedTenantId = await AsyncStorage.getItem('currentTenantId');
      
      if (storedTenantId) {
        await loadTenantById(storedTenantId);
      } else {
        // Try to get default tenant for existing users
        await loadDefaultTenant();
      }
    } catch (error) {
      console.error('Error loading tenant from storage:', error);
      setError(error.message);
    } finally {
      setLoading(false);
    }
  };

  // Load tenant by ID
  const loadTenantById = async (tenantId) => {
    try {
      const { data: tenant, error } = await supabase
        .from('tenants')
        .select('*')
        .eq('id', tenantId)
        .eq('status', 'active')
        .single();

      if (error) throw error;

      if (tenant) {
        setCurrentTenant(tenant);
        await AsyncStorage.setItem('currentTenantId', tenant.id);
        
        // Update Supabase client with tenant context
        await updateSupabaseContext(tenant.id);
      }
    } catch (error) {
      console.error('Error loading tenant by ID:', error);
      throw error;
    }
  };

  // Load default tenant (for existing installations)
  const loadDefaultTenant = async () => {
    try {
      const { data: tenant, error } = await supabase
        .from('tenants')
        .select('*')
        .eq('subdomain', 'default')
        .eq('status', 'active')
        .single();

      if (error && error.code !== 'PGRST116') throw error;

      if (tenant) {
        setCurrentTenant(tenant);
        await AsyncStorage.setItem('currentTenantId', tenant.id);
        await updateSupabaseContext(tenant.id);
      }
    } catch (error) {
      console.error('Error loading default tenant:', error);
      // Don't throw error for default tenant not found
    }
  };

  // Update Supabase context with tenant ID
  const updateSupabaseContext = async (tenantId) => {
    try {
      console.log('🏢 Setting tenant context for:', tenantId);
      
<<<<<<< HEAD
      // For now, we'll skip the RPC calls since they're causing issues
      // and just store the tenant context locally
      // The RLS policies should work without server-side tenant context
      
      console.log('✅ Tenant context set successfully (client-side)');
=======
      if (session) {
        // Update JWT claims with tenant_id (this would typically be done server-side)
        // For now, we'll use a configuration setting
        try {
          await supabase.rpc('set_config', {
            setting_name: 'app.current_tenant_id',
            setting_value: tenantId
          });
        } catch (rpcError) {
          // If the RPC doesn't exist, that's okay for now
          console.log('set_config RPC not available, using client-side tenant context');
        }
      }
>>>>>>> 7ea071b3
    } catch (error) {
      console.error('Error updating Supabase context:', error);
      // Don't throw the error to prevent breaking the app
    }
  };

  // Switch to a different tenant
  const switchTenant = async (tenantId) => {
    try {
      setLoading(true);
      setError(null);
      
      await loadTenantById(tenantId);
      
      // Refresh available tenants list
      await loadAvailableTenants();
      
    } catch (error) {
      console.error('Error switching tenant:', error);
      setError(error.message);
      throw error;
    } finally {
      setLoading(false);
    }
  };

  // Load available tenants for current user
  const loadAvailableTenants = async () => {
    try {
      const { data: { user } } = await supabase.auth.getUser();
      
      if (!user) return;

      // Get user's tenant access
      const { data: userRecord, error: userError } = await supabase
        .from('users')
        .select('tenant_id, roles(role_name)')
        .eq('id', user.id)
        .single();

      if (userError) throw userError;

      let tenantQuery = supabase
        .from('tenants')
        .select('*')
        .eq('status', 'active');

      // If user is not super_admin, limit to their tenant
      if (userRecord?.roles?.role_name !== 'super_admin') {
        tenantQuery = tenantQuery.eq('id', userRecord.tenant_id);
      }

      const { data: tenants, error: tenantsError } = await tenantQuery;
      
      if (tenantsError) throw tenantsError;

      setAvailableTenants(tenants || []);
    } catch (error) {
      console.error('Error loading available tenants:', error);
    }
  };

  // Create new tenant (super admin only)
  const createTenant = async (tenantData) => {
    try {
      setLoading(true);
      setError(null);

      // Validate required fields
      if (!tenantData.name || !tenantData.subdomain) {
        throw new Error('Tenant name and subdomain are required');
      }

      // Check if subdomain is already taken
      const { data: existingTenant } = await supabase
        .from('tenants')
        .select('id')
        .eq('subdomain', tenantData.subdomain.toLowerCase())
        .single();

      if (existingTenant) {
        throw new Error('Subdomain already exists');
      }

      // Create tenant using the database function
      const { data: newTenantId, error: createError } = await supabase
        .rpc('create_tenant', {
          tenant_name: tenantData.name,
          tenant_subdomain: tenantData.subdomain.toLowerCase(),
          contact_email: tenantData.contact_email || null,
          contact_phone: tenantData.contact_phone || null
        });

      if (createError) throw createError;

      // Load the newly created tenant
      await loadTenantById(newTenantId);
      await loadAvailableTenants();

      return newTenantId;
    } catch (error) {
      console.error('Error creating tenant:', error);
      setError(error.message);
      throw error;
    } finally {
      setLoading(false);
    }
  };

  // Update current tenant
  const updateTenant = async (updates) => {
    try {
      if (!currentTenant) throw new Error('No current tenant selected');

      setLoading(true);
      setError(null);

      const { data: updatedTenant, error } = await supabase
        .from('tenants')
        .update({
          ...updates,
          updated_at: new Date().toISOString()
        })
        .eq('id', currentTenant.id)
        .select()
        .single();

      if (error) throw error;

      setCurrentTenant(updatedTenant);
      return updatedTenant;
    } catch (error) {
      console.error('Error updating tenant:', error);
      setError(error.message);
      throw error;
    } finally {
      setLoading(false);
    }
  };

  // Get tenant features/permissions
  const getTenantFeatures = () => {
    if (!currentTenant?.features) return {};
    return currentTenant.features;
  };

  // Check if tenant has specific feature
  const hasFeature = (featureName) => {
    const features = getTenantFeatures();
    return features[featureName] === true;
  };

  // Get tenant limits
  const getTenantLimits = () => {
    if (!currentTenant) return {};
    return {
      maxStudents: currentTenant.max_students || 500,
      maxTeachers: currentTenant.max_teachers || 50,
      maxClasses: currentTenant.max_classes || 20,
    };
  };

  // Check if tenant can add more of a resource type
  const canAddMore = async (resourceType) => {
    if (!currentTenant) return false;

    const limits = getTenantLimits();
    
    try {
      let currentCount = 0;
      
      switch (resourceType) {
        case 'students':
          const { count: studentCount } = await supabase
            .from('students')
            .select('*', { count: 'exact', head: true })
            .eq('tenant_id', currentTenant.id);
          currentCount = studentCount || 0;
          return currentCount < limits.maxStudents;
          
        case 'teachers':
          const { count: teacherCount } = await supabase
            .from('teachers')
            .select('*', { count: 'exact', head: true })
            .eq('tenant_id', currentTenant.id);
          currentCount = teacherCount || 0;
          return currentCount < limits.maxTeachers;
          
        case 'classes':
          const { count: classCount } = await supabase
            .from('classes')
            .select('*', { count: 'exact', head: true })
            .eq('tenant_id', currentTenant.id);
          currentCount = classCount || 0;
          return currentCount < limits.maxClasses;
          
        default:
          return true;
      }
    } catch (error) {
      console.error('Error checking resource limits:', error);
      return false;
    }
  };

  // Clear tenant data (on logout)
  const clearTenant = async () => {
    try {
      await AsyncStorage.removeItem('currentTenantId');
      setCurrentTenant(null);
      setAvailableTenants([]);
      setError(null);
    } catch (error) {
      console.error('Error clearing tenant data:', error);
    }
  };

  // Get tenant settings with defaults
  const getTenantSettings = () => {
    if (!currentTenant?.settings) return {};
    return {
      timezone: currentTenant.timezone || 'UTC',
      academicYearStartMonth: currentTenant.academic_year_start_month || 4,
      ...currentTenant.settings
    };
  };

  const value = {
    // Current tenant state
    currentTenant,
    availableTenants,
    loading,
    error,
    
    // Tenant management
    switchTenant,
    createTenant,
    updateTenant,
    loadAvailableTenants,
    clearTenant,
    
    // Feature checks
    getTenantFeatures,
    hasFeature,
    getTenantLimits,
    canAddMore,
    getTenantSettings,
    
    // Helper methods
    isMultiTenant: availableTenants.length > 1,
    tenantId: currentTenant?.id || null,
    tenantName: currentTenant?.name || 'Unknown School',
    tenantSubdomain: currentTenant?.subdomain || null,
  };

  return (
    <TenantContext.Provider value={value}>
      {children}
    </TenantContext.Provider>
  );
};

export default TenantContext;<|MERGE_RESOLUTION|>--- conflicted
+++ resolved
@@ -96,14 +96,7 @@
     try {
       console.log('🏢 Setting tenant context for:', tenantId);
       
-<<<<<<< HEAD
-      // For now, we'll skip the RPC calls since they're causing issues
-      // and just store the tenant context locally
-      // The RLS policies should work without server-side tenant context
-      
-      console.log('✅ Tenant context set successfully (client-side)');
-=======
-      if (session) {
+      if (session) {  
         // Update JWT claims with tenant_id (this would typically be done server-side)
         // For now, we'll use a configuration setting
         try {
@@ -116,7 +109,6 @@
           console.log('set_config RPC not available, using client-side tenant context');
         }
       }
->>>>>>> 7ea071b3
     } catch (error) {
       console.error('Error updating Supabase context:', error);
       // Don't throw the error to prevent breaking the app
